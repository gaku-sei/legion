--- conflicted
+++ resolved
@@ -56,13 +56,8 @@
 pub(crate) enum VideoStreamEventInfo {
     #[serde(rename = "resize")]
     Resize { width: u32, height: u32 },
-<<<<<<< HEAD
-    #[serde(rename = "hue")]
-    Hue { id: String, hue: f32 },
-=======
     #[serde(rename = "color")]
     Color { color: Color },
->>>>>>> e96b9e31
     #[serde(rename = "speed")]
     Speed { id: String, speed: f32 },
 }