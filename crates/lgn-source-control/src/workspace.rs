--- conflicted
+++ resolved
@@ -334,11 +334,7 @@
         path: &str,
         contents: &[u8],
     ) -> Result<ResourceIdentifier> {
-<<<<<<< HEAD
-        let resource_identifier = self.transaction.write_resource_from_bytes(contents).await?;
-=======
         let resource_id = self.transaction.write_resource_from_bytes(contents).await?;
->>>>>>> 59375544
 
         self.add_resource_internal(id, path, &resource_id).await?;
 
@@ -371,11 +367,7 @@
 
         self.commit_and_restart_transaction().await?;
 
-<<<<<<< HEAD
-        Ok(resource_identifier)
-=======
         Ok(())
->>>>>>> 59375544
     }
 
     pub async fn update_resource(
@@ -385,37 +377,6 @@
         contents: &[u8],
         old_resource_id: &ResourceIdentifier,
     ) -> Result<ResourceIdentifier> {
-<<<<<<< HEAD
-        let resource_identifier = self.transaction.write_resource_from_bytes(contents).await?;
-
-        if &resource_identifier != old_identifier {
-            // content has changed
-            #[cfg(feature = "verbose")]
-            {
-                println!(
-                    "\nupdating resource '{}', path: '{}' -> {}...",
-                    id.format(IndexKeyDisplayFormat::Hex),
-                    path,
-                    old_identifier,
-                );
-                self.dump_all_indices(Some(old_identifier)).await;
-            }
-
-            // update indices
-            let replaced_id = self
-                .main_index
-                .replace_resource(id, resource_identifier.clone())
-                .await?;
-            assert_eq!(&replaced_id, old_identifier);
-            let replaced_id = self
-                .path_index
-                .replace_resource(&path.into(), resource_identifier.clone())
-                .await?;
-            assert_eq!(&replaced_id, old_identifier);
-
-            // unwrite previous resource content from content-store
-            self.transaction.unwrite_resource(old_identifier).await?;
-=======
         let resource_id = self.transaction.write_resource_from_bytes(contents).await?;
 
         if &resource_id != old_resource_id {
@@ -427,7 +388,6 @@
 
         Ok(resource_id)
     }
->>>>>>> 59375544
 
     async fn update_resource_internal(
         &mut self,
@@ -447,11 +407,6 @@
             self.dump_all_indices(Some(old_resource_id)).await;
         }
 
-<<<<<<< HEAD
-        self.commit_and_restart_transaction().await?;
-
-        Ok(resource_identifier)
-=======
         // update indices
         let _replaced_id = self
             .main_index
@@ -479,7 +434,6 @@
         self.commit_and_restart_transaction().await?;
 
         Ok(())
->>>>>>> 59375544
     }
 
     pub async fn update_resource_and_path(
@@ -490,11 +444,7 @@
         contents: &[u8],
         old_resource_id: &ResourceIdentifier,
     ) -> Result<ResourceIdentifier> {
-<<<<<<< HEAD
-        let resource_identifier = self.transaction.write_resource_from_bytes(contents).await?;
-=======
         let resource_id = self.transaction.write_resource_from_bytes(contents).await?;
->>>>>>> 59375544
 
         if &resource_id != old_resource_id {
             // content has changed
@@ -524,11 +474,7 @@
                 .await?;
 
             // unwrite previous resource content from content-store
-<<<<<<< HEAD
-            self.transaction.unwrite_resource(old_identifier).await?;
-=======
             self.transaction.unwrite_resource(old_resource_id).await?;
->>>>>>> 59375544
 
             #[cfg(feature = "verbose")]
             {
@@ -544,11 +490,7 @@
 
         self.commit_and_restart_transaction().await?;
 
-<<<<<<< HEAD
-        Ok(resource_identifier)
-=======
         Ok(resource_id)
->>>>>>> 59375544
     }
 
     /// Mark some local files for deletion.
