--- conflicted
+++ resolved
@@ -303,11 +303,7 @@
         })
         .insert_resource(GRPCPluginSettings::rest(rest_listen_endpoint))
         .insert_resource(trace_events_receiver)
-<<<<<<< HEAD
-        .add_plugin(GRPCPlugin::hybrid())
-=======
         .add_plugin(GRPCPlugin::rest_only())
->>>>>>> 1b11510a
         .add_plugin(LogStreamPlugin::default())
         .add_plugin(streamer_plugin);
 
