[package]
name = "lgn-content-store2"
description = "Content-Access Storage interface and utilities to store assets at scale."
version = "0.1.0"
authors = ["Legion Labs <devs@legionlabs.com>"]
edition = "2021"
license = "MIT OR Apache-2.0"

[lib]
name = "lgn_content_store2"
path = "src/lib.rs"

[[bin]]
name = "lgn-content-store-cli"
path = "src/bin.rs"
required-features = ["cli"]

[features]
default = ["aws", "redis", "lru", "cli"]
aws = ["aws-config", "aws-sdk-s3", "aws-sdk-dynamodb"]
cli = ["clap", "indicatif", "bytesize"]

[dependencies]
anyhow = "1.0"
aws-config = { version = "0.6", optional = true }
aws-sdk-s3 = { version = "0.6", optional = true }
aws-sdk-dynamodb = { version = "0.6", optional = true }
async-trait = "0.1"
base64 = "0.13"
<<<<<<< HEAD
blake3 = "1.3"
bytesize = { version = "1", optional = true }
=======
blake3 = { version = "1.3", features = ["prefer_intrinsics"] }
>>>>>>> 48562245
byteorder = "1.4.3"
bytes = "1.1.0"
clap = { version = "3.0", features = ["derive"], optional = true }
futures = "0.3"
http = "0.2.6"
http-body = "0.4"
indicatif = { version = "0.16", optional = true }
itertools = "0.10"
lgn-online = { path = "../lgn-online", version = "0.1.0" }
lgn-config = { path = "../lgn-config", version = "0.1.0" }
lgn-content-store-proto = { path = "../lgn-content-store-proto", version = "0.1.0" }
lru = { version = "0.7", optional = true }
pin-project = "1"
redis = { version = "0.21.0", features = ["tokio-comp"], optional = true }
reqwest = { version = "0.11.9", features = ["stream"] }
serde = { version = "1.0", features = ["derive"] }
smallvec = "1.8.0"
tempfile = "3.2"
thiserror = "1.0"
tonic = "0.6"
tokio = { version = "1", features = ["full", "tracing"] }
tokio-stream = "0.1.8"
tokio-util = { version = "0.6.9", features = ["full"] }

[dev-dependencies]
uuid = { version = "0.8", features = ["v4"] }
hex = "0.4"
httptest = "0.15"
hyper = "0.14"
pretty_env_logger = "0.4"
rand = "0.8"
testcontainers = "0.12"<|MERGE_RESOLUTION|>--- conflicted
+++ resolved
@@ -27,12 +27,8 @@
 aws-sdk-dynamodb = { version = "0.6", optional = true }
 async-trait = "0.1"
 base64 = "0.13"
-<<<<<<< HEAD
-blake3 = "1.3"
+blake3 = { version = "1.3", features = ["prefer_intrinsics"] }
 bytesize = { version = "1", optional = true }
-=======
-blake3 = { version = "1.3", features = ["prefer_intrinsics"] }
->>>>>>> 48562245
 byteorder = "1.4.3"
 bytes = "1.1.0"
 clap = { version = "3.0", features = ["derive"], optional = true }
