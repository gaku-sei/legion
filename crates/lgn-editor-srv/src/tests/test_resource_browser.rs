--- conflicted
+++ resolved
@@ -147,15 +147,8 @@
 
     {
         let (scene_events_tx, _rx) = crossbeam_channel::unbounded::<SceneMessage>();
-<<<<<<< HEAD
         let (transaction_manager, _asset_registry) = setup_project(&project_dir).await;
-        let resource_browser = crate::resource_browser_plugin::ResourceBrowserRPC {
-=======
-
-        let transaction_manager = setup_project(&project_dir).await;
-
         let resource_browser_server = crate::resource_browser_plugin::Server {
->>>>>>> 59375544
             transaction_manager: transaction_manager.clone(),
             uploads_folder: "".into(),
             scene_events_tx,
