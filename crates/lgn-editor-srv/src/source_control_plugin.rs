--- conflicted
+++ resolved
@@ -34,24 +34,9 @@
     prelude::{IntoExclusiveSystem, Res, ResMut},
     schedule::ExclusiveSystemDescriptorCoercion,
 };
-<<<<<<< HEAD
-use lgn_editor_proto::source_control::{
-    source_control_server::{SourceControl, SourceControlServer},
-    staged_resource, upload_raw_file_response, CancelUploadRawFileRequest,
-    CancelUploadRawFileResponse, CommitStagedResourcesRequest, CommitStagedResourcesResponse,
-    GetStagedResourcesRequest, GetStagedResourcesResponse, InitUploadRawFileRequest,
-    InitUploadRawFileResponse, PullAssetRequest, PullAssetResponse, ResourceDescription,
-    RevertResourcesRequest, RevertResourcesResponse, StagedResource, SyncLatestResponse,
-    SyncLatestResquest, UploadRawFileProgress, UploadRawFileRequest, UploadRawFileResponse,
-    UploadStatus,
-};
-use lgn_grpc::{GRPCPluginScheduling, GRPCPluginSettings};
-use lgn_resource_registry::{ResourceRegistryPluginScheduling, ResourceRegistrySettings};
-=======
-use lgn_graphics_data::offline_gltf::GltfFile;
+use lgn_graphics_data::offline::Gltf;
 use lgn_online::server::{Error, Result};
 use lgn_resource_registry::ResourceRegistrySettings;
->>>>>>> 59375544
 use lgn_tracing::error;
 use thiserror::Error;
 use tokio::sync::{mpsc, Mutex};
@@ -657,12 +642,8 @@
         Ok(CommitStagedResourcesResponse::Status204)
     }
 
-<<<<<<< HEAD
+    async fn sync_latest(&self, _request: SyncLatestRequest) -> Result<SyncLatestResponse> {
         let (resource_to_build, _resource_to_unload) = {
-=======
-    async fn sync_latest(&self, _request: SyncLatestRequest) -> Result<SyncLatestResponse> {
-        let (resource_to_build, resource_to_unload) = {
->>>>>>> 59375544
             let mut resource_to_build = Vec::new();
             let mut resource_to_unload = Vec::new();
 
@@ -695,64 +676,12 @@
             }
         }
 
-<<<<<<< HEAD
-        Ok(Response::new(SyncLatestResponse {}))
-    }
-
-    async fn get_staged_resources(
-        &self,
-        _request: Request<GetStagedResourcesRequest>,
-    ) -> Result<Response<GetStagedResourcesResponse>, Status> {
-        let transaction_manager = self.transaction_manager.lock().await;
-        let mut ctx = LockContext::new(&transaction_manager).await;
-        let changes = ctx
-            .project
-            .get_pending_changes()
-            .await
-            .map_err(|err| Status::internal(err.to_string()))?;
-
-        let mut entries = Vec::<StagedResource>::new();
-        for (resource_type_id, change_type) in changes {
-            let path = if let ChangeType::Delete = change_type {
-                ctx.project
-                    .deleted_resource_info(resource_type_id)
-                    .await
-                    .unwrap_or_else(|_err| "(error)".into())
-            } else {
-                ctx.project
-                    .resource_name(resource_type_id)
-                    .await
-                    .unwrap_or_else(|_err| "(error)".into())
-            };
-
-            entries.push(StagedResource {
-                info: Some(ResourceDescription {
-                    id: ResourceTypeAndId::to_string(&resource_type_id),
-                    path: path.to_string(),
-                    r#type: resource_type_id
-                        .kind
-                        .as_pretty()
-                        .trim_start_matches("offline_")
-                        .into(),
-                    version: 1,
-                }),
-                change_type: match change_type {
-                    ChangeType::Add => staged_resource::ChangeType::Add as i32,
-                    ChangeType::Edit => staged_resource::ChangeType::Edit as i32,
-                    ChangeType::Delete => staged_resource::ChangeType::Delete as i32,
-                },
-            });
-        }
-
-        Ok(Response::new(GetStagedResourcesResponse { entries }))
-=======
-        for resource_id in resource_to_unload {
+        /*for resource_id in resource_to_unload {
             let mut ctx = LockContext::new(&transaction_manager).await;
             ctx.unload(resource_id).await;
-        }
+        }*/
 
         Ok(SyncLatestResponse::Status204)
->>>>>>> 59375544
     }
 
     async fn revert_resources(
@@ -791,16 +720,7 @@
         Ok(RevertResourcesResponse::Status204)
     }
 
-<<<<<<< HEAD
-    async fn pull_asset(
-        &self,
-        _request: Request<PullAssetRequest>,
-    ) -> Result<Response<PullAssetResponse>, Status> {
-        panic!("unimplemented()");
-        /*let message = request.into_inner();
-=======
     async fn pull_assets(&self, request: PullAssetsRequest) -> Result<PullAssetsResponse> {
->>>>>>> 59375544
         let transaction_manager = self.transaction_manager.lock().await;
         let ctx = LockContext::new(&transaction_manager).await;
         let id = match ResourceTypeAndId::from_str(request.property_id.0.as_str()) {
@@ -810,34 +730,20 @@
             Ok(id) => id,
         };
 
-        if id.kind != GltfFile::TYPE {
+        if id.kind != Gltf::TYPE {
             return Err(Error::internal(
-                "pull_asset supports GltfFile only at the moment",
+                "pull_asset supports Gltf only at the moment",
             ));
         }
-<<<<<<< HEAD
-        let gltf_file = ctx
+        let _gltf_file = ctx
             .project
-            .load_resource::<GltfFile>(id.id)
+            .load_resource::<Gltf>(id)
             .await
-            .map_err(|err| Status::internal(err.to_string()))?;
-
-        return Ok(Response::new(PullAssetResponse {
-            size: gltf_file.bytes().len() as u32,
-            content: gltf_file.bytes().to_vec(),
-        }));*/
-=======
-
-        let resource = ctx.asset_registry.load_sync::<GltfFile>(id);
-
-        if let Some(gltf_file) = resource.get(&ctx.asset_registry) {
-            return Ok(PullAssetsResponse::Status200(PullAssetsSucceeded {
-                size: gltf_file.bytes().len() as u32,
-                content: gltf_file.bytes().to_vec().into(),
-            }));
-        }
-
-        return Ok(PullAssetsResponse::Status404);
->>>>>>> 59375544
+            .map_err(|err| Error::internal(err.to_string()))?;
+
+        return Ok(PullAssetsResponse::Status200(PullAssetsSucceeded {
+            size: 0,                // TODO: gltf_file.bytes().len() as u32,
+            content: vec![].into(), // TODO: gltf_file.bytes().to_vec().into(),
+        }));
     }
 }