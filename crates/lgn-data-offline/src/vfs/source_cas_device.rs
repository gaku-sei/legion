use std::sync::Arc;

use async_trait::async_trait;
use lgn_content_store::{
    indexing::{ResourceIndex, ResourceReader, SharedTreeIdentifier},
    Provider,
};
use lgn_data_runtime::{
    new_resource_type_and_id_indexer, AssetRegistryReader, Device, ResourceTypeAndId,
    ResourceTypeAndIdIndexer,
};

/// Content addressable storage device. Resources are accessed through a
/// manifest access table.
pub(crate) struct SourceCasDevice {
    persistent_provider: Arc<Provider>,
    source_manifest: ResourceIndex<ResourceTypeAndIdIndexer>,
}

impl SourceCasDevice {
    pub(crate) fn new(
        persistent_provider: Arc<Provider>,
        source_manifest_id: SharedTreeIdentifier,
    ) -> Self {
        let source_manifest = ResourceIndex::new_shared_with_id(
            Arc::clone(&persistent_provider),
            new_resource_type_and_id_indexer(),
            source_manifest_id,
        );
        Self {
            persistent_provider,
            source_manifest,
        }
    }
}

#[async_trait]
impl Device for SourceCasDevice {
    async fn load(&mut self, type_id: ResourceTypeAndId) -> Option<Vec<u8>> {
<<<<<<< HEAD
        if let Ok(Some(resource_id)) = self
            .manifest
            .get_identifier(&self.provider, &type_id.into())
            .await
        {
            if let Ok(resource_bytes) = self.provider.read_resource_as_bytes(&resource_id).await {
                return Some(resource_bytes);
            }
        }
=======
        if let Ok(Some(resource_id)) = self.source_manifest.get_identifier(&type_id.into()).await {
            if let Ok(resource_bytes) = self
                .persistent_provider
                .read_resource_as_bytes(&resource_id)
                .await
            {
                let mut reader = std::io::Cursor::new(resource_bytes);

                // skip over the pre-pended metadata
                deserialize_and_skip_metadata(&mut reader);
>>>>>>> 1b11510a

        None
    }

    async fn get_reader(&self, type_id: ResourceTypeAndId) -> Option<AssetRegistryReader> {
        if let Ok(Some(resource_id)) = self
            .manifest
            .get_identifier(&self.provider, &type_id.into())
            .await
        {
            if let Ok(reader) = self.provider.get_reader(resource_id.as_identifier()).await {
                return Some(Box::pin(reader) as AssetRegistryReader);
            }
        }
        None
    }

    async fn reload(&mut self, _: ResourceTypeAndId) -> Option<Vec<u8>> {
        None
    }
}<|MERGE_RESOLUTION|>--- conflicted
+++ resolved
@@ -9,6 +9,7 @@
     new_resource_type_and_id_indexer, AssetRegistryReader, Device, ResourceTypeAndId,
     ResourceTypeAndIdIndexer,
 };
+//use crate::deserialize_and_skip_metadata;
 
 /// Content addressable storage device. Resources are accessed through a
 /// manifest access table.
@@ -37,39 +38,25 @@
 #[async_trait]
 impl Device for SourceCasDevice {
     async fn load(&mut self, type_id: ResourceTypeAndId) -> Option<Vec<u8>> {
-<<<<<<< HEAD
-        if let Ok(Some(resource_id)) = self
-            .manifest
-            .get_identifier(&self.provider, &type_id.into())
-            .await
-        {
-            if let Ok(resource_bytes) = self.provider.read_resource_as_bytes(&resource_id).await {
-                return Some(resource_bytes);
-            }
-        }
-=======
         if let Ok(Some(resource_id)) = self.source_manifest.get_identifier(&type_id.into()).await {
             if let Ok(resource_bytes) = self
                 .persistent_provider
                 .read_resource_as_bytes(&resource_id)
                 .await
             {
-                let mut reader = std::io::Cursor::new(resource_bytes);
-
-                // skip over the pre-pended metadata
-                deserialize_and_skip_metadata(&mut reader);
->>>>>>> 1b11510a
-
+                return Some(resource_bytes);
+            }
+        }
         None
     }
 
     async fn get_reader(&self, type_id: ResourceTypeAndId) -> Option<AssetRegistryReader> {
-        if let Ok(Some(resource_id)) = self
-            .manifest
-            .get_identifier(&self.provider, &type_id.into())
-            .await
-        {
-            if let Ok(reader) = self.provider.get_reader(resource_id.as_identifier()).await {
+        if let Ok(Some(resource_id)) = self.source_manifest.get_identifier(&type_id.into()).await {
+            if let Ok(reader) = self
+                .persistent_provider
+                .get_reader(resource_id.as_identifier())
+                .await
+            {
                 return Some(Box::pin(reader) as AssetRegistryReader);
             }
         }
