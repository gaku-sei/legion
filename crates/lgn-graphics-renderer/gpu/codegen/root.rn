mod mesh;
mod lighting;
mod egui;
mod const_color;
mod picking;
mod default_shader;
mod culling;
mod hzb;
mod depth_shader;
mod final_resolve;

const PERSISTENT_DESCRIPTOR_SET_FREQUENCY   = 0;
const FRAME_DESCRIPTOR_SET_FREQUENCY        = 1;
const VIEW_DESCRIPTOR_SET_FREQUENCY         = 2;
const USER_DESCRIPTOR_SET_FREQUENCY         = 3;

pub fn main() {

    let products = [];

    products.extend( mesh::main() );

    //
    // Next step:
    // let view_data = Struct::from_json( ... );
    //


    let view_data = #{
        type: "Struct",
        name: "ViewData",
        fields: [
            #{ name:"camera_translation", ty:"Float3" },
            #{ name:"camera_rotation", ty:"Float4" },
            #{ name:"projection", ty:"Float4x4" },
            #{ name:"culling_planes", ty:"Float4", array_len:6 },
            #{ name:"pixel_size", ty:"Float4" },
            #{ name:"logical_size", ty:"Float4" },
            #{ name:"cursor_pos", ty:"Float2" },
        ]
    };
    products.push( view_data );

    let lighting_data = #{
        type: "Struct",
        name: "LightingData",
        fields: [
            #{ name: "num_directional_lights", ty:"Uint1" },
            #{ name: "num_omni_directional_lights", ty:"Uint1" },
            #{ name: "num_spot_lights", ty:"Uint1" },
            #{ name: "default_ambient", ty:"Float3" },
            #{ name: "apply_diffuse", ty:"Uint1" },
<<<<<<< HEAD
            #{ name: "apply_specular", ty:"Uint1" },
            #{ name: "pad_", ty:"Uint2" },
=======
            #{ name: "apply_specular", ty:"Uint1" },            
            #{ name: "pad_", ty:"Uint3" },
>>>>>>> e1b5caf6
        ]
    };
    products.push( lighting_data );

    let transform = #{
        type: "Struct",
        name: "TransformData",
        fields: [
            #{ name:"translation", ty:"Float3" },
            #{ name:"rotation", ty:"Float4" },
            #{ name:"scale", ty:"Float3" },
        ]
    };
    products.push( transform );

    let gpu_instance_color = #{
        type: "Struct",
        name: "GpuInstanceColor",
        fields: [
            #{ name:"color", ty:"Uint1" },
            #{ name:"color_blend", ty:"Float1" },
        ]
    };
    products.push( gpu_instance_color );

    let gpu_instance_picking_data = #{
        type: "Struct",
        name: "GpuInstancePickingData",
        fields: [
            #{ name:"picking_id", ty:"Uint1" },
        ]
    };
    products.push( gpu_instance_picking_data );

    let gpu_instance_va_table = #{
        type: "Struct",
        name: "GpuInstanceVATable",
        fields: [
            #{ name:"mesh_description_va", ty:"Uint1" },
            #{ name:"world_transform_va", ty:"Uint1" },
            #{ name:"material_data_va", ty:"Uint1" },
            #{ name:"instance_color_va", ty:"Uint1" },
            #{ name:"picking_data_va", ty:"Uint1" },
        ]
    };
    products.push( gpu_instance_va_table );

    let material_data = #{
        type: "Struct",
        name: "MaterialData",
        fields: [
            #{ name:"base_albedo", ty:"Float4" },
            #{ name:"base_metalness", ty:"Float1" },
            #{ name:"reflectance", ty:"Float1" },
            #{ name:"base_roughness", ty:"Float1" },
            #{ name:"albedo_texture", ty:"Uint1" },
            #{ name:"normal_texture", ty:"Uint1" },
            #{ name:"metalness_texture", ty:"Uint1" },
            #{ name:"roughness_texture", ty:"Uint1" },
        ]
    };
    products.push( material_data );

    products.extend( lighting::main() );

    let persistent_descriptor_set = #{
        type: "DescriptorSet",
        name: "PersistentDescriptorSet",
        frequency: PERSISTENT_DESCRIPTOR_SET_FREQUENCY,
        descriptors: [
            #{ type:"Texture2D", name:"material_textures", content:"Float4", array_len:10240, bindless:true },
        ]
    };
    products.push( persistent_descriptor_set );

    let frame_descriptor_set = #{
        type: "DescriptorSet",
        name: "FrameDescriptorSet",
        frequency: FRAME_DESCRIPTOR_SET_FREQUENCY,
        descriptors: [
            #{ type:"ByteAddressBuffer", name:"static_buffer" },
            #{ type:"ConstantBuffer", name:"lighting_data", content:"LightingData" },
            #{ type:"StructuredBuffer", name:"directional_lights", content:"DirectionalLight" },
            #{ type:"StructuredBuffer", name:"omni_directional_lights", content:"OmniDirectionalLight" },
            #{ type:"StructuredBuffer", name:"spot_lights", content:"SpotLight" },
            #{ type:"StructuredBuffer", name:"va_table_address_buffer", content:"Uint1"  },
            #{ type:"Sampler", name:"material_sampler" },
        ]
    };
    products.push( frame_descriptor_set );

    let view_descriptor_set = #{
        type: "DescriptorSet",
        name: "ViewDescriptorSet",
        frequency: VIEW_DESCRIPTOR_SET_FREQUENCY,
        descriptors: [
<<<<<<< HEAD
            #{name: "view_data", type:"ConstantBuffer", content:"ViewData", transient:true },
=======
            #{name: "view_data", type:"ConstantBuffer", content:"ViewData" },            
            #{name: "hzb_texture", type: "Texture2D", content:"Float1" },
>>>>>>> e1b5caf6
        ]
    };
    products.push( view_descriptor_set );

    products.extend( egui::main() );
    products.extend( hzb::main() );
    products.extend( final_resolve::main() );
    products.extend( const_color::main(persistent_descriptor_set, frame_descriptor_set, view_descriptor_set) );
    products.extend( picking::main(persistent_descriptor_set, frame_descriptor_set, view_descriptor_set) );
    products.extend( default_shader::main(persistent_descriptor_set, frame_descriptor_set, view_descriptor_set) );
    products.extend( culling::main(persistent_descriptor_set, frame_descriptor_set, view_descriptor_set) );
    products.extend( depth_shader::main(persistent_descriptor_set, frame_descriptor_set, view_descriptor_set) );

    products
}<|MERGE_RESOLUTION|>--- conflicted
+++ resolved
@@ -50,13 +50,8 @@
             #{ name: "num_spot_lights", ty:"Uint1" },
             #{ name: "default_ambient", ty:"Float3" },
             #{ name: "apply_diffuse", ty:"Uint1" },
-<<<<<<< HEAD
             #{ name: "apply_specular", ty:"Uint1" },
-            #{ name: "pad_", ty:"Uint2" },
-=======
-            #{ name: "apply_specular", ty:"Uint1" },            
             #{ name: "pad_", ty:"Uint3" },
->>>>>>> e1b5caf6
         ]
     };
     products.push( lighting_data );
@@ -153,12 +148,7 @@
         name: "ViewDescriptorSet",
         frequency: VIEW_DESCRIPTOR_SET_FREQUENCY,
         descriptors: [
-<<<<<<< HEAD
             #{name: "view_data", type:"ConstantBuffer", content:"ViewData", transient:true },
-=======
-            #{name: "view_data", type:"ConstantBuffer", content:"ViewData" },            
-            #{name: "hzb_texture", type: "Texture2D", content:"Float1" },
->>>>>>> e1b5caf6
         ]
     };
     products.push( view_descriptor_set );
