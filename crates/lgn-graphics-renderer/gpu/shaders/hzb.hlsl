#include "crate://lgn-graphics-renderer/gpu/pipeline_layout/hzb_pipeline_layout.hlsl"

#include "crate://lgn-graphics-renderer/gpu/include/fullscreen_triangle.hsh"

<<<<<<< HEAD
struct VertexOut {
    float4 hpos : SV_POSITION;
    float2 uv : TEXCOORD;
};

VertexOut main_vs(in VertexIn vertex_in) {
    VertexOut vertex_out;

    vertex_out.hpos = float4(float2(2.0 * vertex_in.pos.x - 1.0, 1.0 - 2.0 * vertex_in.pos.y), 0.0, 1.0);
    vertex_out.uv = vertex_in.uv;

    return vertex_out;
=======
VertexOut main_vs(in uint id : SV_VERTEXID) {
    return fullscreen_triangle_vertex(id);
>>>>>>> 9ae0918f
}

float main_ps(in VertexOut vertex_out) : SV_TARGET {
    float4 source = depth_texture.Gather(depth_sampler, vertex_out.uv);
    return min(min(source.r, source.g), min(source.b, source.a));
}<|MERGE_RESOLUTION|>--- conflicted
+++ resolved
@@ -2,23 +2,8 @@
 
 #include "crate://lgn-graphics-renderer/gpu/include/fullscreen_triangle.hsh"
 
-<<<<<<< HEAD
-struct VertexOut {
-    float4 hpos : SV_POSITION;
-    float2 uv : TEXCOORD;
-};
-
-VertexOut main_vs(in VertexIn vertex_in) {
-    VertexOut vertex_out;
-
-    vertex_out.hpos = float4(float2(2.0 * vertex_in.pos.x - 1.0, 1.0 - 2.0 * vertex_in.pos.y), 0.0, 1.0);
-    vertex_out.uv = vertex_in.uv;
-
-    return vertex_out;
-=======
 VertexOut main_vs(in uint id : SV_VERTEXID) {
     return fullscreen_triangle_vertex(id);
->>>>>>> 9ae0918f
 }
 
 float main_ps(in VertexOut vertex_out) : SV_TARGET {
