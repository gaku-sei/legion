mod render_thread;
pub use render_thread::*;

mod render_object;
pub use render_object::*;

<<<<<<< HEAD
mod render_commands;
pub use render_commands::*;

mod render_resources;
pub use render_resources::*;

mod gpu_upload;
pub use gpu_upload::*;
=======
pub mod render_graph;
pub use render_graph::*;
>>>>>>> 756ada94
<|MERGE_RESOLUTION|>--- conflicted
+++ resolved
@@ -4,7 +4,6 @@
 mod render_object;
 pub use render_object::*;
 
-<<<<<<< HEAD
 mod render_commands;
 pub use render_commands::*;
 
@@ -13,7 +12,6 @@
 
 mod gpu_upload;
 pub use gpu_upload::*;
-=======
+
 pub mod render_graph;
-pub use render_graph::*;
->>>>>>> 756ada94
+pub use render_graph::*;