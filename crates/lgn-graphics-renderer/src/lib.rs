//! Renderer plugin.

// crate-specific lint exceptions:
#![allow(
    clippy::cast_precision_loss,
    clippy::missing_errors_doc,
    clippy::new_without_default,
    clippy::uninit_vec
)]

mod cgen {
    include!(concat!(env!("OUT_DIR"), "/rust/mod.rs"));
}

use std::sync::Arc;

use atomic_refcell::{AtomicRef, AtomicRefCell, AtomicRefMut};
#[allow(unused_imports)]
use cgen::*;

pub mod labels;

use gpu_renderer::GpuInstanceManager;

pub use labels::*;

mod asset_to_ecs;
mod renderer;
use lgn_embedded_fs::EMBEDDED_FS;
use lgn_graphics_api::{
<<<<<<< HEAD
    AddressMode, ApiDef, BufferViewDef, CompareOp, DescriptorHeapDef, DeviceContext, FilterType,
    MipMapMode, Queue, QueueType, ResourceUsage, SamplerDef,
=======
    AddressMode, CompareOp, Extents3D, FilterType, Format, MemoryUsage, MipMapMode, ResourceFlags,
    ResourceUsage, SamplerDef, TextureDef, TextureTiling,
>>>>>>> 756ada94
};
use lgn_graphics_cgen_runtime::CGenRegistryList;
use lgn_math::Vec2;
pub use renderer::*;

mod render_context;
pub use render_context::*;

pub mod resources;
use resources::{
    DescriptorHeapManager, ModelManager, PersistentDescriptorSetManager, PipelineManager,
    TextureManager, TransientBufferAllocator, TransientCommandBufferAllocator,
    TransientCommandBufferManager,
};

pub mod components;

pub mod gpu_renderer;

pub mod picking;

pub mod debug_display;
pub mod egui;

pub(crate) mod lighting;
pub mod render_pass;

pub mod core;
pub mod features;
pub mod shared;

mod renderdoc;

<<<<<<< HEAD
use crate::core::{GpuUploadManager, RenderCommandManager, RenderResourcesBuilder};
use crate::features::ModelPlugin;
=======
use crate::core::RendererResources;
use crate::features::mesh_feature::MeshFeaturePlugin;
>>>>>>> 756ada94
use crate::gpu_renderer::{ui_mesh_renderer, MeshRenderer};
use crate::render_pass::TmpRenderPass;

use crate::renderdoc::RenderDocPlugin;

use crate::{
    components::{
        debug_display_lights, reflect_lights, ui_lights, ManipulatorComponent, PickedComponent,
        RenderSurfaceCreatedForWindow, RenderSurfaceExtents, RenderSurfaces,
    },
    core::render_graph::{
        AlphaBlendedLayerPass, Config, DepthLayerPass, GpuCullingPass, LightingPass,
        OpaqueLayerPass, PostProcessPass, RenderScript, RenderView, SSAOPass, UiPass,
    },
    egui::{egui_plugin::EguiPlugin, Egui},
    lighting::LightingManager,
    picking::{ManipulatorManager, PickingManager, PickingPlugin},
    resources::MeshManager,
    RenderStage,
};
use lgn_app::{App, CoreStage, Events, Plugin};

use lgn_ecs::prelude::*;
use lgn_math::{const_vec3, Vec3};
use lgn_transform::components::GlobalTransform;
use lgn_window::{WindowCloseRequested, WindowCreated, WindowResized, Windows};

use crate::debug_display::DebugDisplay;

use crate::resources::{
    ui_renderer_options, MaterialManager, MissingVisualTracker, RendererOptions,
    SharedResourcesManager, TransientBufferManager, UnifiedStaticBuffer,
};

use crate::{
    components::{
        apply_camera_setups, camera_control, create_camera, CameraComponent, LightComponent,
        RenderSurface, VisualComponent,
    },
    labels::CommandBufferLabel,
};

pub const UP_VECTOR: Vec3 = Vec3::Y;
pub const DOWN_VECTOR: Vec3 = const_vec3!([0_f32, -1_f32, 0_f32]);

#[derive(Clone)]
pub struct GraphicsQueue {
    queue: Arc<AtomicRefCell<Queue>>,
}

impl GraphicsQueue {
    pub fn new(device_context: &DeviceContext) -> Self {
        Self {
            queue: Arc::new(AtomicRefCell::new(
                device_context.create_queue(QueueType::Graphics),
            )),
        }
    }

    pub fn queue(&self) -> AtomicRef<'_, Queue> {
        self.queue.borrow()
    }

    pub fn queue_mut(&self) -> AtomicRefMut<'_, Queue> {
        self.queue.borrow_mut()
    }
}

#[derive(Default)]
pub struct RendererPlugin {}

impl Plugin for RendererPlugin {
    #[allow(unsafe_code)]
    fn build(&self, app: &mut App) {
        // TODO: Config resource? The renderer could be some kind of state machine reacting on some config changes?
        // TODO: refactor this with data pipeline resources
        EMBEDDED_FS.add_file(&gpu_renderer::INCLUDE_BRDF);
        EMBEDDED_FS.add_file(&gpu_renderer::INCLUDE_COMMON);
        EMBEDDED_FS.add_file(&gpu_renderer::INCLUDE_MESH);
        EMBEDDED_FS.add_file(&gpu_renderer::INCLUDE_TRANSFORM);
        EMBEDDED_FS.add_file(&gpu_renderer::SHADER_SHADER);

        const NUM_RENDER_FRAMES: u64 = 2;

        //
        // Init in dependency order
        //
        let gfx_api = GfxApiArc::new(ApiDef::default());
        let device_context = gfx_api.device_context();
        let graphics_queue = GraphicsQueue::new(device_context);
        let cgen_registry = Arc::new(cgen::initialize(device_context));
        let render_scope = RenderScope::new(NUM_RENDER_FRAMES, device_context);
        let upload_manager = GpuUploadManager::new();
        let static_buffer = UnifiedStaticBuffer::new(device_context, 64 * 1024 * 1024);
        let transient_buffer = TransientBufferManager::new(device_context, NUM_RENDER_FRAMES);
        let render_command_manager = RenderCommandManager::new();
        let mut render_commands = render_command_manager.command_builder();
        let descriptor_heap_manager = DescriptorHeapManager::new(NUM_RENDER_FRAMES, device_context);
        let transient_commandbuffer_manager =
            TransientCommandBufferManager::new(NUM_RENDER_FRAMES, &graphics_queue);

        let mut pipeline_manager = PipelineManager::new(device_context);
        pipeline_manager.register_shader_families(&cgen_registry);

        let mut cgen_registry_list = CGenRegistryList::new();
        cgen_registry_list.push(cgen_registry);

        let mut persistent_descriptor_set_manager = PersistentDescriptorSetManager::new(
            device_context,
            &descriptor_heap_manager,
            NUM_RENDER_FRAMES,
        );

        let mut mesh_manager = MeshManager::new(static_buffer.allocator());
        mesh_manager.initialize_default_meshes(render_command_manager.command_builder());

        let texture_manager = TextureManager::new(device_context);

        let material_manager = MaterialManager::new(static_buffer.allocator());

        let shared_resources_manager = SharedResourcesManager::new(
            &mut render_commands,
            device_context,
            &mut persistent_descriptor_set_manager,
        );

        let mesh_renderer = MeshRenderer::new(device_context, static_buffer.allocator());

        //
        // Add renderer stages first. It is needed for the plugins.
        //
        app.add_stage_after(
            CoreStage::PostUpdate,
            RenderStage::Resource,
            SystemStage::parallel(),
        );

        app.add_stage_after(
            RenderStage::Resource,
            RenderStage::Prepare,
            SystemStage::parallel(),
        );

        app.add_stage_after(
            RenderStage::Prepare,
            RenderStage::Render,
            SystemStage::parallel(),
        );

        //
        // Stage Startup
        //
        app.add_startup_system(init_manipulation_manager);
        app.add_startup_system(create_camera);

        //
        // Resources
        //
        app.insert_resource(pipeline_manager);
        app.insert_resource(ManipulatorManager::new());
        app.insert_resource(cgen_registry_list);
        app.insert_resource(RenderSurfaces::new());
        app.insert_resource(ModelManager::new(&mesh_manager, &material_manager));
        app.insert_resource(mesh_manager);
        app.insert_resource(DebugDisplay::default());
        app.insert_resource(LightingManager::new(device_context));
        app.insert_resource(GpuInstanceManager::new(static_buffer.allocator()));
        app.insert_resource(MissingVisualTracker::default());
        app.insert_resource(persistent_descriptor_set_manager);
        app.insert_resource(shared_resources_manager);
        app.insert_resource(texture_manager);
        app.insert_resource(material_manager);
        app.insert_resource(mesh_renderer);
        app.insert_resource(RendererOptions::default());

        // Init ecs
        TextureManager::init_ecs(app);
        MaterialManager::init_ecs(app);
        MeshRenderer::init_ecs(app);
        ModelManager::init_ecs(app);
        MissingVisualTracker::init_ecs(app);
        GpuInstanceManager::init_ecs(app);

        // Only Init AssetRegistry event handler if there's AssetRegistryEvent already registered
        if app
            .world
            .contains_resource::<Events<lgn_data_runtime::AssetRegistryEvent>>()
        {
            app.add_system_to_stage(RenderStage::Resource, asset_to_ecs::process_load_events);
        }

        // Plugins are optional
        app.add_plugin(EguiPlugin::default());
        app.add_plugin(PickingPlugin {});
        app.add_plugin(ModelPlugin::default());
        app.add_plugin(RenderDocPlugin {});

        //
        // Events
        //
        app.add_event::<RenderSurfaceCreatedForWindow>();

        //
        // Stage PreUpdate
        //
        app.add_system_to_stage(CoreStage::PreUpdate, apply_camera_setups);

        //
        // Stage PostUpdate
        //

        // TODO (vbdd): CoreStage::PostUpdate is probably invalid. Anyway, this will change soon.

        app.add_system_to_stage(CoreStage::PostUpdate, on_window_created.exclusive_system());
        app.add_system_to_stage(CoreStage::PostUpdate, on_window_resized.exclusive_system());
        app.add_system_to_stage(
            CoreStage::PostUpdate,
            on_window_close_requested.exclusive_system(),
        );

        //
        // Stage Prepare
        //
        app.add_system_to_stage(RenderStage::Prepare, ui_renderer_options);
        app.add_system_to_stage(RenderStage::Prepare, ui_lights);
        app.add_system_to_stage(RenderStage::Prepare, ui_mesh_renderer);
        app.add_system_to_stage(RenderStage::Prepare, debug_display_lights);
        app.add_system_to_stage(RenderStage::Prepare, reflect_lights);
        app.add_system_to_stage(
            RenderStage::Prepare,
            camera_control.exclusive_system().at_start(),
        );

        //
        // Stage: Render
        //
        app.add_system_to_stage(
            RenderStage::Render,
            render_update.label(CommandBufferLabel::Generate),
        );

        let render_resources_builder = RenderResourcesBuilder::new();

        let render_resources = render_resources_builder
            .insert(render_scope)
            .insert(gfx_api.clone())
            .insert(render_command_manager)
            .insert(upload_manager)
            .insert(static_buffer)
            .insert(transient_buffer)
            .insert(descriptor_heap_manager)
            .insert(transient_commandbuffer_manager)
            .insert(graphics_queue)
            .finalize();

        let renderer = Renderer::new(NUM_RENDER_FRAMES, render_resources, gfx_api);

        // This resource needs to be shutdown after all other resources
        app.insert_resource(renderer);
    }
}

#[allow(clippy::needless_pass_by_value, clippy::too_many_arguments)]
fn on_window_created(
    mut commands: Commands<'_, '_>,
    mut event_window_created: EventReader<'_, '_, WindowCreated>,
    window_list: Res<'_, Windows>,
    renderer: Res<'_, Renderer>,
    pipeline_manager: Res<'_, PipelineManager>,
    mut render_surfaces: ResMut<'_, RenderSurfaces>,
    mut event_render_surface_created: ResMut<'_, Events<RenderSurfaceCreatedForWindow>>,
) {
    for ev in event_window_created.iter() {
        let wnd = window_list.get(ev.id).unwrap();
        let extents = RenderSurfaceExtents::new(wnd.physical_width(), wnd.physical_height());
        let render_surface = RenderSurface::new(&renderer, &pipeline_manager, extents);

        render_surfaces.insert(ev.id, render_surface.id());

        event_render_surface_created.send(RenderSurfaceCreatedForWindow {
            window_id: ev.id,
            render_surface_id: render_surface.id(),
        });

        commands.spawn().insert(render_surface);
    }
}

#[allow(clippy::needless_pass_by_value)]
fn on_window_resized(
    mut ev_wnd_resized: EventReader<'_, '_, WindowResized>,
    wnd_list: Res<'_, Windows>,
    renderer: Res<'_, Renderer>,
    mut q_render_surfaces: Query<'_, '_, &mut RenderSurface>,
    render_surfaces: Res<'_, RenderSurfaces>,
    pipeline_manager: Res<'_, PipelineManager>,
) {
    let device_context = renderer.device_context();
    for ev in ev_wnd_resized.iter() {
        let render_surface_id = render_surfaces.get_from_window_id(ev.id);
        if let Some(render_surface_id) = render_surface_id {
            let render_surface = q_render_surfaces
                .iter_mut()
                .find(|x| x.id() == *render_surface_id);
            if let Some(mut render_surface) = render_surface {
                let wnd = wnd_list.get(ev.id).unwrap();
                render_surface.resize(
                    &device_context,
                    RenderSurfaceExtents::new(wnd.physical_width(), wnd.physical_height()),
                    &pipeline_manager,
                );
            }
        }
    }
}

#[allow(clippy::needless_pass_by_value)]
fn on_window_close_requested(
    mut commands: Commands<'_, '_>,
    mut ev_wnd_destroyed: EventReader<'_, '_, WindowCloseRequested>,
    query_render_surface: Query<'_, '_, (Entity, &RenderSurface)>,
    mut render_surfaces: ResMut<'_, RenderSurfaces>,
) {
    for ev in ev_wnd_destroyed.iter() {
        let render_surface_id = render_surfaces.get_from_window_id(ev.id);
        if let Some(render_surface_id) = render_surface_id {
            let query_result = query_render_surface
                .iter()
                .find(|x| x.1.id() == *render_surface_id);
            if let Some(query_result) = query_result {
                commands.entity(query_result.0).despawn();
            }
            render_surfaces.remove(ev.id);
        }
    }
}

#[allow(clippy::needless_pass_by_value)]
fn init_manipulation_manager(
    commands: Commands<'_, '_>,
    mut manipulation_manager: ResMut<'_, ManipulatorManager>,
    picking_manager: Res<'_, PickingManager>,
) {
    manipulation_manager.initialize(commands, picking_manager);
}

#[allow(
    clippy::needless_pass_by_value,
    clippy::too_many_arguments,
    clippy::type_complexity
)]
fn render_update(
    resources: (
        ResMut<'_, Renderer>,
        Res<'_, TextureManager>, // unused
        ResMut<'_, PipelineManager>,
        ResMut<'_, MeshRenderer>,
        Res<'_, MeshManager>,
        Res<'_, PickingManager>,
        Res<'_, GpuInstanceManager>,
        ResMut<'_, Egui>,
        ResMut<'_, DebugDisplay>,
        ResMut<'_, LightingManager>,
        ResMut<'_, PersistentDescriptorSetManager>,
        Res<'_, ModelManager>,
    ),
    queries: (
        Query<'_, '_, &mut RenderSurface>,
        Query<'_, '_, (&VisualComponent, &GlobalTransform), With<PickedComponent>>,
        Query<'_, '_, (&GlobalTransform, &ManipulatorComponent)>,
        Query<'_, '_, (&LightComponent, &GlobalTransform)>,
        Query<'_, '_, &CameraComponent>,
    ),
) {
    // resources
    let renderer = resources.0;
    // let bindless_texture_manager = resources.1;
    let mut pipeline_manager = resources.2;
    let mut mesh_renderer = resources.3;
    let mesh_manager = resources.4;
    let picking_manager = resources.5;
    let instance_manager = resources.6;
    let mut egui = resources.7;
    let mut debug_display = resources.8;
    let lighting_manager = resources.9;
    let mut persistent_descriptor_set_manager = resources.10;
    let model_manager = resources.11;

    // queries
    let mut q_render_surfaces = queries.0;
    let q_picked_drawables = queries.1;
    let q_manipulator_drawables = queries.2;
    let q_lights = queries.3;
    let q_cameras = queries.4;

    crate::egui::egui_plugin::end_frame(&mut egui);

    let render_resources = renderer.render_resources().clone();

    drop(renderer);

    /*
        Start of the RenderThread
    */
    {
        let q_picked_drawables = q_picked_drawables
            .iter()
            .collect::<Vec<(&VisualComponent, &GlobalTransform)>>();
        let q_manipulator_drawables = q_manipulator_drawables
            .iter()
            .collect::<Vec<(&GlobalTransform, &ManipulatorComponent)>>();
        let q_lights = q_lights
            .iter()
            .collect::<Vec<(&LightComponent, &GlobalTransform)>>();

        let q_cameras = q_cameras.iter().collect::<Vec<&CameraComponent>>();
        let default_camera = CameraComponent::default();
        let camera_component = if !q_cameras.is_empty() {
            q_cameras[0]
        } else {
            &default_camera
        };

        let mut render_scope = render_resources.get_mut::<RenderScope>();
        render_scope.begin_frame();

        let mut descriptor_heap_manager = render_resources.get_mut::<DescriptorHeapManager>();
        descriptor_heap_manager.begin_frame();

        render_resources
            .get::<RenderCommandManager>()
            .apply(&render_resources);

        let gfx_api = render_resources.get::<GfxApiArc>();
        let device_context = gfx_api.device_context();
        device_context.free_gpu_memory();
        device_context.inc_current_cpu_frame();
        let static_buffer = render_resources.get::<UnifiedStaticBuffer>();
        let mut transient_buffer = render_resources.get_mut::<TransientBufferManager>();
        transient_buffer.begin_frame();
        let mut transient_buffer_allocator =
            TransientBufferAllocator::new(&transient_buffer, 64 * 1024);
        let transient_commandbuffer_manager =
            render_resources.get::<TransientCommandBufferManager>();
        transient_commandbuffer_manager.begin_frame();
        let mut transient_commandbuffer_allocator =
            TransientCommandBufferAllocator::new(&transient_commandbuffer_manager);
        let descriptor_pool =
            descriptor_heap_manager.acquire_descriptor_pool(default_descriptor_heap_size());
        let graphics_queue = render_resources.get::<GraphicsQueue>();

        ///
        /// Update
        ///
        persistent_descriptor_set_manager.update();
        pipeline_manager.update();

        render_resources.get_mut::<GpuUploadManager>().upload(
            &mut transient_commandbuffer_allocator,
            &mut transient_buffer_allocator,
            &graphics_queue,
        );

        ///
        /// Render
        ///
        let mut render_context = RenderContext::new(
            device_context,
            &graphics_queue,
            &descriptor_pool,
            &pipeline_manager,
            &mut transient_commandbuffer_allocator,
            &mut transient_buffer_allocator,
            &static_buffer,
        );

        // Persistent descriptor set
        {
            let descriptor_set = persistent_descriptor_set_manager.descriptor_set();
            render_context
                .set_persistent_descriptor_set(descriptor_set.layout(), *descriptor_set.handle());
        }

        // Frame descriptor set
        {
            let mut frame_descriptor_set = cgen::descriptor_set::FrameDescriptorSet::default();

            lighting_manager.per_frame_render(
                render_context.transient_buffer_allocator,
                &mut frame_descriptor_set,
            );

            let static_buffer_ro_view = static_buffer.read_only_view();
            frame_descriptor_set.set_static_buffer(static_buffer_ro_view);

            let va_table_address_buffer = instance_manager.structured_buffer_view();
            frame_descriptor_set.set_va_table_address_buffer(va_table_address_buffer);

            let sampler_def = SamplerDef {
                min_filter: FilterType::Linear,
                mag_filter: FilterType::Linear,
                mip_map_mode: MipMapMode::Linear,
                address_mode_u: AddressMode::ClampToEdge,
                address_mode_v: AddressMode::ClampToEdge,
                address_mode_w: AddressMode::ClampToEdge,
                mip_lod_bias: 0.0,
                max_anisotropy: 1.0,
                compare_op: CompareOp::LessOrEqual,
            };
            let material_sampler = render_context.device_context.create_sampler(sampler_def);
            frame_descriptor_set.set_material_sampler(&material_sampler);

            let frame_descriptor_set_handle = render_context.write_descriptor_set(
                cgen::descriptor_set::FrameDescriptorSet::descriptor_set_layout(),
                frame_descriptor_set.descriptor_refs(),
            );

            render_context.set_frame_descriptor_set(
                cgen::descriptor_set::FrameDescriptorSet::descriptor_set_layout(),
                frame_descriptor_set_handle,
            );
        }

        // For each surface/view, we have to execute the render graph
        for mut render_surface in q_render_surfaces.iter_mut() {
            // View descriptor set
            {
                let mut screen_rect = picking_manager.screen_rect();
                if screen_rect.x == 0.0 || screen_rect.y == 0.0 {
                    screen_rect = Vec2::new(
                        render_surface.extents().width() as f32,
                        render_surface.extents().height() as f32,
                    );
                }

                let cursor_pos = picking_manager.current_cursor_pos();

                let view_data = camera_component.tmp_build_view_data(
                    render_surface.extents().width() as f32,
                    render_surface.extents().height() as f32,
                    screen_rect.x,
                    screen_rect.y,
                    cursor_pos.x,
                    cursor_pos.y,
                );

                let sub_allocation = render_context
                    .transient_buffer_allocator
                    .copy_data(&view_data, ResourceUsage::AS_CONST_BUFFER);

                let const_buffer_view = sub_allocation
                    .to_buffer_view(BufferViewDef::as_const_buffer_typed::<cgen_type::ViewData>());

                let mut view_descriptor_set = cgen::descriptor_set::ViewDescriptorSet::default();
                view_descriptor_set.set_view_data(const_buffer_view);

                view_descriptor_set
                    .set_hzb_texture(render_surface.get_hzb_surface().hzb_srv_view());

                let view_descriptor_set_handle = render_context.write_descriptor_set(
                    cgen::descriptor_set::ViewDescriptorSet::descriptor_set_layout(),
                    view_descriptor_set.descriptor_refs(),
                );

                render_context.set_view_descriptor_set(
                    cgen::descriptor_set::ViewDescriptorSet::descriptor_set_layout(),
                    view_descriptor_set_handle,
                );
            }

            let mut cmd_buffer_handle = render_context.transient_commandbuffer_allocator.acquire();
            let cmd_buffer = cmd_buffer_handle.as_mut();

            cmd_buffer.begin();

            mesh_renderer.gen_occlusion_and_cull(
                &mut render_context,
                cmd_buffer,
                &mut render_surface,
                &instance_manager,
            );

            cmd_buffer.cmd_bind_index_buffer(static_buffer.index_buffer_binding());
            cmd_buffer.cmd_bind_vertex_buffer(0, instance_manager.vertex_buffer_binding());

            let picking_pass = render_surface.picking_renderpass();
            let mut picking_pass = picking_pass.write();
            picking_pass.render(
                &picking_manager,
                &render_context,
                cmd_buffer,
                render_surface.as_mut(),
                &instance_manager,
                q_manipulator_drawables.as_slice(),
                q_lights.as_slice(),
                &mesh_manager,
                camera_component,
                &mesh_renderer,
            );

            TmpRenderPass::render(
                &render_context,
                cmd_buffer,
                render_surface.as_mut(),
                &mesh_renderer,
            );

            let debug_renderpass = render_surface.debug_renderpass();
            let debug_renderpass = debug_renderpass.write();
            debug_renderpass.render(
                &render_context,
                cmd_buffer,
                render_surface.as_mut(),
                q_picked_drawables.as_slice(),
                q_manipulator_drawables.as_slice(),
                camera_component,
                &mesh_manager,
                &model_manager,
                &debug_display,
            );

            if egui.is_enabled() {
                let egui_pass = render_surface.egui_renderpass();
                let mut egui_pass = egui_pass.write();
                egui_pass.update_font_texture(&render_context, cmd_buffer, egui.ctx());
                egui_pass.render(
                    &mut render_context,
                    cmd_buffer,
                    render_surface.as_mut(),
                    &egui,
                );
            }

<<<<<<< HEAD
            cmd_buffer.end();
=======
            render_context
                .graphics_queue()
                .submit(&mut [cmd_buffer.finalize()], &[], &[], None);

            let mut cmd_buffer = render_context.alloc_command_buffer();

            //****************************************************************
            cmd_buffer.with_label("RenderGraph", |cmd_buffer| {

                let gpu_culling_pass = GpuCullingPass;
                let depth_layer_pass = DepthLayerPass;
                let opaque_layer_pass = OpaqueLayerPass;
                let ssao_pass = SSAOPass;
                let alphablended_layer_pass = AlphaBlendedLayerPass;
                let postprocess_pass = PostProcessPass;
                let lighting_pass = LightingPass;
                let ui_pass = UiPass;

                let view_desc = TextureDef {
                    name: "ViewBuffer".to_string(),
                    extents: Extents3D {
                        width: 1920,
                        height: 1080,
                        depth: 1,
                    },
                    array_length: 1,
                    mip_count: 1,
                    format: Format::R8G8B8A8_UNORM,
                    usage_flags: ResourceUsage::AS_RENDER_TARGET | ResourceUsage::AS_SHADER_RESOURCE | ResourceUsage::AS_TRANSFERABLE,
                    resource_flags: ResourceFlags::empty(),
                    mem_usage: MemoryUsage::GpuOnly,
                    tiling: TextureTiling::Optimal,
                };
                let view_target = renderer.device_context().create_texture(&view_desc);
                let view = RenderView {
                    target: view_target,
                };

                let depth_desc = TextureDef {
                    name: "PrefDepthBuffer".to_string(),
                    extents: view.target.definition().extents,
                    array_length: 1,
                    mip_count: 1,
                    format: Format::D24_UNORM_S8_UINT,
                    usage_flags: ResourceUsage::AS_DEPTH_STENCIL | ResourceUsage::AS_SHADER_RESOURCE,
                    resource_flags: ResourceFlags::empty(),
                    mem_usage: MemoryUsage::GpuOnly,
                    tiling: TextureTiling::Optimal,
                };
                let prev_depth = renderer.device_context().create_texture(&depth_desc);

                let mut render_script = RenderScript {
                    gpu_culling_pass,
                    depth_layer_pass,
                    opaque_layer_pass,
                    ssao_pass,
                    alphablended_layer_pass,
                    postprocess_pass,
                    lighting_pass,
                    ui_pass,
                    prev_depth,
                };

                let config = Config::default();

                match render_script.build_render_graph(&view, &config) {
                    Ok(render_graph) => {
                        // Print out the render graph
                        println!("{}", render_graph);
                        println!("\n\n");

                        // TODO: Questions:
                        // * Management of textures: pool for now, aliasing later
                        // * Management of command buffers: one command buffer for all passes for now
                        // * Multithreaded execution: none for now

                        let renderer_resources = RendererResources {
                            renderer: &renderer,
                            mesh_renderer: &mesh_renderer,
                            instance_manager: &instance_manager,
                        };

                        let mut render_graph_context = render_graph.compile();

                        println!("\n\n");

                        // Execute it
                        println!("*****************************************************************************");
                        println!("Frame {}", renderer.render_frame_idx());
                        render_graph.execute(
                            &mut render_graph_context,
                            &renderer_resources,
                            &render_context,
                            renderer.device_context(),
                            cmd_buffer,
                        );
                    }
                    Err(error) => {
                        println!("{}", error);
                    }
                }

            });

            //****************************************************************
>>>>>>> 756ada94

            // queue
            let present_sema = render_surface.acquire();
            {
                render_context.graphics_queue.queue_mut().submit(
                    &[cmd_buffer],
                    &[present_sema],
                    &[],
                    None,
                );

                render_surface.present(&mut render_context);
            }

            render_context
                .transient_commandbuffer_allocator
                .release(cmd_buffer_handle);
        }

        descriptor_heap_manager.release_descriptor_pool(descriptor_pool);
        drop(transient_buffer_allocator);
        drop(transient_commandbuffer_allocator);

        descriptor_heap_manager.end_frame();
        debug_display.end_frame();
        render_scope.end_frame(&graphics_queue);
        transient_buffer.end_frame();
        transient_commandbuffer_manager.end_frame();
        mesh_renderer.end_frame();
    }
}

fn default_descriptor_heap_size() -> DescriptorHeapDef {
    DescriptorHeapDef {
        max_descriptor_sets: 4096,
        sampler_count: 128,
        constant_buffer_count: 1024,
        buffer_count: 1024,
        rw_buffer_count: 1024,
        texture_count: 1024,
        rw_texture_count: 1024,
    }
}<|MERGE_RESOLUTION|>--- conflicted
+++ resolved
@@ -28,13 +28,9 @@
 mod renderer;
 use lgn_embedded_fs::EMBEDDED_FS;
 use lgn_graphics_api::{
-<<<<<<< HEAD
-    AddressMode, ApiDef, BufferViewDef, CompareOp, DescriptorHeapDef, DeviceContext, FilterType,
-    MipMapMode, Queue, QueueType, ResourceUsage, SamplerDef,
-=======
-    AddressMode, CompareOp, Extents3D, FilterType, Format, MemoryUsage, MipMapMode, ResourceFlags,
-    ResourceUsage, SamplerDef, TextureDef, TextureTiling,
->>>>>>> 756ada94
+    AddressMode, ApiDef, BufferViewDef, CompareOp, DescriptorHeapDef, DeviceContext, Extents3D,
+    FilterType, Format, MemoryUsage, MipMapMode, Queue, QueueType, ResourceFlags, ResourceUsage,
+    SamplerDef, TextureDef, TextureTiling,
 };
 use lgn_graphics_cgen_runtime::CGenRegistryList;
 use lgn_math::Vec2;
@@ -68,13 +64,8 @@
 
 mod renderdoc;
 
-<<<<<<< HEAD
-use crate::core::{GpuUploadManager, RenderCommandManager, RenderResourcesBuilder};
+use crate::core::{GpuUploadManager, RenderCommandManager, RenderManagers, RenderResourcesBuilder};
 use crate::features::ModelPlugin;
-=======
-use crate::core::RendererResources;
-use crate::features::mesh_feature::MeshFeaturePlugin;
->>>>>>> 756ada94
 use crate::gpu_renderer::{ui_mesh_renderer, MeshRenderer};
 use crate::render_pass::TmpRenderPass;
 
@@ -526,9 +517,9 @@
             descriptor_heap_manager.acquire_descriptor_pool(default_descriptor_heap_size());
         let graphics_queue = render_resources.get::<GraphicsQueue>();
 
-        ///
-        /// Update
-        ///
+        //
+        // Update
+        //
         persistent_descriptor_set_manager.update();
         pipeline_manager.update();
 
@@ -538,9 +529,9 @@
             &graphics_queue,
         );
 
-        ///
-        /// Render
-        ///
+        //
+        // Render
+        //
         let mut render_context = RenderContext::new(
             device_context,
             &graphics_queue,
@@ -708,132 +699,169 @@
                 );
             }
 
-<<<<<<< HEAD
             cmd_buffer.end();
-=======
-            render_context
-                .graphics_queue()
-                .submit(&mut [cmd_buffer.finalize()], &[], &[], None);
-
-            let mut cmd_buffer = render_context.alloc_command_buffer();
-
-            //****************************************************************
-            cmd_buffer.with_label("RenderGraph", |cmd_buffer| {
-
-                let gpu_culling_pass = GpuCullingPass;
-                let depth_layer_pass = DepthLayerPass;
-                let opaque_layer_pass = OpaqueLayerPass;
-                let ssao_pass = SSAOPass;
-                let alphablended_layer_pass = AlphaBlendedLayerPass;
-                let postprocess_pass = PostProcessPass;
-                let lighting_pass = LightingPass;
-                let ui_pass = UiPass;
-
-                let view_desc = TextureDef {
-                    name: "ViewBuffer".to_string(),
-                    extents: Extents3D {
-                        width: 1920,
-                        height: 1080,
-                        depth: 1,
-                    },
-                    array_length: 1,
-                    mip_count: 1,
-                    format: Format::R8G8B8A8_UNORM,
-                    usage_flags: ResourceUsage::AS_RENDER_TARGET | ResourceUsage::AS_SHADER_RESOURCE | ResourceUsage::AS_TRANSFERABLE,
-                    resource_flags: ResourceFlags::empty(),
-                    mem_usage: MemoryUsage::GpuOnly,
-                    tiling: TextureTiling::Optimal,
-                };
-                let view_target = renderer.device_context().create_texture(&view_desc);
-                let view = RenderView {
-                    target: view_target,
-                };
-
-                let depth_desc = TextureDef {
-                    name: "PrefDepthBuffer".to_string(),
-                    extents: view.target.definition().extents,
-                    array_length: 1,
-                    mip_count: 1,
-                    format: Format::D24_UNORM_S8_UINT,
-                    usage_flags: ResourceUsage::AS_DEPTH_STENCIL | ResourceUsage::AS_SHADER_RESOURCE,
-                    resource_flags: ResourceFlags::empty(),
-                    mem_usage: MemoryUsage::GpuOnly,
-                    tiling: TextureTiling::Optimal,
-                };
-                let prev_depth = renderer.device_context().create_texture(&depth_desc);
-
-                let mut render_script = RenderScript {
-                    gpu_culling_pass,
-                    depth_layer_pass,
-                    opaque_layer_pass,
-                    ssao_pass,
-                    alphablended_layer_pass,
-                    postprocess_pass,
-                    lighting_pass,
-                    ui_pass,
-                    prev_depth,
-                };
-
-                let config = Config::default();
-
-                match render_script.build_render_graph(&view, &config) {
-                    Ok(render_graph) => {
-                        // Print out the render graph
-                        println!("{}", render_graph);
-                        println!("\n\n");
-
-                        // TODO: Questions:
-                        // * Management of textures: pool for now, aliasing later
-                        // * Management of command buffers: one command buffer for all passes for now
-                        // * Multithreaded execution: none for now
-
-                        let renderer_resources = RendererResources {
-                            renderer: &renderer,
-                            mesh_renderer: &mesh_renderer,
-                            instance_manager: &instance_manager,
-                        };
-
-                        let mut render_graph_context = render_graph.compile();
-
-                        println!("\n\n");
-
-                        // Execute it
-                        println!("*****************************************************************************");
-                        println!("Frame {}", renderer.render_frame_idx());
-                        render_graph.execute(
-                            &mut render_graph_context,
-                            &renderer_resources,
-                            &render_context,
-                            renderer.device_context(),
-                            cmd_buffer,
-                        );
+
+            let test_render_graph = false;
+            if test_render_graph {
+                render_context
+                    .graphics_queue
+                    .queue_mut()
+                    .submit(&[cmd_buffer], &[], &[], None);
+
+                render_context
+                    .transient_commandbuffer_allocator
+                    .release(cmd_buffer_handle);
+
+                let mut cmd_buffer_handle =
+                    render_context.transient_commandbuffer_allocator.acquire();
+                let cmd_buffer = cmd_buffer_handle.as_mut();
+
+                cmd_buffer.begin();
+
+                //****************************************************************
+                cmd_buffer.with_label("RenderGraph", |cmd_buffer| {
+
+                    let gpu_culling_pass = GpuCullingPass;
+                    let depth_layer_pass = DepthLayerPass;
+                    let opaque_layer_pass = OpaqueLayerPass;
+                    let ssao_pass = SSAOPass;
+                    let alphablended_layer_pass = AlphaBlendedLayerPass;
+                    let postprocess_pass = PostProcessPass;
+                    let lighting_pass = LightingPass;
+                    let ui_pass = UiPass;
+
+                    let view_desc = TextureDef {
+                        extents: Extents3D {
+                            width: 1920,
+                            height: 1080,
+                            depth: 1,
+                        },
+                        array_length: 1,
+                        mip_count: 1,
+                        format: Format::R8G8B8A8_UNORM,
+                        usage_flags: ResourceUsage::AS_RENDER_TARGET | ResourceUsage::AS_SHADER_RESOURCE | ResourceUsage::AS_TRANSFERABLE,
+                        resource_flags: ResourceFlags::empty(),
+                        memory_usage: MemoryUsage::GpuOnly,
+                        tiling: TextureTiling::Optimal,
+                    };
+                    let view_target = render_context.device_context.create_texture(view_desc, "ViewBuffer");
+                    let view = RenderView {
+                        target: view_target,
+                    };
+
+                    let depth_desc = TextureDef {
+                        extents: view.target.definition().extents,
+                        array_length: 1,
+                        mip_count: 1,
+                        format: Format::D24_UNORM_S8_UINT,
+                        usage_flags: ResourceUsage::AS_DEPTH_STENCIL | ResourceUsage::AS_SHADER_RESOURCE,
+                        resource_flags: ResourceFlags::empty(),
+                        memory_usage: MemoryUsage::GpuOnly,
+                        tiling: TextureTiling::Optimal,
+                    };
+                    let prev_depth = render_context.device_context.create_texture(depth_desc, "PrevDepthBuffer");
+
+                    let mut render_script = RenderScript {
+                        gpu_culling_pass,
+                        depth_layer_pass,
+                        opaque_layer_pass,
+                        ssao_pass,
+                        alphablended_layer_pass,
+                        postprocess_pass,
+                        lighting_pass,
+                        ui_pass,
+                        prev_depth,
+                    };
+
+                    let config = Config::default();
+
+                    match render_script.build_render_graph(&view, &config) {
+                        Ok(render_graph) => {
+                            // Print out the render graph
+                            println!("{}", render_graph);
+                            println!("\n\n");
+
+                            // TODO: Questions:
+                            // * Management of textures: pool for now, aliasing later
+                            // * Management of command buffers: one command buffer for all passes for now
+                            // * Multithreaded execution: none for now
+
+                            let mut render_graph_context = render_graph.compile();
+
+                            println!("\n\n");
+
+                            let render_managers = RenderManagers {
+                                mesh_renderer: &mesh_renderer,
+                                instance_manager: &instance_manager,
+                            };
+
+                            static mut FRAME_IDX: u64 = 0;
+                            let local_frame_idx =
+                            unsafe {
+                                FRAME_IDX
+                            };
+
+                            // Execute it
+                            println!("*****************************************************************************");
+                            println!("Frame {}", local_frame_idx);
+                            render_graph.execute(
+                                &mut render_graph_context,
+                                &render_resources,
+                                &render_managers,
+                                &render_context,
+                                &render_context.device_context,
+                                cmd_buffer,
+                            );
+
+                            unsafe {
+                                FRAME_IDX+= 1;
+                            }
+                        }
+                        Err(error) => {
+                            println!("{}", error);
+                        }
                     }
-                    Err(error) => {
-                        println!("{}", error);
-                    }
+
+                });
+
+                //****************************************************************
+
+                cmd_buffer.end();
+
+                // queue
+                let present_sema = render_surface.acquire();
+                {
+                    render_context.graphics_queue.queue_mut().submit(
+                        &[cmd_buffer],
+                        &[present_sema],
+                        &[],
+                        None,
+                    );
+
+                    render_surface.present(&mut render_context);
                 }
 
-            });
-
-            //****************************************************************
->>>>>>> 756ada94
-
-            // queue
-            let present_sema = render_surface.acquire();
-            {
-                render_context.graphics_queue.queue_mut().submit(
-                    &[cmd_buffer],
-                    &[present_sema],
-                    &[],
-                    None,
-                );
-
-                render_surface.present(&mut render_context);
+                render_context
+                    .transient_commandbuffer_allocator
+                    .release(cmd_buffer_handle);
+            } else {
+                // queue
+                let present_sema = render_surface.acquire();
+                {
+                    render_context.graphics_queue.queue_mut().submit(
+                        &[cmd_buffer],
+                        &[present_sema],
+                        &[],
+                        None,
+                    );
+
+                    render_surface.present(&mut render_context);
+                }
+
+                render_context
+                    .transient_commandbuffer_allocator
+                    .release(cmd_buffer_handle);
             }
-
-            render_context
-                .transient_commandbuffer_allocator
-                .release(cmd_buffer_handle);
         }
 
         descriptor_heap_manager.release_descriptor_pool(descriptor_pool);
