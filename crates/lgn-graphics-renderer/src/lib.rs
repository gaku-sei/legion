--- conflicted
+++ resolved
@@ -13,24 +13,6 @@
 }
 
 use crate::components::{
-<<<<<<< HEAD
-    reflect_camera_components, reflect_visual_components, tmp_create_camera,
-    tmp_debug_display_lights, EcsToRenderCamera, EcsToRenderLight, EcsToRenderVisual,
-};
-use crate::core::{
-    DebugStuff, PrepareRenderContext, RenderCamera, RenderCommandQueuePool, RenderFeatures,
-    RenderFeaturesBuilder, RenderGraphPersistentState, RenderLayerBuilder, RenderLayers,
-    RenderObjects, VisibilityContext, RENDER_LAYER_DEPTH, RENDER_LAYER_OPAQUE,
-    RENDER_LAYER_PICKING,
-};
-use crate::features::{ModelFeature, RenderVisual};
-use crate::lighting::RenderLight;
-use crate::script::render_passes::{
-    AlphaBlendedLayerPass, DebugPass, EguiPass, GpuCullingPass, LightingPass, OpaqueLayerPass,
-    PickingPass, PostProcessPass, SSAOPass, UiPass,
-};
-use crate::script::{Config, RenderScript, RenderView};
-=======
     reflect_camera_components, reflect_viewports, reflect_visual_components, tmp_create_camera,
     tmp_debug_display_lights, EcsToRenderCamera, EcsToRenderLight, EcsToRenderViewport,
     EcsToRenderVisual,
@@ -45,7 +27,6 @@
 use crate::lighting::{RenderLight, RenderLightTestData};
 use crate::surface_renderer::SurfaceRenderer;
 
->>>>>>> 1b11510a
 use std::sync::Arc;
 
 use atomic_refcell::{AtomicRef, AtomicRefCell, AtomicRefMut};
@@ -136,13 +117,7 @@
 };
 
 use crate::{
-<<<<<<< HEAD
-    components::{
-        apply_camera_setups, camera_control, CameraComponent, RenderSurface, VisualComponent,
-    },
-=======
     components::{apply_camera_setups, camera_control, RenderSurface, VisualComponent},
->>>>>>> 1b11510a
     labels::CommandBufferLabel,
 };
 
@@ -269,8 +244,6 @@
         let render_objects = RenderObjectsBuilder::default()
             // Lights
             .add_primary_table::<RenderLight>()
-<<<<<<< HEAD
-=======
             .add_secondary_table::<RenderLight, RenderLightTestData>()
             // Viewports
             .add_primary_table::<RenderViewport>()
@@ -279,7 +252,6 @@
                     device_context.clone(),
                 )),
             )
->>>>>>> 1b11510a
             // Visual
             .add_primary_table::<RenderVisual>()
             // Camera
@@ -324,15 +296,12 @@
         ))
         .add_system_to_stage(RenderStage::Prepare, reflect_light_components);
 
-<<<<<<< HEAD
-=======
         // Viewports
         app.insert_resource(EcsToRenderViewport::new(
             render_objects.primary_table_view::<RenderViewport>(),
         ))
         .add_system_to_stage(RenderStage::Prepare, reflect_viewports);
 
->>>>>>> 1b11510a
         // Model
         app.insert_resource(EcsToRenderVisual::new(
             render_objects.primary_table_view::<RenderVisual>(),
@@ -656,8 +625,6 @@
 
         render_resources.get_mut::<RenderObjects>().sync_update();
     }
-<<<<<<< HEAD
-=======
 
     //
     // Egui (not thread safe as is)
@@ -667,7 +634,6 @@
         .get_mut::<LightingManager>()
         .debug_ui(egui.as_mut());
     crate::egui::egui_plugin::end_frame(&mut egui);
->>>>>>> 1b11510a
 
     // objectives: drop all resources/queries
 
