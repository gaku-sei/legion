use lgn_graphics_api::{
<<<<<<< HEAD
    AddressMode, BlendState, ColorClearValue, ColorRenderTargetBinding, CommandBuffer, CompareOp,
    CullMode, DepthState, DeviceContext, FilterType, Format, GraphicsPipelineDef, LoadOp,
    MipMapMode, PrimitiveTopology, RasterizerState, ResourceState, ResourceUsage, SampleCount,
    Sampler, SamplerDef, StencilOp, StoreOp, TextureView, VertexLayout,
=======
    AddressMode, BlendState, ColorClearValue, ColorRenderTargetBinding, CompareOp, CullMode,
    DepthState, DeviceContext, FilterType, Format, GraphicsPipelineDef, LoadOp, MipMapMode,
    PrimitiveTopology, RasterizerState, ResourceState, SampleCount, Sampler, SamplerDef, StencilOp,
    StoreOp, TextureView, VertexLayout,
>>>>>>> 9ae0918f
};
use lgn_graphics_cgen_runtime::CGenShaderKey;

use crate::{
    cgen,
    components::RenderSurface,
    resources::{PipelineDef, PipelineHandle, PipelineManager},
    RenderContext,
};

pub struct FinalResolveRenderPass {
    pipeline_handle: PipelineHandle,
    linear_sampler: Sampler,
}

impl FinalResolveRenderPass {
    pub fn new(device_context: &DeviceContext, pipeline_manager: &PipelineManager) -> Self {
        Self {
            pipeline_handle: build_final_resolve_pso(pipeline_manager),
            linear_sampler: device_context.create_sampler(SamplerDef {
                min_filter: FilterType::Nearest,
                mag_filter: FilterType::Nearest,
                mip_map_mode: MipMapMode::Nearest,
                address_mode_u: AddressMode::ClampToEdge,
                address_mode_v: AddressMode::ClampToEdge,
                address_mode_w: AddressMode::ClampToEdge,
                mip_lod_bias: 0.0,
                max_anisotropy: 1.0,
                compare_op: CompareOp::Never,
            }),
        }
    }

    pub fn render(
        &self,
        render_context: &mut RenderContext<'_>,
        render_surface: &mut RenderSurface,
        cmd_buffer: &mut CommandBuffer,
        resolve_rtv: &TextureView,
    ) {
        cmd_buffer.with_label("Final resolve", |cmd_buffer| {
            let pipeline = render_context
                .pipeline_manager
                .get_pipeline(self.pipeline_handle)
                .unwrap();

            cmd_buffer.cmd_bind_pipeline(pipeline);

            render_surface
                .hdr_rt_mut()
                .transition_to(cmd_buffer, ResourceState::SHADER_RESOURCE);

            let mut descriptor_set = cgen::descriptor_set::FinalResolveDescriptorSet::default();
            descriptor_set.set_linear_texture(render_surface.hdr_rt().srv());
            descriptor_set.set_linear_sampler(&self.linear_sampler);

            let descriptor_set_handle = render_context.write_descriptor_set(
                cgen::descriptor_set::FinalResolveDescriptorSet::descriptor_set_layout(),
                descriptor_set.descriptor_refs(),
            );
            cmd_buffer.cmd_bind_descriptor_set_handle(
                cgen::descriptor_set::FinalResolveDescriptorSet::descriptor_set_layout(),
                descriptor_set_handle,
            );

<<<<<<< HEAD
            #[rustfmt::skip]
            let vertex_data: [f32; 12] = [  0.0, 2.0, 0.0, 2.0,
                                            2.0, 0.0, 2.0, 0.0,
                                            0.0, 0.0, 0.0, 0.0 ];

            let sub_allocation = render_context
                .transient_buffer_allocator
                .copy_data_slice(&vertex_data, ResourceUsage::AS_VERTEX_BUFFER);

            cmd_buffer.cmd_bind_vertex_buffer(0, sub_allocation.vertex_buffer_binding());

            cmd_buffer.cmd_begin_render_pass(
=======
            cmd_buffer.begin_render_pass(
>>>>>>> 9ae0918f
                &[ColorRenderTargetBinding {
                    texture_view: resolve_rtv,
                    load_op: LoadOp::DontCare,
                    store_op: StoreOp::Store,
                    clear_value: ColorClearValue([0.0; 4]),
                }],
                &None,
            );

            cmd_buffer.cmd_draw(3, 0);

            cmd_buffer.cmd_end_render_pass();
        });
    }
}

fn build_final_resolve_pso(pipeline_manager: &PipelineManager) -> PipelineHandle {
    let root_signature = cgen::pipeline_layout::FinalResolvePipelineLayout::root_signature();

    let depth_state = DepthState {
        depth_test_enable: false,
        depth_write_enable: false,
        depth_compare_op: CompareOp::Never,
        stencil_test_enable: false,
        stencil_read_mask: 0xFF,
        stencil_write_mask: 0xFF,
        front_depth_fail_op: StencilOp::default(),
        front_stencil_compare_op: CompareOp::default(),
        front_stencil_fail_op: StencilOp::default(),
        front_stencil_pass_op: StencilOp::default(),
        back_depth_fail_op: StencilOp::default(),
        back_stencil_compare_op: CompareOp::default(),
        back_stencil_fail_op: StencilOp::default(),
        back_stencil_pass_op: StencilOp::default(),
    };

<<<<<<< HEAD
    let rasterizer_state = lgn_graphics_api::RasterizerState {
        cull_mode: CullMode::Front,
=======
    let resterizer_state = lgn_graphics_api::RasterizerState {
        cull_mode: CullMode::Back,
>>>>>>> 9ae0918f
        ..RasterizerState::default()
    };

    let shader = pipeline_manager
        .create_shader(
            cgen::CRATE_ID,
            CGenShaderKey::make(
                cgen::shader::final_resolve_shader::ID,
                cgen::shader::final_resolve_shader::NONE,
            ),
        )
        .unwrap();
    pipeline_manager.register_pipeline(PipelineDef::Graphics(GraphicsPipelineDef {
        shader,
        root_signature: root_signature.clone(),
        vertex_layout: VertexLayout::default(),
        blend_state: BlendState::default_alpha_disabled(),
        depth_state,
        rasterizer_state,
        color_formats: vec![Format::B8G8R8A8_UNORM],
        sample_count: SampleCount::SampleCount1,
        depth_stencil_format: None,
        primitive_topology: PrimitiveTopology::TriangleList,
    }))
}<|MERGE_RESOLUTION|>--- conflicted
+++ resolved
@@ -1,15 +1,8 @@
 use lgn_graphics_api::{
-<<<<<<< HEAD
     AddressMode, BlendState, ColorClearValue, ColorRenderTargetBinding, CommandBuffer, CompareOp,
     CullMode, DepthState, DeviceContext, FilterType, Format, GraphicsPipelineDef, LoadOp,
     MipMapMode, PrimitiveTopology, RasterizerState, ResourceState, ResourceUsage, SampleCount,
     Sampler, SamplerDef, StencilOp, StoreOp, TextureView, VertexLayout,
-=======
-    AddressMode, BlendState, ColorClearValue, ColorRenderTargetBinding, CompareOp, CullMode,
-    DepthState, DeviceContext, FilterType, Format, GraphicsPipelineDef, LoadOp, MipMapMode,
-    PrimitiveTopology, RasterizerState, ResourceState, SampleCount, Sampler, SamplerDef, StencilOp,
-    StoreOp, TextureView, VertexLayout,
->>>>>>> 9ae0918f
 };
 use lgn_graphics_cgen_runtime::CGenShaderKey;
 
@@ -75,22 +68,7 @@
                 descriptor_set_handle,
             );
 
-<<<<<<< HEAD
-            #[rustfmt::skip]
-            let vertex_data: [f32; 12] = [  0.0, 2.0, 0.0, 2.0,
-                                            2.0, 0.0, 2.0, 0.0,
-                                            0.0, 0.0, 0.0, 0.0 ];
-
-            let sub_allocation = render_context
-                .transient_buffer_allocator
-                .copy_data_slice(&vertex_data, ResourceUsage::AS_VERTEX_BUFFER);
-
-            cmd_buffer.cmd_bind_vertex_buffer(0, sub_allocation.vertex_buffer_binding());
-
             cmd_buffer.cmd_begin_render_pass(
-=======
-            cmd_buffer.begin_render_pass(
->>>>>>> 9ae0918f
                 &[ColorRenderTargetBinding {
                     texture_view: resolve_rtv,
                     load_op: LoadOp::DontCare,
@@ -127,13 +105,8 @@
         back_stencil_pass_op: StencilOp::default(),
     };
 
-<<<<<<< HEAD
     let rasterizer_state = lgn_graphics_api::RasterizerState {
-        cull_mode: CullMode::Front,
-=======
-    let resterizer_state = lgn_graphics_api::RasterizerState {
         cull_mode: CullMode::Back,
->>>>>>> 9ae0918f
         ..RasterizerState::default()
     };
 
