--- conflicted
+++ resolved
@@ -69,17 +69,13 @@
                 }
             }
         }
-        let mut infos = self.infos.write();
+            let mut infos = self.infos.write();
         infos.push(PipelineInfo { pipeline_def });
-        PipelineHandle(infos.len() - 1)
-    }
+            PipelineHandle(infos.len() - 1)
+        }
 
     #[span_fn]
-<<<<<<< HEAD
-    pub fn frame_update(&mut self) {
-=======
-    pub fn update(&mut self, device_context: &DeviceContext) {
->>>>>>> 51b90d87
+    pub fn frame_update(&mut self, device_context: &DeviceContext) {
         let infos = self.infos.read();
 
         self.pipelines.resize(infos.len(), None);
@@ -95,10 +91,10 @@
                         device_context.create_compute_pipeline(compute_pipeline_def.clone())
                     }
                 };
-                self.pipelines[i] = Some(pipeline);
-            }
-        }
-    }
+                    self.pipelines[i] = Some(pipeline);
+                }
+            }
+        }
 
     #[span_fn]
     pub fn create_shader(&self, crate_id: CGenCrateID, key: CGenShaderKey) -> Option<Shader> {
