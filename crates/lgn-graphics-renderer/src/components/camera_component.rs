use std::marker::PhantomData;

use dolly::driver::RigDriver;
<<<<<<< HEAD
use dolly::prelude::{Handedness, Position, Smooth};
=======
use dolly::prelude::{Handedness, Position, RightHanded, Smooth};
>>>>>>> 1b11510a
use dolly::rig::{CameraRig, RigUpdateParams};
use dolly::transform::Transform;
use lgn_core::Time;
use lgn_ecs::prelude::*;
use lgn_graphics_data::runtime::CameraSetup;
use lgn_input::gamepad::GamepadButtonType;
use lgn_input::mouse::MouseScrollUnit;
use lgn_input::{
    mouse::{MouseMotion, MouseWheel},
    prelude::{
        Axis, GamepadAxis, GamepadAxisType, GamepadButton, Gamepads, Input, KeyCode, MouseButton,
    },
};
<<<<<<< HEAD
use lgn_math::{Angle, DMat4, EulerRot, Mat3, Mat4, Quat, Vec2, Vec3, Vec4};
=======
use lgn_math::{Angle, EulerRot, Mat3, Quat, Vec3};
>>>>>>> 1b11510a
use lgn_transform::components::GlobalTransform;
use lgn_utils::HashMap;

use crate::core::{PrimaryTableView, RenderCamera, RenderObjectId};
<<<<<<< HEAD
use crate::{cgen, UP_VECTOR};
=======
use crate::UP_VECTOR;
>>>>>>> 1b11510a

#[derive(Debug)]
pub struct EulerRotator {
    alpha: Angle,
    beta: Angle,
    gamma: Angle,
<<<<<<< HEAD

    euler: EulerRot,
}

impl Default for EulerRotator {
    fn default() -> Self {
        Self::new(EulerRot::YZX)
    }
}

impl EulerRotator {
    pub fn new(euler: EulerRot) -> Self {
        Self {
            alpha: Angle::from_degrees(0.0),
            beta: Angle::from_degrees(0.0),
            gamma: Angle::from_degrees(0.0),
            euler,
        }
    }

    #[must_use]
    pub fn rotation_quat(mut self, rotation: Quat) -> Self {
        self.set_rotation_quat(rotation);
        self
    }

    pub fn rotate(&mut self, alpha: Angle, beta: Angle, gamma: Angle) {
        self.set_rotation_angles(self.alpha + alpha, self.beta + beta, self.gamma + gamma);
    }

    pub fn set_rotation_quat(&mut self, rotation: Quat) {
        let (alpha, beta, gamma) = rotation.to_euler(self.euler);
        self.set_rotation_angles(
            Angle::from_radians(alpha),
            Angle::from_radians(beta),
            Angle::from_radians(gamma),
        );
    }

    fn set_rotation_angles(&mut self, alpha: Angle, beta: Angle, gamma: Angle) {
        self.alpha = Angle::from_radians(alpha.radians() % (std::f32::consts::TAU));
        self.beta = Angle::from_radians(beta.radians() % (std::f32::consts::TAU));
        self.gamma = Angle::from_radians(gamma.radians().clamp(-std::f32::consts::PI, 0.0));
    }
}

impl<H: Handedness> RigDriver<H> for EulerRotator {
    fn update(&mut self, params: RigUpdateParams<'_, H>) -> Transform<H> {
        Transform {
            position: params.parent.position,
            rotation: Quat::from_euler(
                self.euler,
                self.alpha.radians(),
                self.beta.radians(),
                self.gamma.radians(),
            ),
            phantom: PhantomData,
        }
    }
}
#[derive(Component)]
pub struct CameraComponent {
    camera_rig: CameraRig,
    speed: f32,
    rotation_speed: Angle,
    setup: CameraSetup,
    fov_y: Angle,
    z_near: f32,
    z_far: f32,
    render_object_id: Option<RenderObjectId>,
}

impl CameraComponent {
    pub fn view_transform(&self) -> GlobalTransform {
        let eye = self.camera_rig.final_transform.position.as_dvec3();
        let forward = self.camera_rig.final_transform.forward().as_dvec3();

        let view_matrix = DMat4::look_at_rh(eye, eye + forward, UP_VECTOR.as_dvec3());
        let (_scale, rotation, translation) = view_matrix.to_scale_rotation_translation();
=======

    euler: EulerRot,
}
>>>>>>> 1b11510a

impl Default for EulerRotator {
    fn default() -> Self {
        Self::new(EulerRot::YZX)
    }
}

impl EulerRotator {
    pub fn new(euler: EulerRot) -> Self {
        Self {
            alpha: Angle::from_degrees(0.0),
            beta: Angle::from_degrees(0.0),
            gamma: Angle::from_degrees(0.0),
            euler,
        }
    }

<<<<<<< HEAD
    pub fn build_projection(&self, width: f32, height: f32) -> Mat4 {
        let aspect_ratio = width / height;
        Mat4::perspective_infinite_reverse_rh(self.fov_y.radians(), aspect_ratio, self.z_near)
=======
    #[must_use]
    pub fn rotation_quat(mut self, rotation: Quat) -> Self {
        self.set_rotation_quat(rotation);
        self
>>>>>>> 1b11510a
    }

    pub fn rotate(&mut self, alpha: Angle, beta: Angle, gamma: Angle) {
        self.set_rotation_angles(self.alpha + alpha, self.beta + beta, self.gamma + gamma);
    }

    pub fn set_rotation_quat(&mut self, rotation: Quat) {
        let (alpha, beta, gamma) = rotation.to_euler(self.euler);
        self.set_rotation_angles(
            Angle::from_radians(alpha),
            Angle::from_radians(beta),
            Angle::from_radians(gamma),
        );
    }

    fn set_rotation_angles(&mut self, alpha: Angle, beta: Angle, gamma: Angle) {
        self.alpha = Angle::from_radians(alpha.radians() % (std::f32::consts::TAU));
        self.beta = Angle::from_radians(beta.radians() % (std::f32::consts::TAU));
        self.gamma = Angle::from_radians(gamma.radians().clamp(-std::f32::consts::PI, 0.0));
    }
}

impl<H: Handedness> RigDriver<H> for EulerRotator {
    fn update(&mut self, params: RigUpdateParams<'_, H>) -> Transform<H> {
        Transform {
            position: params.parent.position,
            rotation: Quat::from_euler(
                self.euler,
                self.alpha.radians(),
                self.beta.radians(),
                self.gamma.radians(),
            ),
            phantom: PhantomData,
        }
    }
}
#[derive(Component)]
pub struct CameraComponent {
    camera_rig: CameraRig,
    speed: f32,
    rotation_speed: Angle,
    setup: CameraSetup,
    fov_y: Angle,
    z_near: f32,
    z_far: f32,
    render_object_id: Option<RenderObjectId>,
}

impl CameraComponent {
    pub fn position(&self) -> Vec3 {
        self.camera_rig.final_transform.position
    }

    pub fn rotation(&self) -> Quat {
        self.camera_rig.final_transform.rotation
    }

    pub fn final_transform(&self) -> Transform<RightHanded> {
        self.camera_rig.final_transform
    }

    pub fn fov_y(&self) -> Angle {
        self.fov_y
    }

    pub fn z_near(&self) -> f32 {
        self.z_near
    }

    pub fn z_far(&self) -> f32 {
        self.z_far
    }

    pub fn render_object_id(&self) -> Option<RenderObjectId> {
        self.render_object_id
    }

    fn build_rig(setup: &CameraSetup) -> CameraRig {
        let forward = (setup.look_at - setup.eye).normalize();
        let forward_dot = forward.dot(UP_VECTOR);
        let right = if (forward_dot - 1.0).abs() < std::f32::EPSILON {
            Vec3::new(-1.0, 0.0, 0.0)
        } else if (forward_dot + 1.0).abs() < std::f32::EPSILON {
            Vec3::new(1.0, 0.0, 0.0)
        } else {
            forward.cross(UP_VECTOR).normalize()
        };
        let up = right.cross(forward);
        let rotation = Quat::from_mat3(&Mat3::from_cols(right, up, -forward));

        CameraRig::builder()
            .with(Position::new(setup.eye))
            .with(EulerRotator::new(EulerRot::YZX).rotation_quat(rotation))
            .with(Smooth::new_position_rotation(0.2, 0.2))
            .build()
    }

    fn reset(&mut self) {
        self.camera_rig = Self::build_rig(&self.setup);
    }
}

impl Default for CameraComponent {
    fn default() -> Self {
        let setup = CameraSetup {
            eye: Vec3::new(0.0, 2.0, 1.0),
            look_at: Vec3::ZERO,
        };

        Self {
            camera_rig: Self::build_rig(&setup),
            speed: 2.5,
            rotation_speed: Angle::from_degrees(40.0),
            setup,
            fov_y: Angle::from_radians(std::f32::consts::FRAC_PI_4),
            z_near: 0.01,
            z_far: 100.0,
            render_object_id: None,
        }
    }
}

pub(crate) fn tmp_create_camera(mut commands: Commands<'_, '_>) {
    commands
        .spawn()
        .insert_bundle((GlobalTransform::default(), CameraComponent::default()));
}

#[derive(Component, Default)]
pub(crate) struct CameraSetupApplied(); // marker component

pub(crate) fn apply_camera_setups(
    camera_setups: Query<'_, '_, (Entity, &CameraSetup), Without<CameraSetupApplied>>,
    mut cameras: Query<'_, '_, &mut CameraComponent>,
    mut commands: Commands<'_, '_>,
) {
    for (entity, setup) in camera_setups.iter() {
        if let Some(mut camera) = cameras.iter_mut().next() {
            let camera = camera.as_mut();
            camera.setup = setup.clone();
            camera.reset();
        }
        commands
            .entity(entity)
            .insert(CameraSetupApplied::default());
    }

    drop(camera_setups);
}

#[allow(clippy::needless_pass_by_value, clippy::too_many_arguments)]
pub(crate) fn camera_control(
    mut cameras_query: Query<'_, '_, &mut CameraComponent>,
    mut mouse_motion_events: EventReader<'_, '_, MouseMotion>,
    mut mouse_wheel_events: EventReader<'_, '_, MouseWheel>,
    mouse_buttons: Res<'_, Input<MouseButton>>,
    keys: Res<'_, Input<KeyCode>>,
    gamepads: Res<'_, Gamepads>,
    gamepad_axes: Res<'_, Axis<GamepadAxis>>,
    gamepad_buttons: Res<'_, Input<GamepadButton>>,

    time: Res<'_, Time>,
) {
    if cameras_query.is_empty() {
        return;
    }
    // Need to associate inputs with window/camera... we don''t have that for now
    for mut camera in cameras_query.iter_mut() {
        let camera = camera.as_mut();

        if keys.pressed(KeyCode::Z)
            && !keys.any_pressed([
                KeyCode::LShift,
                KeyCode::RShift,
                KeyCode::LControl,
                KeyCode::RControl,
            ])
        {
            camera.reset();
            continue;
        }

        let gamepad = gamepads.iter().copied().find(|gamepad| {
            if let Some(left_x) =
                gamepad_axes.get(GamepadAxis(*gamepad, GamepadAxisType::LeftStickX))
            {
                if left_x.abs() > 0.01 {
                    true
                } else if let Some(left_y) =
                    gamepad_axes.get(GamepadAxis(*gamepad, GamepadAxisType::LeftStickY))
                {
                    left_y.abs() > 0.01
                } else {
                    false
                }
            } else {
                false
            }
        });

        if gamepad.is_some() || mouse_buttons.pressed(MouseButton::Right) {
            let mut camera_translation_change = Vec3::ZERO;

            if keys.pressed(KeyCode::W) {
                camera_translation_change += camera.camera_rig.final_transform.forward();
            }
            if keys.pressed(KeyCode::S) {
                camera_translation_change -= camera.camera_rig.final_transform.forward();
            }
            if keys.pressed(KeyCode::A) {
                camera_translation_change -= camera.camera_rig.final_transform.right();
            }
            if keys.pressed(KeyCode::D) {
                camera_translation_change += camera.camera_rig.final_transform.right();
            }

            if let Some(gamepad) = gamepad {
                if let Some(left_x) =
                    gamepad_axes.get(GamepadAxis(gamepad, GamepadAxisType::LeftStickX))
                {
                    camera_translation_change += left_x * camera.camera_rig.final_transform.right();
                }

                if let Some(left_y) =
                    gamepad_axes.get(GamepadAxis(gamepad, GamepadAxisType::LeftStickY))
                {
                    camera_translation_change +=
                        left_y * camera.camera_rig.final_transform.forward();
                }
            }

            let mut speed = camera.speed.exp();
            if let Some(gamepad) = gamepad {
                if gamepad_buttons.pressed(GamepadButton(gamepad, GamepadButtonType::RightTrigger2))
                {
                    speed *= 5.0;
                }
            }
            if keys.pressed(KeyCode::LShift) {
                speed *= 2.0;
            }
            camera_translation_change *= speed * time.delta_seconds();

            camera
                .camera_rig
                .driver_mut::<Position>()
                .translate(camera_translation_change);

            let rotation_speed = camera.rotation_speed;
            let camera_driver = camera.camera_rig.driver_mut::<EulerRotator>();
            for mouse_motion_event in mouse_motion_events.iter() {
                let rotation = (rotation_speed.degrees() * time.delta_seconds()).min(10.0); // clamping rotation speed for when it's laggy
                camera_driver.rotate(
                    Angle::from_degrees(0.0),
                    Angle::from_degrees(mouse_motion_event.delta.x * rotation),
                    Angle::from_degrees(-mouse_motion_event.delta.y * rotation),
                );
            }
            for mouse_wheel_event in mouse_wheel_events.iter() {
                // Different signs on Line and Pixel is correct. Line returns positive values when scrolling up
                // and pixels return negative values
                let speed_change = match mouse_wheel_event.unit {
                    MouseScrollUnit::Line => mouse_wheel_event.y * 0.1,
                    // Last time I tested one segment of a wheel would yield 250 pixels,
                    MouseScrollUnit::Pixel => -mouse_wheel_event.y / 1000.0,
                };
                camera.speed = (camera.speed + speed_change).clamp(0.0, 10.0);
            }
        }
        camera.camera_rig.update(time.delta_seconds());
    }
}

pub(crate) struct EcsToRenderCamera {
    view: PrimaryTableView<RenderCamera>,
    map: HashMap<Entity, RenderObjectId>,
}

impl EcsToRenderCamera {
    pub fn new(view: PrimaryTableView<RenderCamera>) -> Self {
        Self {
            map: HashMap::new(),
            view,
        }
    }
}

#[allow(clippy::needless_pass_by_value, clippy::type_complexity)]
pub(crate) fn reflect_camera_components(
    mut queries: ParamSet<
        '_,
        '_,
        (
            Query<
                '_,
                '_,
                (&GlobalTransform, &mut CameraComponent),
                Or<(Changed<GlobalTransform>, Changed<CameraComponent>)>,
            >,
            Query<'_, '_, (Entity, &CameraComponent), Added<CameraComponent>>,
        ),
    >,

    q_removals: RemovedComponents<'_, CameraComponent>,
    mut ecs_to_render: ResMut<'_, EcsToRenderCamera>,
) {
    // Base path. Can be simplfied more by having access to the data of removed components
    {
        let mut writer = ecs_to_render.view.writer();

        for e in q_removals.iter() {
            let render_object_id = ecs_to_render.map.get(&e);
            if let Some(render_object_id) = render_object_id {
                writer.remove(*render_object_id);
            }
        }

        for (transform, mut camera) in queries.p0().iter_mut() {
            if let Some(render_object_id) = camera.render_object_id {
                writer.update(render_object_id, (transform, camera.as_ref()).into());
            } else {
                camera.render_object_id = Some(writer.insert((transform, camera.as_ref()).into()));
            };
        }
    }
    // Update map because of removed components
    {
        let map = &mut ecs_to_render.map;

        for e in q_removals.iter() {
            map.remove(&e);
        }

        for (e, visual) in queries.p1().iter() {
            map.insert(e, visual.render_object_id.unwrap());
        }
    }
}<|MERGE_RESOLUTION|>--- conflicted
+++ resolved
@@ -1,11 +1,7 @@
 use std::marker::PhantomData;
 
 use dolly::driver::RigDriver;
-<<<<<<< HEAD
-use dolly::prelude::{Handedness, Position, Smooth};
-=======
 use dolly::prelude::{Handedness, Position, RightHanded, Smooth};
->>>>>>> 1b11510a
 use dolly::rig::{CameraRig, RigUpdateParams};
 use dolly::transform::Transform;
 use lgn_core::Time;
@@ -19,28 +15,18 @@
         Axis, GamepadAxis, GamepadAxisType, GamepadButton, Gamepads, Input, KeyCode, MouseButton,
     },
 };
-<<<<<<< HEAD
-use lgn_math::{Angle, DMat4, EulerRot, Mat3, Mat4, Quat, Vec2, Vec3, Vec4};
-=======
 use lgn_math::{Angle, EulerRot, Mat3, Quat, Vec3};
->>>>>>> 1b11510a
 use lgn_transform::components::GlobalTransform;
 use lgn_utils::HashMap;
 
 use crate::core::{PrimaryTableView, RenderCamera, RenderObjectId};
-<<<<<<< HEAD
-use crate::{cgen, UP_VECTOR};
-=======
 use crate::UP_VECTOR;
->>>>>>> 1b11510a
 
 #[derive(Debug)]
 pub struct EulerRotator {
     alpha: Angle,
     beta: Angle,
     gamma: Angle,
-<<<<<<< HEAD
-
     euler: EulerRot,
 }
 
@@ -64,93 +50,6 @@
     pub fn rotation_quat(mut self, rotation: Quat) -> Self {
         self.set_rotation_quat(rotation);
         self
-    }
-
-    pub fn rotate(&mut self, alpha: Angle, beta: Angle, gamma: Angle) {
-        self.set_rotation_angles(self.alpha + alpha, self.beta + beta, self.gamma + gamma);
-    }
-
-    pub fn set_rotation_quat(&mut self, rotation: Quat) {
-        let (alpha, beta, gamma) = rotation.to_euler(self.euler);
-        self.set_rotation_angles(
-            Angle::from_radians(alpha),
-            Angle::from_radians(beta),
-            Angle::from_radians(gamma),
-        );
-    }
-
-    fn set_rotation_angles(&mut self, alpha: Angle, beta: Angle, gamma: Angle) {
-        self.alpha = Angle::from_radians(alpha.radians() % (std::f32::consts::TAU));
-        self.beta = Angle::from_radians(beta.radians() % (std::f32::consts::TAU));
-        self.gamma = Angle::from_radians(gamma.radians().clamp(-std::f32::consts::PI, 0.0));
-    }
-}
-
-impl<H: Handedness> RigDriver<H> for EulerRotator {
-    fn update(&mut self, params: RigUpdateParams<'_, H>) -> Transform<H> {
-        Transform {
-            position: params.parent.position,
-            rotation: Quat::from_euler(
-                self.euler,
-                self.alpha.radians(),
-                self.beta.radians(),
-                self.gamma.radians(),
-            ),
-            phantom: PhantomData,
-        }
-    }
-}
-#[derive(Component)]
-pub struct CameraComponent {
-    camera_rig: CameraRig,
-    speed: f32,
-    rotation_speed: Angle,
-    setup: CameraSetup,
-    fov_y: Angle,
-    z_near: f32,
-    z_far: f32,
-    render_object_id: Option<RenderObjectId>,
-}
-
-impl CameraComponent {
-    pub fn view_transform(&self) -> GlobalTransform {
-        let eye = self.camera_rig.final_transform.position.as_dvec3();
-        let forward = self.camera_rig.final_transform.forward().as_dvec3();
-
-        let view_matrix = DMat4::look_at_rh(eye, eye + forward, UP_VECTOR.as_dvec3());
-        let (_scale, rotation, translation) = view_matrix.to_scale_rotation_translation();
-=======
-
-    euler: EulerRot,
-}
->>>>>>> 1b11510a
-
-impl Default for EulerRotator {
-    fn default() -> Self {
-        Self::new(EulerRot::YZX)
-    }
-}
-
-impl EulerRotator {
-    pub fn new(euler: EulerRot) -> Self {
-        Self {
-            alpha: Angle::from_degrees(0.0),
-            beta: Angle::from_degrees(0.0),
-            gamma: Angle::from_degrees(0.0),
-            euler,
-        }
-    }
-
-<<<<<<< HEAD
-    pub fn build_projection(&self, width: f32, height: f32) -> Mat4 {
-        let aspect_ratio = width / height;
-        Mat4::perspective_infinite_reverse_rh(self.fov_y.radians(), aspect_ratio, self.z_near)
-=======
-    #[must_use]
-    pub fn rotation_quat(mut self, rotation: Quat) -> Self {
-        self.set_rotation_quat(rotation);
-        self
->>>>>>> 1b11510a
     }
 
     pub fn rotate(&mut self, alpha: Angle, beta: Angle, gamma: Angle) {
