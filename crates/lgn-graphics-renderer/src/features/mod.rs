--- conflicted
+++ resolved
@@ -1,15 +1,10 @@
 mod light_feature;
 
 mod model_feature;
-use bumpalo::Bump;
-use bumpalo_herd::Herd;
 pub use model_feature::*;
 
 use lgn_utils::HashMap;
-use smallvec::SmallVec;
-use std::{alloc::Layout, any::TypeId, ptr::NonNull};
-
-use crate::gpu_renderer::{RenderLayerId, RenderLayerMask};
+use std::any::TypeId;
 
 #[derive(PartialEq, Eq, Hash)]
 struct RenderFeatureId(TypeId);
@@ -23,52 +18,7 @@
     }
 }
 
-pub trait RenderFeature: 'static + Send {
-    fn get_render_list_requirement(
-        &self,
-        _: &PrepareRenderListContext<'_>,
-        _: &VisibleView,
-        _: RenderLayerId,
-    ) -> Option<RenderListRequirement> {
-        None
-    }
-}
-
-pub struct VisibilitySet {}
-
-pub struct VisibleView {}
-
-impl VisibleView {
-    fn layers(&self) -> RenderLayerMask {
-        RenderLayerMask(0b111)
-    }
-}
-
-pub struct SortKey {
-    value: u64,
-}
-
-pub struct RenderItem {
-    sort_key: SortKey,
-    data: *mut u8,
-    render_fun: fn(*mut u8),
-}
-
-pub struct RenderList<'a> {
-    visible_view: &'a VisibleView,
-    render_layer_id: RenderLayerId,
-    render_item_count: usize,
-    render_items: std::ptr::NonNull<u8>,
-}
-
-pub struct PrepareRenderListContext<'a> {
-    pub visible_views: &'a [VisibleView],
-}
-
-pub struct RenderListRequirement {
-    render_item_count: usize,
-    attached_data_size: usize,
-}
+pub trait RenderFeature: 'static + Send + Sync {}
 
 pub struct RenderFeaturesBuilder {
     features: HashMap<RenderFeatureId, Box<dyn RenderFeature>>,
@@ -112,101 +62,7 @@
     _features: Vec<Box<dyn RenderFeature>>,
 }
 
-struct RenderListFeatureInfo {
-    feature_id: usize,
-    requirement: RenderListRequirement,
-}
-struct RenderListInfo {
-    view_id: usize,
-    layer_id: u32,
-    begin_index: usize,
-    end_index: usize,
-}
-
 impl RenderFeatures {
-<<<<<<< HEAD
-    pub fn prepare_render<'a>(&self, herd: &Herd, context: &PrepareRenderListContext<'_>) {
-        let mut render_list_feature_infos = SmallVec::<[RenderListFeatureInfo; 128]>::new();
-        let mut render_list_infos = SmallVec::<[RenderListInfo; 128]>::new();
-        let mut begin_index = 0;
-        let mut end_index = 0;
-
-        for (visible_view_id, visible_view) in context.visible_views.iter().enumerate() {
-            let render_layer_mask = visible_view.layers();
-            for render_layer_id in render_layer_mask.iter() {
-                for (feature_id, feature) in self.features.iter().enumerate() {
-                    let requirement =
-                        feature.get_render_list_requirement(context, visible_view, render_layer_id);
-                    if let Some(requirement) = requirement {
-                        render_list_feature_infos.push(RenderListFeatureInfo {
-                            feature_id,
-                            requirement,
-                        });
-                        end_index += 1;
-                    }
-                }
-                if !render_list_feature_infos.is_empty() {
-                    render_list_infos.push(RenderListInfo {
-                        view_id: visible_view_id,
-                        layer_id: render_layer_id,
-                        begin_index,
-                        end_index,
-                    });
-                }
-                begin_index = end_index;
-            }
-        }
-
-        for render_list_info in &render_list_infos {
-            let r = (render_list_info.begin_index..render_list_info.end_index);
-            let mut render_item_count = 0;
-            let mut render_item_data_size = 0;
-            for render_list_feature_info in &render_list_feature_infos[r] {
-                render_item_count += render_list_feature_info.requirement.render_item_count;
-                render_item_data_size += render_list_feature_info.requirement.attached_data_size;
-            }
-        }
-
-        // let bump = herd.get();
-        // let mut all_render_list = SmallVec::<[RenderList<'_>; 16]>::new();
-        // let mut all_task_list = SmallVec::<[PrepareRenderListTask; 16]>::new();
-        // for visible_view in context.visible_views {
-        //     let render_layer_mask = visible_view.layers();
-        //     for render_layer_id in render_layer_mask.iter() {
-        //         let mut layer_task_list = SmallVec::<[PrepareRenderListTask; 16]>::new();
-        //         for feature in &self.features {
-        //             let task = feature.prepare_render_list(context, visible_view, render_layer_id);
-        //             if let Some(task) = task {
-        //                 layer_task_list.push(task);
-        //             }
-        //         }
-        //         if !layer_task_list.is_empty() {
-        //             let mut render_item_count = 0;
-        //             for task in &layer_task_list {
-        //                 render_item_count += task.render_item_count;
-        //             }
-        //             let render_list_size = render_item_count * std::mem::size_of::<RenderItem>();
-
-        //             let render_items =
-        //                 bump.alloc_layout(Layout::from_size_align(render_list_size, 64).unwrap());
-
-        //             all_render_list.push(RenderList {
-        //                 visible_view,
-        //                 render_layer_id,
-        //                 render_item_count,
-        //                 render_items,
-        //             });
-        //             all_task_list.append(&mut layer_task_list);
-        //         }
-        //     }
-        // }
-
-        // for task in &all_task_list {
-        //     task.fill_render_list_func();
-        // }
-    }
-=======
     #[allow(clippy::unused_self)]
     pub fn update(&self) {}
->>>>>>> 06134835
 }