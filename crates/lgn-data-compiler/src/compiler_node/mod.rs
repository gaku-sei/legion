//! Compiler Node groups data compilers and provides utilities required for data compilation.
//!
//! registry defines an interface between different compiler types
//! (executable, in-process, etc).

use core::fmt;
use std::sync::Arc;

mod binary_stub;
mod inproc_stub;

mod compiler_registry;
pub use compiler_registry::*;

use lgn_data_runtime::AssetRegistry;

/// A group of compilers with compilation utilities.
pub struct CompilerNode {
    compilers: CompilerRegistry,
    registry: Arc<AssetRegistry>,
}

impl CompilerNode {
    /// Creates a new `CompilerNode`.
    pub fn new(compilers: CompilerRegistry, registry: Arc<AssetRegistry>) -> Self {
        Self {
            compilers,
            registry,
        }
    }

    /// Access to all compilers.
    pub fn compilers(&self) -> &CompilerRegistry {
        &self.compilers
    }

    /// Access to `AssetRegistry` shared between compilers.
    pub fn registry(&self) -> Arc<AssetRegistry> {
        self.registry.clone()
    }
}

impl fmt::Debug for CompilerNode {
    fn fmt(&self, f: &mut fmt::Formatter<'_>) -> fmt::Result {
        f.debug_struct("CompilerNode")
            .field("compilers", &self.compilers)
            .finish()
    }
}

#[cfg(test)]
mod tests {
    use std::sync::Arc;

    use async_trait::async_trait;
    use generic_data::offline::{IntegerAsset, TextResource};
    use lgn_content_store::{
        indexing::{empty_tree_id, SharedTreeIdentifier},
        Provider,
    };
    use lgn_data_runtime::prelude::*;

    use super::CompilerRegistryOptions;
    use crate::{
        compiler_api::{
            CompilationEnv, CompilationOutput, Compiler, CompilerContext, CompilerDescriptor,
            CompilerError, CompilerHash,
        },
        CompiledResource, Locale, Platform, Target,
    };

    const TEST_TRANSFORM: Transform =
        Transform::new(ResourceType::new(b"input"), ResourceType::new(b"output"));
    const TEST_COMPILER: CompilerDescriptor = CompilerDescriptor {
        name: "test_name",
        build_version: "build0",
        code_version: "code0",
        data_version: "data0",
        transform: &TEST_TRANSFORM,
        compiler_creator: || Box::new(TestCompiler {}),
    };

    struct TestCompiler();

    #[async_trait]
    impl Compiler for TestCompiler {
        async fn init(&self, registry: AssetRegistryOptions) -> AssetRegistryOptions {
            registry
        }

        async fn hash(
            &self,
            _code: &'static str,
            _data: &'static str,
            _env: &CompilationEnv,
        ) -> CompilerHash {
            CompilerHash(7)
        }

        async fn compile(
            &self,
            ctx: CompilerContext<'_>,
        ) -> Result<CompilationOutput, CompilerError> {
            Ok(CompilationOutput {
                compiled_resources: vec![CompiledResource {
                    path: ctx.target_unnamed,
                    content_id: "AAECAw".parse().unwrap(),
                }],
                resource_references: vec![],
            })
        }
    }

    #[tokio::test]
    async fn binary() {
        let target_dir = std::env::current_exe().ok().map_or_else(
            || panic!("cannot find test directory"),
            |mut path| {
                path.pop();
                if path.ends_with("deps") {
                    path.pop();
                }
                path
            },
        );

        let registry = CompilerRegistryOptions::local_compilers(target_dir)
            .create()
            .await;

        let env = CompilationEnv {
            target: Target::Game,
            platform: Platform::Windows,
            locale: Locale::new("en"),
        };

        let source = ResourceTypeAndId {
            kind: TextResource::TYPE,
            id: ResourceId::new(),
        };
        let destination = ResourcePathId::from(source).push(IntegerAsset::TYPE);

        let transform = Transform::new(source.kind, destination.content_type());

        let (compiler, transform) = registry.find_compiler(transform).expect("valid compiler");
        let _ = compiler
            .compiler_hash(transform, &env)
            .await
            .expect("valid hash");
    }

    #[tokio::test]
    async fn in_proc() {
        let registry = CompilerRegistryOptions::default()
            .add_compiler(&TEST_COMPILER)
            .create()
            .await;

        let env = CompilationEnv {
            target: Target::Game,
            platform: Platform::Windows,
            locale: Locale::new("en"),
        };

        let (compiler, transform) = registry.find_compiler(TEST_TRANSFORM).expect("a compiler");
        let hash = compiler
            .compiler_hash(transform, &env)
            .await
            .expect("valid hash");
        assert_eq!(hash, CompilerHash(7));

        let source = ResourceTypeAndId {
            kind: ResourceType::new(b"input"),
            id: ResourceId::new(),
        };
        let compile_path = ResourcePathId::from(source).push(ResourceType::new(b"output"));

        let source_control_content_provider = Provider::new_in_memory();
        let source_manifest_id = SharedTreeIdentifier::new(
            empty_tree_id(&source_control_content_provider)
                .await
                .expect("initialize content-store manifest"),
        );

        let data_content_provider = Arc::new(Provider::new_in_memory());
        let runtime_manifest_id = SharedTreeIdentifier::new(
            empty_tree_id(&data_content_provider)
                .await
                .expect("initialize content-store manifest"),
        );

        // testing successful compilation
        {
            let registry = AssetRegistryOptions::new().create().await;
            let output = compiler
                .compile(
                    compile_path.clone(),
                    &[],
                    &[],
                    registry,
<<<<<<< HEAD
                    &data_content_provider,
                    &source_control_content_provider,
=======
                    data_content_provider,
>>>>>>> 1b11510a
                    &source_manifest_id,
                    &runtime_manifest_id,
                    &env,
                )
                .await
                .expect("valid output");

            assert_eq!(output.compiled_resources.len(), 1);
            assert_eq!(output.compiled_resources[0].path, compile_path);
            assert_eq!(
                output.compiled_resources[0].content_id,
                "AAECAw".parse().unwrap()
            );
        }
    }
}<|MERGE_RESOLUTION|>--- conflicted
+++ resolved
@@ -175,7 +175,7 @@
         };
         let compile_path = ResourcePathId::from(source).push(ResourceType::new(b"output"));
 
-        let source_control_content_provider = Provider::new_in_memory();
+        let source_control_content_provider = Arc::new(Provider::new_in_memory());
         let source_manifest_id = SharedTreeIdentifier::new(
             empty_tree_id(&source_control_content_provider)
                 .await
@@ -198,12 +198,8 @@
                     &[],
                     &[],
                     registry,
-<<<<<<< HEAD
-                    &data_content_provider,
-                    &source_control_content_provider,
-=======
-                    data_content_provider,
->>>>>>> 1b11510a
+                    Arc::clone(&data_content_provider),
+                    Arc::clone(&source_control_content_provider),
                     &source_manifest_id,
                     &runtime_manifest_id,
                     &env,
