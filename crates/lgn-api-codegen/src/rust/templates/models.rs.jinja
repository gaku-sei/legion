--- conflicted
+++ resolved
@@ -1,11 +1,4 @@
-<<<<<<< HEAD
-use lgn_online::{
-    codegen::Bytes,
-    server::Error,
-};
-=======
 use lgn_online::codegen::Error;
->>>>>>> 1b11510a
 
 {% for model in location_ctx.models.values() %}
     {% if let Some(description) = model.description %}/// {{ description }}{% endif -%}
@@ -28,11 +21,7 @@
                         {%- for variant in variants -%}
                             "{{ variant|pascal_case }}" => Ok(Self::{{ variant|pascal_case }}),
                         {%- endfor -%}
-<<<<<<< HEAD
-                        _ => Err(Error::Internal(format!("unknown enum value {}", s))),
-=======
                         _ => Err(Error::Invalid(format!("unknown enum value {}", s))),
->>>>>>> 1b11510a
                     }
                 }
             }
@@ -45,11 +34,7 @@
                         {%- for variant in variants -%}
                             {{ loop.index0 }} => Ok(Self::{{ variant|pascal_case }}),
                         {%- endfor -%}
-<<<<<<< HEAD
-                        _ => Err(Error::Internal(format!("index out of bound {}, accepted index between 0 and {{ variants.len() - 1 }}", n))),
-=======
                         _ => Err(Error::Invalid(format!("index out of bound {}, accepted index between 0 and {{ variants.len() - 1 }}", n))),
->>>>>>> 1b11510a
                     }
                 }
             }
@@ -62,11 +47,7 @@
                         {%- for variant in variants -%}
                             {{ loop.index0 }} => Ok(Self::{{ variant|pascal_case }}),
                         {%- endfor -%}
-<<<<<<< HEAD
-                        _ => Err(Error::Internal(format!("index out of bound {}, accepted index between 0 and {{ variants.len() - 1 }}", n))),
-=======
                         _ => Err(Error::Invalid(format!("index out of bound {}, accepted index between 0 and {{ variants.len() - 1 }}", n))),
->>>>>>> 1b11510a
                     }
                 }
             }
