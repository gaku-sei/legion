<template>
  <div class="video-content d-flex">
    <video id="video"></video>
  </div>
</template>

<!-- Add "scoped" attribute to limit CSS to this component only -->
<style scoped>
.video-content {
  cursor: pointer;
  position: relative;
  height: 100%;
  background: url("~assets/images/disconnected.png") center center no-repeat;
  background-color: black;
  background-size: 20%;
  background: linear-gradient(
    180deg,
    rgba(48, 48, 48, 1) 0%,
    rgba(0, 0, 0, 1) 100%
  );
}

video {
  position: absolute;
  top: 50%;
  transform: translateY(-50%);
  left: 0;
  right: 0;
  bottom: 0;
  width: auto;
  height: auto;
  margin-left: auto;
  margin-right: auto;
  max-width: 100%;
  max-height: 100%;
  object-fit: fill;
}
</style>

<script scoped>
import {
  initialize_stream,
<<<<<<< HEAD
  search_resources,
  get_resource_properties,
  on_receive_control_message,
  on_send_edition_command,
=======
>>>>>>> e96b9e31
  on_video_close,
  on_video_chunk_received,
} from "~/modules/api";

function addListener(obj, name, func, ctx) {
  const newFunc = ctx ? func.bind(ctx) : func;
  obj.addEventListener(name, newFunc);

  return [obj, name, newFunc];
}

function removeListeners(listeners) {
  for (const listener of listeners)
    listener[0].removeEventListener(listener[1], listener[2]);
}

class VideoPlayer {
  constructor(element, onFatal) {
    this.element = element;
    this.onFatal = onFatal;
    this.videoSource = null;
    this.mediaSource = null;
    this.waitingForKeyFrame = true;
    this.listeners = [];
    this.queue = [];
  }

  _submit() {
    if (
      this.queue.length > 0 &&
      this.videoSource &&
      !this.videoSource.updating
    ) {
      try {
        const frame = this.queue.shift();
        this.videoSource.appendBuffer(frame);
      } catch (error) {
        console.warn(error);
        this.destroy();
        this.onFatal();
      }
    }
  }

  _init() {
    this.mediaSource = new MediaSource();
    this.element.src = URL.createObjectURL(this.mediaSource);
    this.element.load();

    this.listeners.push(
      addListener(this.element, "error", () => {
        console.error(this.element.error.message);
      })
    );

    this.listeners.push(
      addListener(this.mediaSource, "sourceopen", () => {
        this.videoSource = this.mediaSource.addSourceBuffer(
          'video/mp4; codecs="avc1.640C34";'
        );
        this.listeners.push(
          addListener(this.videoSource, "update", this._submit, this)
        );
        this.element.play();
      })
    );
  }

  _reinit() {
    this.destroy();
    this._init();
  }

  destroy() {
    on_video_close();

    this.waitingForKeyFrame = true;
    this.element.pause();

    removeListeners(this.listeners);
    this.listeners = [];

    if (this.mediaSource) {
      if (this.videoSource) {
        this.mediaSource.removeSourceBuffer(this.videoSource);
        this.videoSource = null;
      }

      this.mediaSource.endOfStream();
      URL.revokeObjectURL(this.element.src);
      this.mediaSource = null;
    }
  }

  push(data) {
    const chunk = new Uint8Array(data);
    const header_payload_len = chunk[1] * 256 + chunk[0];
    const bin_header = chunk.slice(2, 2 + header_payload_len);

    const chunkHeader = new TextDecoder().decode(bin_header);
    on_video_chunk_received(chunkHeader);

    const frame = chunk.slice(2 + header_payload_len);

    if (frame[4] === 0x66) {
      this._reinit();
      this.waitingForKeyFrame = false;
    }

    if (!this.waitingForKeyFrame) {
      this.queue.push(frame);
      this._submit();
    }
  }
}

function debounce(func, wait, immediate) {
  var timeout;

  return function () {
    var context = this,
      args = arguments;
    var later = function () {
      timeout = null;
      if (!immediate) func.apply(context, args);
    };
    var callNow = immediate && !timeout;
    clearTimeout(timeout);
    timeout = setTimeout(later, wait);
    if (callNow) func.apply(context, args);
  };
}

export default {
  name: "Video",
  props: {
    color: String,
    speed: Number,
  },
  mounted() {
    const videoElement = document.getElementById("video");
    const videoPlayer = new VideoPlayer(videoElement, () => {});
    var pc = null;
    this.video_channel = null;
    this.control_channel = null;

    videoElement.parentElement.onclick = () => {
      console.log("Initializing WebRTC...");

      if (this.video_channel != null) {
        this.video_channel.close();
        this.video_channel = null;
      }

      if (this.control_channel != null) {
        this.control_channel.close();
        this.control_channel = null;
      }

      if (pc !== null) {
        pc.close();
        pc = null;
      }

      pc = new RTCPeerConnection({
        urls: [{ url: "stun:stun.l.google.com:19302" }],
      });

      pc.onnegotiationneeded = async () => {
        pc.setLocalDescription(await pc.createOffer());
      };

      pc.onicecandidate = async (iceEvent) => {
        console.log(iceEvent);

        if (iceEvent.candidate === null) {
          pc.setRemoteDescription(await initialize_stream(pc.localDescription));
        }
      };

      this.video_channel = pc.createDataChannel("video");
      this.control_channel = pc.createDataChannel("control");

      const observer = new ResizeObserver(
        debounce(async () => {
          console.log(
            "Sending resize event (",
            videoElement.parentElement.offsetWidth,
            videoElement.parentElement.offsetHeight,
            ")."
          );

          this.video_channel.send(
            JSON.stringify({
              event: "resize",
              width: videoElement.parentElement.offsetWidth,
              height: videoElement.parentElement.offsetHeight,
            })
          );
        }, 250)
      );

      this.video_channel.onerror = async (error) => {
        console.log(error.error);
      };
      this.video_channel.onopen = async () => {
        console.log("Video channel is now open.");
        observer.observe(videoElement.parentElement);
      };
      this.video_channel.onclose = async () => {
        console.log("Video channel is now closed.");
        observer.disconnect();
      };
      this.video_channel.onmessage = async (msg) => {
        videoPlayer.push(msg.data);
      };
      this.video_channel.ondatachannel = async (evt) => {
        console.log("video data channel: ", evt);
      };
      this.control_channel.onopen = async (evt) => {
        console.log("Control channel is now open: ", evt);
      };
      this.control_channel.onclose = async (evt) => {
        console.log("Control channel is now closed: ", evt);
      };
      this.control_channel.ondatachannel = async (evt) => {
        console.log("control data channel: ", evt);
      };
      this.control_channel.onmessage = async (msg) => {
        const json_msg = new TextDecoder().decode(msg.data);
        on_receive_control_message(json_msg);
      };
    };
  },
  watch: {
    color(color) {
      if (this.video_channel != null) {
<<<<<<< HEAD
        const edition_event = JSON.stringify({
          event: "hue",
          hue: hue / 360,
          id: crypto.randomUUID(),
        });
        on_send_edition_command(edition_event);
        this.video_channel.send(edition_event);
=======
        this.video_channel.send(
          JSON.stringify({
            event: "color",
            color: color,
          })
        );
>>>>>>> e96b9e31
      }
    },
    speed(speed) {
      if (this.video_channel != null) {
        const edition_event = JSON.stringify({
          event: "speed",
          speed: speed,
          id: crypto.randomUUID(),
        });
        on_send_edition_command(edition_event);
        this.video_channel.send(edition_event);
      }
    },
  },
};
</script><|MERGE_RESOLUTION|>--- conflicted
+++ resolved
@@ -40,13 +40,8 @@
 <script scoped>
 import {
   initialize_stream,
-<<<<<<< HEAD
-  search_resources,
-  get_resource_properties,
   on_receive_control_message,
   on_send_edition_command,
-=======
->>>>>>> e96b9e31
   on_video_close,
   on_video_chunk_received,
 } from "~/modules/api";
@@ -284,22 +279,13 @@
   watch: {
     color(color) {
       if (this.video_channel != null) {
-<<<<<<< HEAD
         const edition_event = JSON.stringify({
-          event: "hue",
-          hue: hue / 360,
+          event: "color",
+          color: color,
           id: crypto.randomUUID(),
         });
         on_send_edition_command(edition_event);
         this.video_channel.send(edition_event);
-=======
-        this.video_channel.send(
-          JSON.stringify({
-            event: "color",
-            color: color,
-          })
-        );
->>>>>>> e96b9e31
       }
     },
     speed(speed) {
