[package]
name = "editor-client"
version = "0.1.0"
edition = "2018"
description = "Legion Editor client"
authors = ["devs@legionlabs.com"]
repository = ""
default-run = "editor-client"
license = "MIT OR Apache-2.0"
keywords = ["game", "legion"]

[build-dependencies]
tauri-build = "1.0.0-beta.4"
which = "4.2.2"

[dependencies]
legion-app = { path = "../../lib/app", version = "0.1.0" }
legion-telemetry = { path = "../../lib/telemetry" }
legion-ecs = { path = "../../lib/ecs", version = "0.1.0" }
legion-async = { path = "../../plugin/async", version = "0.1.0" }
legion-grpc = { path = "../../plugin/grpc", version = "0.1.0" }
legion-tauri = { path = "../../plugin/tauri", version = "0.1.0" }
legion-streaming-proto = { path = "../../proto/streaming", version = "0.1.0" }
legion-editor-proto = { path = "../../proto/editor", version = "0.1.0" }
async-std = "1.10"
anyhow = "1.0.44"
clap = "2.33"
tonic = "0.5.2"
prost = "0.8"
tokio = { version = "1.12", features = ["macros", "rt-multi-thread"] }
base64 = "0.13"
serde_json = "1.0"
serde = { version = "1.0", features = ["derive"] }
tauri = { version = "1.0.0-beta.8", features = ["api-all"] }
<<<<<<< HEAD
json = "0.12.4"
=======
simple_logger = "1.13"
>>>>>>> 2a5425bf
log = "0.4"

[features]
default = ["custom-protocol"]
custom-protocol = ["tauri/custom-protocol"]<|MERGE_RESOLUTION|>--- conflicted
+++ resolved
@@ -32,11 +32,8 @@
 serde_json = "1.0"
 serde = { version = "1.0", features = ["derive"] }
 tauri = { version = "1.0.0-beta.8", features = ["api-all"] }
-<<<<<<< HEAD
 json = "0.12.4"
-=======
 simple_logger = "1.13"
->>>>>>> 2a5425bf
 log = "0.4"
 
 [features]
