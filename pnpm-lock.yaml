lockfileVersion: 5.4

importers:

  .:
    specifiers:
      '@types/tailwindcss': ^3.0.10
      autoprefixer: ^10.4.4
      postcss: ^8.4.14
      rimraf: ^3.0.2
      tailwindcss: ^3.0.24
      wasm-pack: 0.10.2
    devDependencies:
      '@types/tailwindcss': 3.0.10
      autoprefixer: 10.4.7_postcss@8.4.14
      postcss: 8.4.14
      rimraf: 3.0.2
      tailwindcss: 3.1.3
      wasm-pack: 0.10.2

  crates/lgn-api-codegen-node:
    specifiers:
      '@napi-rs/cli': ^2.9.0
      rimraf: ^3.0.2
    devDependencies:
      '@napi-rs/cli': 2.10.0
      rimraf: 3.0.2

  crates/lgn-auth-node:
    specifiers:
      '@napi-rs/cli': ^2.8.0
      rimraf: ^3.0.2
    devDependencies:
      '@napi-rs/cli': 2.10.0
      rimraf: 3.0.2

  crates/lgn-config-node:
    specifiers:
      '@napi-rs/cli': ^2.8.0
      rimraf: ^3.0.2
    devDependencies:
      '@napi-rs/cli': 2.10.0
      rimraf: 3.0.2

<<<<<<< HEAD
  crates/lgn-editor-proto:
    specifiers:
      '@improbable-eng/grpc-web': ^0.15.0
      browser-headers: ^0.4.1
      google-protobuf: ^3.20.1
      long: ^5.2.0
      pnpm: ^7.1.7
      protobufjs: ^6.11.3
      rimraf: ^3.0.2
      rxjs: 7.5.5
      ts-proto: ^1.115.1
      typescript: ^4.7.2
    dependencies:
      '@improbable-eng/grpc-web': 0.15.0_google-protobuf@3.20.1
      browser-headers: 0.4.1
      google-protobuf: 3.20.1
      long: 5.2.0
      pnpm: 7.2.1
      protobufjs: 6.11.3
      rxjs: 7.5.5
    devDependencies:
      rimraf: 3.0.2
      ts-proto: 1.115.4
      typescript: 4.7.3

=======
>>>>>>> 59375544
  crates/lgn-telemetry-proto:
    specifiers:
      '@improbable-eng/grpc-web': ^0.15.0
      browser-headers: ^0.4.1
      google-protobuf: ^3.20.1
      long: ^5.2.0
      pnpm: ^7.1.7
      protobufjs: ^6.11.3
      rimraf: ^3.0.2
      ts-proto: ^1.115.1
      typescript: ^4.7.2
    dependencies:
      '@improbable-eng/grpc-web': 0.15.0_google-protobuf@3.20.1
      browser-headers: 0.4.1
      google-protobuf: 3.20.1
      long: 5.2.0
      pnpm: 7.2.1
      protobufjs: 6.11.3
    devDependencies:
      rimraf: 3.0.2
      ts-proto: 1.115.4
      typescript: 4.7.3

  npm-pkgs/lgn-analytics-gui:
    specifiers:
      '@fluent/bundle': ^0.17.1
      '@improbable-eng/grpc-web': ^0.15.0
      '@lgn/proto-telemetry': ^0.1.0
      '@lgn/vite-plugin-api-codegen': workspace:^0.1.0
      '@lgn/vite-plugin-ts-proto': workspace:^0.1.0
      '@lgn/web-client': ^0.1.0
      '@sveltejs/adapter-static': 1.0.0-next.34
      '@sveltejs/kit': 1.0.0-next.347
      '@sveltejs/vite-plugin-svelte': 1.0.0-next.47
      '@swc/core': ^1.2.196
      '@testing-library/jest-dom': ^5.16.4
      '@testing-library/svelte': ^3.1.2
      '@trivago/prettier-plugin-sort-imports': ^3.2.0
      '@types/babel__core': ^7.1.19
      '@types/d3': ^7.4.0
      '@types/jest': ^28.1.0
      '@types/node': ^17.0.45
      '@types/progressbar.js': ^1.1.2
      '@types/tailwindcss': ^3.0.10
      '@types/testing-library__jest-dom': ^5.14.3
      '@typescript-eslint/eslint-plugin': ^5.27.0
      '@typescript-eslint/parser': ^5.27.0
      autoprefixer: ^10.4.7
      binary-search: ^1.3.6
      browser-headers: ^0.4.1
      concurrently: ^7.2.1
      copyfiles: ^2.4.1
      cross-env: ^7.0.3
      d3: ^7.4.4
      date-fns: ^2.28.0
      electron: ^19.0.3
      electron-serve: ^1.1.0
      eslint: ^8.16.0
      eslint-config-prettier: ^8.5.0
      eslint-plugin-svelte3: ^4.0.0
      google-protobuf: ^3.20.1
      grpc-web: ^1.3.1
      jsdom: ^19.0.0
      long: ^5.2.0
      node-fetch: ^3.2.6
      pnpm: ^7.1.7
      postcss: ^8.4.14
      postcss-load-config: ^4.0.1
      prettier: 2.6.2
      prettier-plugin-svelte: ^2.7.0
      progressbar.js: ^1.1.0
      protobufjs: ^6.11.3
      puppeteer: ^14.2.1
      replace-in-file: ^6.3.5
      rimraf: ^3.0.2
      semaphore-async-await: ^1.5.1
      svelte: ^3.48.0
      svelte-check: ^2.7.2
      svelte-loading-spinners: ^0.1.7
      svelte-preprocess: ^4.10.6
      tailwindcss: ^3.0.24
      ts-proto: ^1.115.1
      typescript: ^4.7.2
      uuid-random: ^1.3.2
      vite: ^2.9.9
      vite-tsconfig-paths: ^3.5.0
      vitest: ^0.13.1
    dependencies:
      '@fluent/bundle': 0.17.1
      '@improbable-eng/grpc-web': 0.15.0_google-protobuf@3.20.1
      '@lgn/proto-telemetry': link:../../crates/lgn-telemetry-proto
      '@lgn/vite-plugin-ts-proto': link:../vite-plugin-ts-proto
      '@lgn/web-client': link:../lgn-web-client
      '@types/progressbar.js': 1.1.2
      binary-search: 1.3.6
      browser-headers: 0.4.1
      d3: 7.4.4
      date-fns: 2.28.0
      electron: 19.0.4
      electron-serve: 1.1.0
      google-protobuf: 3.20.1
      grpc-web: 1.3.1
      long: 5.2.0
      progressbar.js: 1.1.0
      protobufjs: 6.11.3
      semaphore-async-await: 1.5.1
      svelte-loading-spinners: 0.1.7
      uuid-random: 1.3.2
    devDependencies:
      '@lgn/vite-plugin-api-codegen': link:../vite-plugin-api-codegen
      '@sveltejs/adapter-static': 1.0.0-next.34
      '@sveltejs/kit': 1.0.0-next.347_svelte@3.48.0
      '@sveltejs/vite-plugin-svelte': 1.0.0-next.47_svelte@3.48.0+vite@2.9.12
      '@swc/core': 1.2.203
      '@testing-library/jest-dom': 5.16.4
      '@testing-library/svelte': 3.1.3_svelte@3.48.0
      '@trivago/prettier-plugin-sort-imports': 3.2.0_prettier@2.6.2
      '@types/babel__core': 7.1.19
      '@types/d3': 7.4.0
      '@types/jest': 28.1.2
      '@types/node': 17.0.45
      '@types/tailwindcss': 3.0.10
      '@types/testing-library__jest-dom': 5.14.4
      '@typescript-eslint/eslint-plugin': 5.28.0_7yumg2qjgbp7maccqlfhx2vudu
      '@typescript-eslint/parser': 5.28.0_ud6rd4xtew5bv4yhvkvu24pzm4
      autoprefixer: 10.4.7_postcss@8.4.14
      concurrently: 7.2.2
      copyfiles: 2.4.1
      cross-env: 7.0.3
      eslint: 8.17.0
      eslint-config-prettier: 8.5.0_eslint@8.17.0
      eslint-plugin-svelte3: 4.0.0_3aft6623ti3qaietkx5ojwfh2e
      jsdom: 19.0.0
      node-fetch: 3.2.6
      pnpm: 7.2.1
      postcss: 8.4.14
      postcss-load-config: 4.0.1_postcss@8.4.14
      prettier: 2.6.2
      prettier-plugin-svelte: 2.7.0_kkjbqzpydplecjtkxrgomroeru
      puppeteer: 14.4.1
      replace-in-file: 6.3.5
      rimraf: 3.0.2
      svelte: 3.48.0
      svelte-check: 2.7.2_x4nqt44wnukty73um2kz4qdzya
      svelte-preprocess: 4.10.7_os2p3edjldbbnkvrrzdtmphz5q
      tailwindcss: 3.1.3
      ts-proto: 1.115.4
      typescript: 4.7.3
      vite: 2.9.12
      vite-tsconfig-paths: 3.5.0_vite@2.9.12
      vitest: 0.13.1_jsdom@19.0.0

  npm-pkgs/lgn-editor-gui:
    specifiers:
      '@fluent/bundle': ^0.17.1
      '@fluent/langneg': ^0.6.2
      '@iconify/svelte': ^2.2.1
      '@lgn/auth': ^0.1.0
      '@lgn/config': ^0.1.0
      '@lgn/vite-plugin-api-codegen': workspace:^0.1.0
      '@lgn/vite-plugin-wasm': workspace:^0.1.0
      '@lgn/web-client': ^0.1.0
      '@sveltejs/adapter-static': 1.0.0-next.34
      '@sveltejs/kit': 1.0.0-next.347
      '@sveltejs/vite-plugin-svelte': 1.0.0-next.47
      '@swc/core': ^1.2.196
      '@testing-library/jest-dom': ^5.16.4
      '@testing-library/svelte': 3.1.1
      '@trivago/prettier-plugin-sort-imports': ^3.2.0
      '@types/color-convert': ^2.0.0
      '@types/jest': ^28.1.0
      '@types/node': ^17.0.45
      '@types/qs': ^6.9.7
      '@types/testing-library__jest-dom': ^5.14.3
      '@types/uuid': ^8.3.4
      '@typescript-eslint/eslint-plugin': ^5.27.0
      '@typescript-eslint/parser': ^5.27.0
      autoprefixer: ^10.4.7
      browser-headers: ^0.4.1
      c8: ^7.11.2
      color-convert: ^2.0.1
      concurrently: ^7.2.1
      cross-env: ^7.0.3
      electron: ^19.0.3
      electron-serve: ^1.1.0
      eslint: ^8.16.0
      eslint-config-prettier: ^8.5.0
      eslint-plugin-svelte3: ^4.0.0
      golden-layout: ^2.5.0
      grpc-web: ^1.3.1
      jsdom: ^19.0.0
      long: ^5.2.0
      monaco-editor: 0.33.0
      node-fetch: ^3.2.6
      pnpm: ^7.1.7
      postcss: ^8.4.14
      postcss-load-config: ^4.0.1
      prettier: ^2.6.2
      prettier-plugin-svelte: ^2.7.0
      qs: ^6.10.5
      rimraf: ^3.0.2
      svelte: ^3.48.0
      svelte-check: ^2.7.2
      svelte-forms: ^2.3.0
      svelte-preprocess: ^4.10.6
      svelte-window: ^1.2.3
      tailwindcss: ^3.0.24
      typescript: ^4.7.2
      uuid: ^8.3.2
      uuid-random: ^1.3.2
      vite: ^2.9.9
      vite-tsconfig-paths: ^3.5.0
      vitest: ^0.13.1
    dependencies:
      '@fluent/bundle': 0.17.1
      '@fluent/langneg': 0.6.2
      '@iconify/svelte': 2.2.1
      '@lgn/auth': link:../../crates/lgn-auth-node
      '@lgn/web-client': link:../lgn-web-client
      browser-headers: 0.4.1
      color-convert: 2.0.1
      golden-layout: 2.5.0
      grpc-web: 1.3.1
      long: 5.2.0
      monaco-editor: 0.33.0
      pnpm: 7.2.1
<<<<<<< HEAD
      protobufjs: 6.11.3
      rxjs: 7.5.5
=======
>>>>>>> 59375544
      svelte-forms: 2.3.1
      svelte-window: 1.2.3
      uuid: 8.3.2
      uuid-random: 1.3.2
    devDependencies:
      '@lgn/config': link:../../crates/lgn-config-node
      '@lgn/vite-plugin-api-codegen': link:../vite-plugin-api-codegen
      '@lgn/vite-plugin-wasm': link:../vite-plugin-wasm
      '@sveltejs/adapter-static': 1.0.0-next.34
      '@sveltejs/kit': 1.0.0-next.347_svelte@3.48.0
      '@sveltejs/vite-plugin-svelte': 1.0.0-next.47_svelte@3.48.0+vite@2.9.12
      '@swc/core': 1.2.203
      '@testing-library/jest-dom': 5.16.4
      '@testing-library/svelte': 3.1.1_svelte@3.48.0
      '@trivago/prettier-plugin-sort-imports': 3.2.0_prettier@2.7.1
      '@types/color-convert': 2.0.0
      '@types/jest': 28.1.2
      '@types/node': 17.0.45
      '@types/qs': 6.9.7
      '@types/testing-library__jest-dom': 5.14.4
      '@types/uuid': 8.3.4
      '@typescript-eslint/eslint-plugin': 5.28.0_7yumg2qjgbp7maccqlfhx2vudu
      '@typescript-eslint/parser': 5.28.0_ud6rd4xtew5bv4yhvkvu24pzm4
      autoprefixer: 10.4.7_postcss@8.4.14
      c8: 7.11.3
      concurrently: 7.2.2
      cross-env: 7.0.3
      electron: 19.0.4
      electron-serve: 1.1.0
      eslint: 8.17.0
      eslint-config-prettier: 8.5.0_eslint@8.17.0
      eslint-plugin-svelte3: 4.0.0_3aft6623ti3qaietkx5ojwfh2e
      jsdom: 19.0.0
      node-fetch: 3.2.6
      postcss: 8.4.14
      postcss-load-config: 4.0.1_postcss@8.4.14
      prettier: 2.7.1
      prettier-plugin-svelte: 2.7.0_nakrehnrzdf7fdea5k3a4dfy4m
      qs: 6.10.5
      rimraf: 3.0.2
      svelte: 3.48.0
      svelte-check: 2.7.2_x4nqt44wnukty73um2kz4qdzya
      svelte-preprocess: 4.10.7_os2p3edjldbbnkvrrzdtmphz5q
      tailwindcss: 3.1.3
<<<<<<< HEAD
      ts-proto: 1.115.4
=======
>>>>>>> 59375544
      typescript: 4.7.3
      vite: 2.9.12
      vite-tsconfig-paths: 3.5.0_vite@2.9.12
      vitest: 0.13.1_c8@7.11.3+jsdom@19.0.0

  npm-pkgs/lgn-runtime-gui:
    specifiers:
      '@improbable-eng/grpc-web': ^0.15.0
      '@lgn/vite-plugin-api-codegen': workspace:^0.1.0
      '@lgn/web-client': ^0.1.0
      '@sveltejs/vite-plugin-svelte': 1.0.0-next.47
      '@swc/core': ^1.2.196
      '@testing-library/jest-dom': ^5.16.4
      '@testing-library/svelte': ^3.1.2
      '@trivago/prettier-plugin-sort-imports': ^3.2.0
      '@types/color-convert': ^2.0.0
      '@types/jest': ^28.1.0
      '@types/node': ^17.0.39
      '@types/testing-library__jest-dom': ^5.14.3
      '@typescript-eslint/eslint-plugin': ^5.27.0
      '@typescript-eslint/parser': ^5.27.0
      autoprefixer: ^10.4.7
      browser-headers: ^0.4.1
      c8: ^7.11.2
      color-convert: ^2.0.1
      concurrently: ^7.2.1
      cross-env: ^7.0.3
      electron: ^19.0.3
      electron-serve: ^1.1.0
      eslint: ^8.16.0
      eslint-config-prettier: ^8.5.0
      eslint-plugin-svelte3: ^4.0.0
      google-protobuf: ^3.20.1
      grpc-web: ^1.3.1
      jsdom: ^19.0.0
      long: ^5.2.0
      node-fetch: ^3.2.6
      pnpm: ^7.1.7
      postcss: ^8.4.14
      postcss-load-config: ^4.0.1
      prettier: 2.6.2
      prettier-plugin-svelte: ^2.7.0
      protobufjs: ^6.11.3
      rimraf: ^3.0.2
      svelte: ^3.48.0
      svelte-check: ^2.7.2
      svelte-preprocess: ^4.10.6
      tailwindcss: ^3.0.24
      ts-proto: ^1.115.1
      typescript: ^4.7.2
      uuid-random: ^1.3.2
      vite: ^2.9.9
      vite-tsconfig-paths: ^3.5.0
      vitest: ^0.13.1
    dependencies:
      '@improbable-eng/grpc-web': 0.15.0_google-protobuf@3.20.1
      '@lgn/web-client': link:../lgn-web-client
      browser-headers: 0.4.1
      color-convert: 2.0.1
      electron: 19.0.4
      electron-serve: 1.1.0
      google-protobuf: 3.20.1
      grpc-web: 1.3.1
      long: 5.2.0
      pnpm: 7.2.1
      protobufjs: 6.11.3
      uuid-random: 1.3.2
    devDependencies:
      '@lgn/vite-plugin-api-codegen': link:../vite-plugin-api-codegen
      '@sveltejs/vite-plugin-svelte': 1.0.0-next.47_svelte@3.48.0+vite@2.9.12
      '@swc/core': 1.2.203
      '@testing-library/jest-dom': 5.16.4
      '@testing-library/svelte': 3.1.3_svelte@3.48.0
      '@trivago/prettier-plugin-sort-imports': 3.2.0_prettier@2.6.2
      '@types/color-convert': 2.0.0
      '@types/jest': 28.1.2
      '@types/node': 17.0.45
      '@types/testing-library__jest-dom': 5.14.4
      '@typescript-eslint/eslint-plugin': 5.28.0_7yumg2qjgbp7maccqlfhx2vudu
      '@typescript-eslint/parser': 5.28.0_ud6rd4xtew5bv4yhvkvu24pzm4
      autoprefixer: 10.4.7_postcss@8.4.14
      c8: 7.11.3
      concurrently: 7.2.2
      cross-env: 7.0.3
      eslint: 8.17.0
      eslint-config-prettier: 8.5.0_eslint@8.17.0
      eslint-plugin-svelte3: 4.0.0_3aft6623ti3qaietkx5ojwfh2e
      jsdom: 19.0.0
      node-fetch: 3.2.6
      postcss: 8.4.14
      postcss-load-config: 4.0.1_postcss@8.4.14
      prettier: 2.6.2
      prettier-plugin-svelte: 2.7.0_kkjbqzpydplecjtkxrgomroeru
      rimraf: 3.0.2
      svelte: 3.48.0
      svelte-check: 2.7.2_x4nqt44wnukty73um2kz4qdzya
      svelte-preprocess: 4.10.7_os2p3edjldbbnkvrrzdtmphz5q
      tailwindcss: 3.1.3
      ts-proto: 1.115.4
      typescript: 4.7.3
      vite: 2.9.12
      vite-tsconfig-paths: 3.5.0_vite@2.9.12
      vitest: 0.13.1_c8@7.11.3+jsdom@19.0.0

  npm-pkgs/lgn-web-client:
    specifiers:
      '@fluent/bundle': ^0.17.1
      '@fluent/langneg': ^0.6.2
      '@iconify/svelte': ^2.2.1
      '@improbable-eng/grpc-web': ^0.15.0
      '@lgn/auth': workspace:^0.1.0
      '@lgn/vite-plugin-api-codegen': workspace:^0.1.0
      '@sveltejs/kit': 1.0.0-next.347
      '@sveltejs/vite-plugin-svelte': 1.0.0-next.47
      '@swc/core': ^1.2.196
      '@testing-library/jest-dom': ^5.16.4
      '@testing-library/svelte': 3.1.1
      '@trivago/prettier-plugin-sort-imports': ^3.2.0
      '@types/color-convert': ^2.0.0
      '@types/estree': ^0.0.51
      '@types/jest': ^28.1.0
      '@types/node': ^17.0.39
      '@types/qs': ^6.9.7
      '@types/testing-library__jest-dom': ^5.14.3
      '@typescript-eslint/eslint-plugin': ^5.27.0
      '@typescript-eslint/parser': ^5.27.0
      autoprefixer: ^10.4.7
      browser-headers: ^0.4.1
      c8: ^7.11.2
      eslint: ^8.16.0
      eslint-config-prettier: ^8.5.0
      eslint-plugin-svelte3: ^4.0.0
      golden-layout: ^2.5.0
      google-protobuf: ^3.20.1
      grpc-web: ^1.3.1
      jsdom: ^19.0.0
      long: ^5.2.0
      monaco-editor: 0.33.0
      node-fetch: ^3.2.6
      oauth-pkce: ^0.0.6
      pnpm: ^7.1.7
      postcss: ^8.4.14
      postcss-load-config: ^4.0.1
      prettier: ^2.6.2
      prettier-plugin-svelte: ^2.7.0
      protobufjs: ^6.11.3
      qs: ^6.10.5
      rimraf: ^3.0.2
      svelte: ^3.48.0
      svelte-check: ^2.7.2
      svelte-preprocess: ^4.10.6
      svelte-window: ^1.2.3
      tailwindcss: ^3.0.24
      type-fest: ^2.12.2
      typescript: ^4.7.2
      vite: ^2.9.9
      vitest: ^0.13.1
    dependencies:
      '@fluent/bundle': 0.17.1
      '@fluent/langneg': 0.6.2
      '@iconify/svelte': 2.2.1
      '@improbable-eng/grpc-web': 0.15.0_google-protobuf@3.20.1
      '@lgn/auth': link:../../crates/lgn-auth-node
      browser-headers: 0.4.1
      golden-layout: 2.5.0
      google-protobuf: 3.20.1
      grpc-web: 1.3.1
      long: 5.2.0
      monaco-editor: 0.33.0
      oauth-pkce: 0.0.6
      pnpm: 7.2.1
      protobufjs: 6.11.3
      svelte-window: 1.2.3
    devDependencies:
      '@lgn/vite-plugin-api-codegen': link:../vite-plugin-api-codegen
      '@sveltejs/kit': 1.0.0-next.347_svelte@3.48.0
      '@sveltejs/vite-plugin-svelte': 1.0.0-next.47_svelte@3.48.0+vite@2.9.12
      '@swc/core': 1.2.203
      '@testing-library/jest-dom': 5.16.4
      '@testing-library/svelte': 3.1.1_svelte@3.48.0
      '@trivago/prettier-plugin-sort-imports': 3.2.0_prettier@2.7.1
      '@types/color-convert': 2.0.0
      '@types/estree': 0.0.51
      '@types/jest': 28.1.2
      '@types/node': 17.0.45
      '@types/qs': 6.9.7
      '@types/testing-library__jest-dom': 5.14.4
      '@typescript-eslint/eslint-plugin': 5.28.0_7yumg2qjgbp7maccqlfhx2vudu
      '@typescript-eslint/parser': 5.28.0_ud6rd4xtew5bv4yhvkvu24pzm4
      autoprefixer: 10.4.7_postcss@8.4.14
      c8: 7.11.3
      eslint: 8.17.0
      eslint-config-prettier: 8.5.0_eslint@8.17.0
      eslint-plugin-svelte3: 4.0.0_3aft6623ti3qaietkx5ojwfh2e
      jsdom: 19.0.0
      node-fetch: 3.2.6
      postcss: 8.4.14
      postcss-load-config: 4.0.1_postcss@8.4.14
      prettier: 2.7.1
      prettier-plugin-svelte: 2.7.0_nakrehnrzdf7fdea5k3a4dfy4m
      qs: 6.10.5
      rimraf: 3.0.2
      svelte: 3.48.0
      svelte-check: 2.7.2_x4nqt44wnukty73um2kz4qdzya
      svelte-preprocess: 4.10.7_os2p3edjldbbnkvrrzdtmphz5q
      tailwindcss: 3.1.3
      type-fest: 2.13.1
      typescript: 4.7.3
      vite: 2.9.12
      vitest: 0.13.1_c8@7.11.3+jsdom@19.0.0

  npm-pkgs/vite-plugin-api-codegen:
    specifiers:
      '@lgn/api-codegen': ^0.1.0
      '@types/mkdirp': ^1.0.2
      '@types/node': ^17.0.39
      mkdirp: ^1.0.4
      rimraf: ^3.0.2
      typescript: ^4.7.2
    devDependencies:
      '@lgn/api-codegen': link:../../crates/lgn-api-codegen-node
      '@types/mkdirp': 1.0.2
      '@types/node': 17.0.45
      mkdirp: 1.0.4
      rimraf: 3.0.2
      typescript: 4.7.3

  npm-pkgs/vite-plugin-ts-proto:
    specifiers:
      '@types/glob': ^7.2.0
      '@types/mkdirp': ^1.0.2
      '@types/node': ^17.0.39
      '@types/which': ^2.0.1
      glob: ^8.0.1
      mkdirp: ^1.0.4
      rimraf: ^3.0.2
      typescript: ^4.7.2
      which: ^2.0.2
    devDependencies:
      '@types/glob': 7.2.0
      '@types/mkdirp': 1.0.2
      '@types/node': 17.0.45
      '@types/which': 2.0.1
      glob: 8.0.3
      mkdirp: 1.0.4
      rimraf: 3.0.2
      typescript: 4.7.3
      which: 2.0.2

  npm-pkgs/vite-plugin-wasm:
    specifiers:
      '@types/node': ^17.0.39
      rimraf: ^3.0.2
      typescript: ^4.7.2
    devDependencies:
      '@types/node': 17.0.45
      rimraf: 3.0.2
      typescript: 4.7.3

packages:

  /@babel/code-frame/7.16.7:
    resolution: {integrity: sha512-iAXqUn8IIeBTNd72xsFlgaXHkMBMt6y4HJp1tIaK465CWLT/fG1aqB7ykr95gHHmlBdGbFeWWfyB4NJJ0nmeIg==}
    engines: {node: '>=6.9.0'}
    dependencies:
      '@babel/highlight': 7.17.12
    dev: true

  /@babel/compat-data/7.18.5:
    resolution: {integrity: sha512-BxhE40PVCBxVEJsSBhB6UWyAuqJRxGsAw8BdHMJ3AKGydcwuWW4kOO3HmqBQAdcq/OP+/DlTVxLvsCzRTnZuGg==}
    engines: {node: '>=6.9.0'}
    dev: true

  /@babel/core/7.13.10:
    resolution: {integrity: sha512-bfIYcT0BdKeAZrovpMqX2Mx5NrgAckGbwT982AkdS5GNfn3KMGiprlBAtmBcFZRUmpaufS6WZFP8trvx8ptFDw==}
    engines: {node: '>=6.9.0'}
    dependencies:
      '@babel/code-frame': 7.16.7
      '@babel/generator': 7.13.9
      '@babel/helper-compilation-targets': 7.18.2_@babel+core@7.13.10
      '@babel/helper-module-transforms': 7.18.0
      '@babel/helpers': 7.18.2
      '@babel/parser': 7.14.6
      '@babel/template': 7.16.7
      '@babel/traverse': 7.13.0
      '@babel/types': 7.13.0
      convert-source-map: 1.8.0
      debug: 4.3.4
      gensync: 1.0.0-beta.2
      json5: 2.2.1
      lodash: 4.17.21
      semver: 6.3.0
      source-map: 0.5.7
    transitivePeerDependencies:
      - supports-color
    dev: true

  /@babel/generator/7.13.9:
    resolution: {integrity: sha512-mHOOmY0Axl/JCTkxTU6Lf5sWOg/v8nUa+Xkt4zMTftX0wqmb6Sh7J8gvcehBw7q0AhrhAR+FDacKjCZ2X8K+Sw==}
    dependencies:
      '@babel/types': 7.13.0
      jsesc: 2.5.2
      source-map: 0.5.7
    dev: true

  /@babel/generator/7.18.2:
    resolution: {integrity: sha512-W1lG5vUwFvfMd8HVXqdfbuG7RuaSrTCCD8cl8fP8wOivdbtbIg2Db3IWUcgvfxKbbn6ZBGYRW/Zk1MIwK49mgw==}
    engines: {node: '>=6.9.0'}
    dependencies:
      '@babel/types': 7.18.4
      '@jridgewell/gen-mapping': 0.3.1
      jsesc: 2.5.2
    dev: true

  /@babel/helper-compilation-targets/7.18.2_@babel+core@7.13.10:
    resolution: {integrity: sha512-s1jnPotJS9uQnzFtiZVBUxe67CuBa679oWFHpxYYnTpRL/1ffhyX44R9uYiXoa/pLXcY9H2moJta0iaanlk/rQ==}
    engines: {node: '>=6.9.0'}
    peerDependencies:
      '@babel/core': ^7.0.0
    dependencies:
      '@babel/compat-data': 7.18.5
      '@babel/core': 7.13.10
      '@babel/helper-validator-option': 7.16.7
      browserslist: 4.20.4
      semver: 6.3.0
    dev: true

  /@babel/helper-environment-visitor/7.18.2:
    resolution: {integrity: sha512-14GQKWkX9oJzPiQQ7/J36FTXcD4kSp8egKjO9nINlSKiHITRA9q/R74qu8S9xlc/b/yjsJItQUeeh3xnGN0voQ==}
    engines: {node: '>=6.9.0'}
    dev: true

  /@babel/helper-function-name/7.17.9:
    resolution: {integrity: sha512-7cRisGlVtiVqZ0MW0/yFB4atgpGLWEHUVYnb448hZK4x+vih0YO5UoS11XIYtZYqHd0dIPMdUSv8q5K4LdMnIg==}
    engines: {node: '>=6.9.0'}
    dependencies:
      '@babel/template': 7.16.7
      '@babel/types': 7.18.4
    dev: true

  /@babel/helper-hoist-variables/7.16.7:
    resolution: {integrity: sha512-m04d/0Op34H5v7pbZw6pSKP7weA6lsMvfiIAMeIvkY/R4xQtBSMFEigu9QTZ2qB/9l22vsxtM8a+Q8CzD255fg==}
    engines: {node: '>=6.9.0'}
    dependencies:
      '@babel/types': 7.18.4
    dev: true

  /@babel/helper-module-imports/7.16.7:
    resolution: {integrity: sha512-LVtS6TqjJHFc+nYeITRo6VLXve70xmq7wPhWTqDJusJEgGmkAACWwMiTNrvfoQo6hEhFwAIixNkvB0jPXDL8Wg==}
    engines: {node: '>=6.9.0'}
    dependencies:
      '@babel/types': 7.18.4
    dev: true

  /@babel/helper-module-transforms/7.18.0:
    resolution: {integrity: sha512-kclUYSUBIjlvnzN2++K9f2qzYKFgjmnmjwL4zlmU5f8ZtzgWe8s0rUPSTGy2HmK4P8T52MQsS+HTQAgZd3dMEA==}
    engines: {node: '>=6.9.0'}
    dependencies:
      '@babel/helper-environment-visitor': 7.18.2
      '@babel/helper-module-imports': 7.16.7
      '@babel/helper-simple-access': 7.18.2
      '@babel/helper-split-export-declaration': 7.16.7
      '@babel/helper-validator-identifier': 7.16.7
      '@babel/template': 7.16.7
      '@babel/traverse': 7.18.5
      '@babel/types': 7.18.4
    transitivePeerDependencies:
      - supports-color
    dev: true

  /@babel/helper-simple-access/7.18.2:
    resolution: {integrity: sha512-7LIrjYzndorDY88MycupkpQLKS1AFfsVRm2k/9PtKScSy5tZq0McZTj+DiMRynboZfIqOKvo03pmhTaUgiD6fQ==}
    engines: {node: '>=6.9.0'}
    dependencies:
      '@babel/types': 7.18.4
    dev: true

  /@babel/helper-split-export-declaration/7.16.7:
    resolution: {integrity: sha512-xbWoy/PFoxSWazIToT9Sif+jJTlrMcndIsaOKvTA6u7QEo7ilkRZpjew18/W3c7nm8fXdUDXh02VXTbZ0pGDNw==}
    engines: {node: '>=6.9.0'}
    dependencies:
      '@babel/types': 7.18.4
    dev: true

  /@babel/helper-validator-identifier/7.16.7:
    resolution: {integrity: sha512-hsEnFemeiW4D08A5gUAZxLBTXpZ39P+a+DGDsHw1yxqyQ/jzFEnxf5uTEGp+3bzAbNOxU1paTgYS4ECU/IgfDw==}
    engines: {node: '>=6.9.0'}
    dev: true

  /@babel/helper-validator-option/7.16.7:
    resolution: {integrity: sha512-TRtenOuRUVo9oIQGPC5G9DgK4743cdxvtOw0weQNpZXaS16SCBi5MNjZF8vba3ETURjZpTbVn7Vvcf2eAwFozQ==}
    engines: {node: '>=6.9.0'}
    dev: true

  /@babel/helpers/7.18.2:
    resolution: {integrity: sha512-j+d+u5xT5utcQSzrh9p+PaJX94h++KN+ng9b9WEJq7pkUPAd61FGqhjuUEdfknb3E/uDBb7ruwEeKkIxNJPIrg==}
    engines: {node: '>=6.9.0'}
    dependencies:
      '@babel/template': 7.16.7
      '@babel/traverse': 7.18.5
      '@babel/types': 7.18.4
    transitivePeerDependencies:
      - supports-color
    dev: true

  /@babel/highlight/7.17.12:
    resolution: {integrity: sha512-7yykMVF3hfZY2jsHZEEgLc+3x4o1O+fYyULu11GynEUQNwB6lua+IIQn1FiJxNucd5UlyJryrwsOh8PL9Sn8Qg==}
    engines: {node: '>=6.9.0'}
    dependencies:
      '@babel/helper-validator-identifier': 7.16.7
      chalk: 2.4.2
      js-tokens: 4.0.0
    dev: true

  /@babel/parser/7.14.6:
    resolution: {integrity: sha512-oG0ej7efjEXxb4UgE+klVx+3j4MVo+A2vCzm7OUN4CLo6WhQ+vSOD2yJ8m7B+DghObxtLxt3EfgMWpq+AsWehQ==}
    engines: {node: '>=6.0.0'}
    hasBin: true
    dependencies:
      '@babel/types': 7.13.0
    dev: true

  /@babel/parser/7.18.5:
    resolution: {integrity: sha512-YZWVaglMiplo7v8f1oMQ5ZPQr0vn7HPeZXxXWsxXJRjGVrzUFn9OxFQl1sb5wzfootjA/yChhW84BV+383FSOw==}
    engines: {node: '>=6.0.0'}
    hasBin: true
    dependencies:
      '@babel/types': 7.18.4
    dev: true

  /@babel/runtime/7.18.3:
    resolution: {integrity: sha512-38Y8f7YUhce/K7RMwTp7m0uCumpv9hZkitCbBClqQIow1qSbCvGkcegKOXpEWCQLfWmevgRiWokZ1GkpfhbZug==}
    engines: {node: '>=6.9.0'}
    dependencies:
      regenerator-runtime: 0.13.9
    dev: true

  /@babel/template/7.16.7:
    resolution: {integrity: sha512-I8j/x8kHUrbYRTUxXrrMbfCa7jxkE7tZre39x3kjr9hvI82cK1FfqLygotcWN5kdPGWcLdWMHpSBavse5tWw3w==}
    engines: {node: '>=6.9.0'}
    dependencies:
      '@babel/code-frame': 7.16.7
      '@babel/parser': 7.18.5
      '@babel/types': 7.18.4
    dev: true

  /@babel/traverse/7.13.0:
    resolution: {integrity: sha512-xys5xi5JEhzC3RzEmSGrs/b3pJW/o87SypZ+G/PhaE7uqVQNv/jlmVIBXuoh5atqQ434LfXV+sf23Oxj0bchJQ==}
    dependencies:
      '@babel/code-frame': 7.16.7
      '@babel/generator': 7.13.9
      '@babel/helper-function-name': 7.17.9
      '@babel/helper-split-export-declaration': 7.16.7
      '@babel/parser': 7.14.6
      '@babel/types': 7.13.0
      debug: 4.3.4
      globals: 11.12.0
      lodash: 4.17.21
    transitivePeerDependencies:
      - supports-color
    dev: true

  /@babel/traverse/7.18.5:
    resolution: {integrity: sha512-aKXj1KT66sBj0vVzk6rEeAO6Z9aiiQ68wfDgge3nHhA/my6xMM/7HGQUNumKZaoa2qUPQ5whJG9aAifsxUKfLA==}
    engines: {node: '>=6.9.0'}
    dependencies:
      '@babel/code-frame': 7.16.7
      '@babel/generator': 7.18.2
      '@babel/helper-environment-visitor': 7.18.2
      '@babel/helper-function-name': 7.17.9
      '@babel/helper-hoist-variables': 7.16.7
      '@babel/helper-split-export-declaration': 7.16.7
      '@babel/parser': 7.18.5
      '@babel/types': 7.18.4
      debug: 4.3.4
      globals: 11.12.0
    transitivePeerDependencies:
      - supports-color
    dev: true

  /@babel/types/7.13.0:
    resolution: {integrity: sha512-hE+HE8rnG1Z6Wzo+MhaKE5lM5eMx71T4EHJgku2E3xIfaULhDcxiiRxUYgwX8qwP1BBSlag+TdGOt6JAidIZTA==}
    dependencies:
      '@babel/helper-validator-identifier': 7.16.7
      lodash: 4.17.21
      to-fast-properties: 2.0.0
    dev: true

  /@babel/types/7.18.4:
    resolution: {integrity: sha512-ThN1mBcMq5pG/Vm2IcBmPPfyPXbd8S02rS+OBIDENdufvqC7Z/jHPCv9IcP01277aKtDI8g/2XysBN4hA8niiw==}
    engines: {node: '>=6.9.0'}
    dependencies:
      '@babel/helper-validator-identifier': 7.16.7
      to-fast-properties: 2.0.0
    dev: true

  /@bcoe/v8-coverage/0.2.3:
    resolution: {integrity: sha512-0hYQ8SB4Db5zvZB4axdMHGwEaQjkZzFjQiN9LVYvIFB2nSUHW9tYpxWriPrWDASIxiaXax83REcLxuSdnGPZtw==}
    dev: true

  /@cush/relative/1.0.0:
    resolution: {integrity: sha512-RpfLEtTlyIxeNPGKcokS+p3BZII/Q3bYxryFRglh5H3A3T8q9fsLYm72VYAMEOOIBLEa8o93kFLiBDUWKrwXZA==}
    dev: true

  /@electron/get/1.14.1:
    resolution: {integrity: sha512-BrZYyL/6m0ZXz/lDxy/nlVhQz+WF+iPS6qXolEU8atw7h6v1aYkjwJZ63m+bJMBTxDE66X+r2tPS4a/8C82sZw==}
    engines: {node: '>=8.6'}
    dependencies:
      debug: 4.3.4
      env-paths: 2.2.1
      fs-extra: 8.1.0
      got: 9.6.0
      progress: 2.0.3
      semver: 6.3.0
      sumchecker: 3.0.1
    optionalDependencies:
      global-agent: 3.0.0
      global-tunnel-ng: 2.7.1
    transitivePeerDependencies:
      - supports-color

  /@eslint/eslintrc/1.3.0:
    resolution: {integrity: sha512-UWW0TMTmk2d7hLcWD1/e2g5HDM/HQ3csaLSqXCfqwh4uNDuNqlaKWXmEsL4Cs41Z0KnILNvwbHAah3C2yt06kw==}
    engines: {node: ^12.22.0 || ^14.17.0 || >=16.0.0}
    dependencies:
      ajv: 6.12.6
      debug: 4.3.4
      espree: 9.3.2
      globals: 13.15.0
      ignore: 5.2.0
      import-fresh: 3.3.0
      js-yaml: 4.1.0
      minimatch: 3.1.2
      strip-json-comments: 3.1.1
    transitivePeerDependencies:
      - supports-color
    dev: true

  /@fluent/bundle/0.17.1:
    resolution: {integrity: sha512-CRFNT9QcSFAeFDneTF59eyv3JXFGhIIN4boUO2y22YmsuuKLyDk+N1I/NQUYz9Ab63e6V7T6vItoZIG/2oOOuw==}
    engines: {node: '>=12.0.0', npm: '>=7.0.0'}
    dev: false

  /@fluent/langneg/0.6.2:
    resolution: {integrity: sha512-YF4gZ4sLYRQfctpUR2uhb5UyPUYY5n/bi3OaED/Q4awKjPjlaF8tInO3uja7pnLQcmLTURkZL7L9zxv2Z5NDwg==}
    engines: {node: '>=12.0.0', npm: '>=7.0.0'}
    dev: false

  /@humanwhocodes/config-array/0.9.5:
    resolution: {integrity: sha512-ObyMyWxZiCu/yTisA7uzx81s40xR2fD5Cg/2Kq7G02ajkNubJf6BopgDTmDyc3U7sXpNKM8cYOw7s7Tyr+DnCw==}
    engines: {node: '>=10.10.0'}
    dependencies:
      '@humanwhocodes/object-schema': 1.2.1
      debug: 4.3.4
      minimatch: 3.1.2
    transitivePeerDependencies:
      - supports-color
    dev: true

  /@humanwhocodes/object-schema/1.2.1:
    resolution: {integrity: sha512-ZnQMnLV4e7hDlUvw8H+U8ASL02SS2Gn6+9Ac3wGGLIe7+je2AeAOxPY+izIPJDfFDb7eDjev0Us8MO1iFRN8hA==}
    dev: true

  /@iconify/svelte/2.2.1:
    resolution: {integrity: sha512-eWZq8CRrr3WfnKAj8SWknfE3S/d+j/AzEcypeJaHurS1s4zTdFnkjATcFa8lerGtcX0PAtXiVL94tbIEd69N+w==}
    dev: false

  /@improbable-eng/grpc-web/0.15.0_google-protobuf@3.20.1:
    resolution: {integrity: sha512-ERft9/0/8CmYalqOVnJnpdDry28q+j+nAlFFARdjyxXDJ+Mhgv9+F600QC8BR9ygOfrXRlAk6CvST2j+JCpQPg==}
    peerDependencies:
      google-protobuf: ^3.14.0
    dependencies:
      browser-headers: 0.4.1
      google-protobuf: 3.20.1
    dev: false

  /@istanbuljs/schema/0.1.3:
    resolution: {integrity: sha512-ZXRY4jNvVgSVQ8DL3LTcakaAtXwTVUxE81hslsyD2AtoXW/wVob10HkOJ1X/pAlcI7D+2YoZKg5do8G/w6RYgA==}
    engines: {node: '>=8'}
    dev: true

  /@jest/schemas/28.0.2:
    resolution: {integrity: sha512-YVDJZjd4izeTDkij00vHHAymNXQ6WWsdChFRK86qck6Jpr3DCL5W3Is3vslviRlP+bLuMYRLbdp98amMvqudhA==}
    engines: {node: ^12.13.0 || ^14.15.0 || ^16.10.0 || >=17.0.0}
    dependencies:
      '@sinclair/typebox': 0.23.5
    dev: true

  /@jridgewell/gen-mapping/0.3.1:
    resolution: {integrity: sha512-GcHwniMlA2z+WFPWuY8lp3fsza0I8xPFMWL5+n8LYyP6PSvPrXf4+n8stDHZY2DM0zy9sVkRDy1jDI4XGzYVqg==}
    engines: {node: '>=6.0.0'}
    dependencies:
      '@jridgewell/set-array': 1.1.1
      '@jridgewell/sourcemap-codec': 1.4.13
      '@jridgewell/trace-mapping': 0.3.13
    dev: true

  /@jridgewell/resolve-uri/3.0.7:
    resolution: {integrity: sha512-8cXDaBBHOr2pQ7j77Y6Vp5VDT2sIqWyWQ56TjEq4ih/a4iST3dItRe8Q9fp0rrIl9DoKhWQtUQz/YpOxLkXbNA==}
    engines: {node: '>=6.0.0'}
    dev: true

  /@jridgewell/set-array/1.1.1:
    resolution: {integrity: sha512-Ct5MqZkLGEXTVmQYbGtx9SVqD2fqwvdubdps5D3djjAkgkKwT918VNOz65pEHFaYTeWcukmJmH5SwsA9Tn2ObQ==}
    engines: {node: '>=6.0.0'}
    dev: true

  /@jridgewell/sourcemap-codec/1.4.13:
    resolution: {integrity: sha512-GryiOJmNcWbovBxTfZSF71V/mXbgcV3MewDe3kIMCLyIh5e7SKAeUZs+rMnJ8jkMolZ/4/VsdBmMrw3l+VdZ3w==}
    dev: true

  /@jridgewell/trace-mapping/0.3.13:
    resolution: {integrity: sha512-o1xbKhp9qnIAoHJSWd6KlCZfqslL4valSF81H8ImioOAxluWYWOpWkpyktY2vnt4tbrX9XYaxovq6cgowaJp2w==}
    dependencies:
      '@jridgewell/resolve-uri': 3.0.7
      '@jridgewell/sourcemap-codec': 1.4.13
    dev: true

  /@napi-rs/cli/2.10.0:
    resolution: {integrity: sha512-pK/VLOdo690FEItPJ9T5PLEfzmDTHgXjzuVChnsKvqI9vPg+rH12iyoxOrux6PAqg/pImJTd4CCabRqEfLt/sA==}
    engines: {node: '>= 10'}
    hasBin: true
    dev: true

  /@nodelib/fs.scandir/2.1.5:
    resolution: {integrity: sha512-vq24Bq3ym5HEQm2NKCr3yXDwjc7vTsEThRDnkp2DK9p1uqLR+DHurm/NOTo0KG7HYHU7eppKZj3MyqYuMBf62g==}
    engines: {node: '>= 8'}
    dependencies:
      '@nodelib/fs.stat': 2.0.5
      run-parallel: 1.2.0
    dev: true

  /@nodelib/fs.stat/2.0.5:
    resolution: {integrity: sha512-RkhPPp2zrqDAQA/2jNhnztcPAlv64XdhIp7a7454A5ovI7Bukxgt7MX7udwAu3zg1DcpPU0rz3VV1SeaqvY4+A==}
    engines: {node: '>= 8'}
    dev: true

  /@nodelib/fs.walk/1.2.8:
    resolution: {integrity: sha512-oGB+UxlgWcgQkgwo8GcEGwemoTFt3FIO9ababBmaGwXIoBKZ+GTy0pP185beGg7Llih/NSHSV2XAs1lnznocSg==}
    engines: {node: '>= 8'}
    dependencies:
      '@nodelib/fs.scandir': 2.1.5
      fastq: 1.13.0
    dev: true

  /@protobufjs/aspromise/1.1.2:
    resolution: {integrity: sha512-j+gKExEuLmKwvz3OgROXtrJ2UG2x8Ch2YZUxahh+s1F2HZ+wAceUNLkvy6zKCPVRkU++ZWQrdxsUeQXmcg4uoQ==}

  /@protobufjs/base64/1.1.2:
    resolution: {integrity: sha512-AZkcAA5vnN/v4PDqKyMR5lx7hZttPDgClv83E//FMNhR2TMcLUhfRUBHCmSl0oi9zMgDDqRUJkSxO3wm85+XLg==}

  /@protobufjs/codegen/2.0.4:
    resolution: {integrity: sha512-YyFaikqM5sH0ziFZCN3xDC7zeGaB/d0IUb9CATugHWbd1FRFwWwt4ld4OYMPWu5a3Xe01mGAULCdqhMlPl29Jg==}

  /@protobufjs/eventemitter/1.1.0:
    resolution: {integrity: sha512-j9ednRT81vYJ9OfVuXG6ERSTdEL1xVsNgqpkxMsbIabzSo3goCjDIveeGv5d03om39ML71RdmrGNjG5SReBP/Q==}

  /@protobufjs/fetch/1.1.0:
    resolution: {integrity: sha512-lljVXpqXebpsijW71PZaCYeIcE5on1w5DlQy5WH6GLbFryLUrBD4932W/E2BSpfRJWseIL4v/KPgBFxDOIdKpQ==}
    dependencies:
      '@protobufjs/aspromise': 1.1.2
      '@protobufjs/inquire': 1.1.0

  /@protobufjs/float/1.0.2:
    resolution: {integrity: sha512-Ddb+kVXlXst9d+R9PfTIxh1EdNkgoRe5tOX6t01f1lYWOvJnSPDBlG241QLzcyPdoNTsblLUdujGSE4RzrTZGQ==}

  /@protobufjs/inquire/1.1.0:
    resolution: {integrity: sha512-kdSefcPdruJiFMVSbn801t4vFK7KB/5gd2fYvrxhuJYg8ILrmn9SKSX2tZdV6V+ksulWqS7aXjBcRXl3wHoD9Q==}

  /@protobufjs/path/1.1.2:
    resolution: {integrity: sha512-6JOcJ5Tm08dOHAbdR3GrvP+yUUfkjG5ePsHYczMFLq3ZmMkAD98cDgcT2iA1lJ9NVwFd4tH/iSSoe44YWkltEA==}

  /@protobufjs/pool/1.1.0:
    resolution: {integrity: sha512-0kELaGSIDBKvcgS4zkjz1PeddatrjYcmMWOlAuAPwAeccUrPHdUqo/J6LiymHHEiJT5NrF1UVwxY14f+fy4WQw==}

  /@protobufjs/utf8/1.1.0:
    resolution: {integrity: sha512-Vvn3zZrhQZkkBE8LSuW3em98c0FwgO4nxzv6OdSxPKJIEKY2bGbHn+mhGIPerzI4twdxaP8/0+06HBpwf345Lw==}

  /@rollup/pluginutils/4.2.1:
    resolution: {integrity: sha512-iKnFXr7NkdZAIHiIWE+BX5ULi/ucVFYWD6TbAV+rZctiRTY2PL6tsIKhoIOaoskiWAkgu+VsbXgUVDNLHf+InQ==}
    engines: {node: '>= 8.0.0'}
    dependencies:
      estree-walker: 2.0.2
      picomatch: 2.3.1
    dev: true

  /@sinclair/typebox/0.23.5:
    resolution: {integrity: sha512-AFBVi/iT4g20DHoujvMH1aEDn8fGJh4xsRGCP6d8RpLPMqsNPvW01Jcn0QysXTsg++/xj25NmJsGyH9xug/wKg==}
    dev: true

  /@sindresorhus/is/0.14.0:
    resolution: {integrity: sha512-9NET910DNaIPngYnLLPeg+Ogzqsi9uM4mSboU5y6p8S5DzMTVEsJZrawi+BoDNUVBa2DhJqQYUFvMDfgU062LQ==}
    engines: {node: '>=6'}

  /@sveltejs/adapter-static/1.0.0-next.34:
    resolution: {integrity: sha512-XjuMhemme5z0L/B2nTZpA6k+RJjF+b6L96ts6gIQ6ixiCzJQSbBqJhrrBYBCaeLAKvdUMoGEmX8m862JhKjRFg==}
    dependencies:
      tiny-glob: 0.2.9
    dev: true

  /@sveltejs/kit/1.0.0-next.347_svelte@3.48.0:
    resolution: {integrity: sha512-kxan2F8g9nM/4QzLINsPiZdLZLx6X2Tjg+Ft8KR2QPhHKCEQ3jlosnGTzmznt572PTg89UhiUhQWKK4IDk2nSA==}
    engines: {node: '>=16.7'}
    hasBin: true
    peerDependencies:
      svelte: ^3.44.0
    dependencies:
      '@sveltejs/vite-plugin-svelte': 1.0.0-next.47_svelte@3.48.0+vite@2.9.12
      chokidar: 3.5.3
      sade: 1.8.1
      svelte: 3.48.0
      vite: 2.9.12
    transitivePeerDependencies:
      - diff-match-patch
      - less
      - sass
      - stylus
      - supports-color
    dev: true

  /@sveltejs/vite-plugin-svelte/1.0.0-next.47_svelte@3.48.0+vite@2.9.12:
    resolution: {integrity: sha512-J6n8UN51aq/TEZGQ89/EtdXTtca3cRcTJGzi6fi+xK8LkgsHQLCZhRj+PJ+swktRSWTX9IOmQS55SqVg6bz5fA==}
    engines: {node: ^14.13.1 || >= 16}
    peerDependencies:
      diff-match-patch: ^1.0.5
      svelte: ^3.44.0
      vite: ^2.9.0
    peerDependenciesMeta:
      diff-match-patch:
        optional: true
    dependencies:
      '@rollup/pluginutils': 4.2.1
      debug: 4.3.4
      deepmerge: 4.2.2
      kleur: 4.1.4
      magic-string: 0.26.2
      svelte: 3.48.0
      svelte-hmr: 0.14.12_svelte@3.48.0
      vite: 2.9.12
    transitivePeerDependencies:
      - supports-color
    dev: true

  /@swc/core-android-arm-eabi/1.2.203:
    resolution: {integrity: sha512-maKYooa0+h66Y/t81lJblimJYWAON1onMwczxe+uQs1FkcnGa/ixhnmRDXIM0wpivMu93EIq3teKR43nr2K/Yg==}
    engines: {node: '>=10'}
    cpu: [arm]
    os: [android]
    requiresBuild: true
    dev: true
    optional: true

  /@swc/core-android-arm64/1.2.203:
    resolution: {integrity: sha512-Zg57EuQa06cTNk2enort0/djXyEaYI0ectydZLPv4oj0ubjLGTZMDkuxPaYWSs9eHT1A6Ge8bwQCA7t/GLYGGA==}
    engines: {node: '>=10'}
    cpu: [arm64]
    os: [android]
    requiresBuild: true
    dev: true
    optional: true

  /@swc/core-darwin-arm64/1.2.203:
    resolution: {integrity: sha512-BVwIAhkMz58V6I+xLsVMeOKSORe8iaYnCHUZbgI0NfAqvUYBUqmwzt+Fww44wv3Ibxb4my1zk7BG02d7Ku94+A==}
    engines: {node: '>=10'}
    cpu: [arm64]
    os: [darwin]
    requiresBuild: true
    dev: true
    optional: true

  /@swc/core-darwin-x64/1.2.203:
    resolution: {integrity: sha512-Z9gwtHwv3jEntjVANYmhzVvIVkgbkWAsLGP2UBez2D8CgScx+5Gnb0C5qT4nwX0Q+YD42rdHp7M551ZqVOo2FQ==}
    engines: {node: '>=10'}
    cpu: [x64]
    os: [darwin]
    requiresBuild: true
    dev: true
    optional: true

  /@swc/core-freebsd-x64/1.2.203:
    resolution: {integrity: sha512-9aCC80BvU+IGqrmyY2r/3NRveOQg9BSCT+6N4esBKMLlTaDmuARSBON1TXjUF7HPUqzNB4ahri9HIx52wImXqQ==}
    engines: {node: '>=10'}
    cpu: [x64]
    os: [freebsd]
    requiresBuild: true
    dev: true
    optional: true

  /@swc/core-linux-arm-gnueabihf/1.2.203:
    resolution: {integrity: sha512-SoeXRqawk5aufUArS1s58prCAT24+p3lITh5Jv4dYk2PwGZpOHC7ADcVKq/55XayTxSafwXD9jObNTJzQ6moqw==}
    engines: {node: '>=10'}
    cpu: [arm]
    os: [linux]
    requiresBuild: true
    dev: true
    optional: true

  /@swc/core-linux-arm64-gnu/1.2.203:
    resolution: {integrity: sha512-bF8t8fd8MSx6qWgi1mYlyj1XYPWeGtGRVei1C1AcyXzcD34H0H37D6z2YBXfQrMhFED/s0oCPB2qvPh0j1jbjw==}
    engines: {node: '>=10'}
    cpu: [arm64]
    os: [linux]
    requiresBuild: true
    dev: true
    optional: true

  /@swc/core-linux-arm64-musl/1.2.203:
    resolution: {integrity: sha512-lFfPFgbEGhxsgL3PWRp4exzIlI3MuJWFFkiYqKMeDdHSUOdhtcQUCGw9D6Iat/1mCNxuTrDxQOBQBUhc9g6DoA==}
    engines: {node: '>=10'}
    cpu: [arm64]
    os: [linux]
    requiresBuild: true
    dev: true
    optional: true

  /@swc/core-linux-x64-gnu/1.2.203:
    resolution: {integrity: sha512-46ykzctv5W4PxeRE/brZyxWRSfdhJllCFUySRubhMLCuhs6VLtZzmWBefxPHTUDpBzmhX8kcaiKwwY2tqV0A9g==}
    engines: {node: '>=10'}
    cpu: [x64]
    os: [linux]
    requiresBuild: true
    dev: true
    optional: true

  /@swc/core-linux-x64-musl/1.2.203:
    resolution: {integrity: sha512-LXPlxppioO9d1kpqu8qJiLvyDYJmXO7vcbmtOuM3nCPQPdVDii7sx4JtbunOMs/sY2ilFUfF7f6oNf2RkRPu1Q==}
    engines: {node: '>=10'}
    cpu: [x64]
    os: [linux]
    requiresBuild: true
    dev: true
    optional: true

  /@swc/core-win32-arm64-msvc/1.2.203:
    resolution: {integrity: sha512-De9btHHbi6nTKSMaujAdpvM40XaEH1dTkKPK0H4JX+6WZYhOFYl0silvd6CIFewdnkKLdSVvTnfPubV+c0S8eA==}
    engines: {node: '>=10'}
    cpu: [arm64]
    os: [win32]
    requiresBuild: true
    dev: true
    optional: true

  /@swc/core-win32-ia32-msvc/1.2.203:
    resolution: {integrity: sha512-YwGOD22qbDZ+ByiPnLqQdbGVE8k61R/mx3bZOpQnK0hkg/W5ysUBOYwr9aflLcNMRJuKxzVrCmSGBHMJN5AjfA==}
    engines: {node: '>=10'}
    cpu: [ia32]
    os: [win32]
    requiresBuild: true
    dev: true
    optional: true

  /@swc/core-win32-x64-msvc/1.2.203:
    resolution: {integrity: sha512-LAlXKK7rl+sLAgyXxuzCkaYQdoG797O/sRFC6eMyb4/eDtSctmVSCQl5xefuH+cofuZCTSk4OgzqmdJ2Ue/Jmw==}
    engines: {node: '>=10'}
    cpu: [x64]
    os: [win32]
    requiresBuild: true
    dev: true
    optional: true

  /@swc/core/1.2.203:
    resolution: {integrity: sha512-GZXeITqg3YuXFPaSMYk3g9h9j+pIc5sjt4jS5VvFHk8wXUfk/tvP5GwOPmEyXmVJkvEDJPXLip6lqfeKlvNceA==}
    engines: {node: '>=10'}
    hasBin: true
    optionalDependencies:
      '@swc/core-android-arm-eabi': 1.2.203
      '@swc/core-android-arm64': 1.2.203
      '@swc/core-darwin-arm64': 1.2.203
      '@swc/core-darwin-x64': 1.2.203
      '@swc/core-freebsd-x64': 1.2.203
      '@swc/core-linux-arm-gnueabihf': 1.2.203
      '@swc/core-linux-arm64-gnu': 1.2.203
      '@swc/core-linux-arm64-musl': 1.2.203
      '@swc/core-linux-x64-gnu': 1.2.203
      '@swc/core-linux-x64-musl': 1.2.203
      '@swc/core-win32-arm64-msvc': 1.2.203
      '@swc/core-win32-ia32-msvc': 1.2.203
      '@swc/core-win32-x64-msvc': 1.2.203
    dev: true

  /@szmarczak/http-timer/1.1.2:
    resolution: {integrity: sha512-XIB2XbzHTN6ieIjfIMV9hlVcfPU26s2vafYWQcZHWXHOxiaRZYEDKEwdl129Zyg50+foYV2jCgtrqSA6qNuNSA==}
    engines: {node: '>=6'}
    dependencies:
      defer-to-connect: 1.1.3

  /@testing-library/dom/8.13.0:
    resolution: {integrity: sha512-9VHgfIatKNXQNaZTtLnalIy0jNZzY35a4S3oi08YAt9Hv1VsfZ/DfA45lM8D/UhtHBGJ4/lGwp0PZkVndRkoOQ==}
    engines: {node: '>=12'}
    dependencies:
      '@babel/code-frame': 7.16.7
      '@babel/runtime': 7.18.3
      '@types/aria-query': 4.2.2
      aria-query: 5.0.0
      chalk: 4.1.2
      dom-accessibility-api: 0.5.14
      lz-string: 1.4.4
      pretty-format: 27.5.1
    dev: true

  /@testing-library/jest-dom/5.16.4:
    resolution: {integrity: sha512-Gy+IoFutbMQcky0k+bqqumXZ1cTGswLsFqmNLzNdSKkU9KGV2u9oXhukCbbJ9/LRPKiqwxEE8VpV/+YZlfkPUA==}
    engines: {node: '>=8', npm: '>=6', yarn: '>=1'}
    dependencies:
      '@babel/runtime': 7.18.3
      '@types/testing-library__jest-dom': 5.14.4
      aria-query: 5.0.0
      chalk: 3.0.0
      css: 3.0.0
      css.escape: 1.5.1
      dom-accessibility-api: 0.5.14
      lodash: 4.17.21
      redent: 3.0.0
    dev: true

  /@testing-library/svelte/3.1.1_svelte@3.48.0:
    resolution: {integrity: sha512-JM0MwtUCbL13CkdosivF5So5s7Y1cGTrrIGTNUOy4vq+quCvHTiFkHLRsUuOyFhGG3fXT6lhCzX30ichG+AlHA==}
    engines: {node: '>= 8'}
    peerDependencies:
      svelte: 3.x
    dependencies:
      '@testing-library/dom': 8.13.0
      svelte: 3.48.0
    dev: true

  /@testing-library/svelte/3.1.3_svelte@3.48.0:
    resolution: {integrity: sha512-pyed3yMnTu7wG9Z4XKoIxdrx52hSEFDC8qUaiSsiSh8tBVj3ZjqEKnV2Nfc0IF2llEkT0B7QOXnOVTLJ3O5RCw==}
    engines: {node: '>= 10'}
    peerDependencies:
      svelte: 3.x
    dependencies:
      '@testing-library/dom': 8.13.0
      svelte: 3.48.0
    dev: true

  /@tootallnate/once/2.0.0:
    resolution: {integrity: sha512-XCuKFP5PS55gnMVu3dty8KPatLqUoy/ZYzDzAGCQ8JNFCkLXzmI7vNHCR+XpbZaMWQK/vQubr7PkYq8g470J/A==}
    engines: {node: '>= 10'}
    dev: true

  /@trivago/prettier-plugin-sort-imports/3.2.0_prettier@2.6.2:
    resolution: {integrity: sha512-DnwLe+z8t/dZX5xBbYZV1+C5STkyK/P6SSq3Nk6NXlJZsgvDZX2eN4ND7bMFgGV/NL/YChWzcNf6ziGba1ktQQ==}
    peerDependencies:
      prettier: 2.x
    dependencies:
      '@babel/core': 7.13.10
      '@babel/generator': 7.13.9
      '@babel/parser': 7.14.6
      '@babel/traverse': 7.13.0
      '@babel/types': 7.13.0
      javascript-natural-sort: 0.7.1
      lodash: 4.17.21
      prettier: 2.6.2
    transitivePeerDependencies:
      - supports-color
    dev: true

  /@trivago/prettier-plugin-sort-imports/3.2.0_prettier@2.7.1:
    resolution: {integrity: sha512-DnwLe+z8t/dZX5xBbYZV1+C5STkyK/P6SSq3Nk6NXlJZsgvDZX2eN4ND7bMFgGV/NL/YChWzcNf6ziGba1ktQQ==}
    peerDependencies:
      prettier: 2.x
    dependencies:
      '@babel/core': 7.13.10
      '@babel/generator': 7.13.9
      '@babel/parser': 7.14.6
      '@babel/traverse': 7.13.0
      '@babel/types': 7.13.0
      javascript-natural-sort: 0.7.1
      lodash: 4.17.21
      prettier: 2.7.1
    transitivePeerDependencies:
      - supports-color
    dev: true

  /@types/aria-query/4.2.2:
    resolution: {integrity: sha512-HnYpAE1Y6kRyKM/XkEuiRQhTHvkzMBurTHnpFLYLBGPIylZNPs9jJcuOOYWxPLJCSEtmZT0Y8rHDokKN7rRTig==}
    dev: true

  /@types/babel__core/7.1.19:
    resolution: {integrity: sha512-WEOTgRsbYkvA/KCsDwVEGkd7WAr1e3g31VHQ8zy5gul/V1qKullU/BU5I68X5v7V3GnB9eotmom4v5a5gjxorw==}
    dependencies:
      '@babel/parser': 7.18.5
      '@babel/types': 7.18.4
      '@types/babel__generator': 7.6.4
      '@types/babel__template': 7.4.1
      '@types/babel__traverse': 7.17.1
    dev: true

  /@types/babel__generator/7.6.4:
    resolution: {integrity: sha512-tFkciB9j2K755yrTALxD44McOrk+gfpIpvC3sxHjRawj6PfnQxrse4Clq5y/Rq+G3mrBurMax/lG8Qn2t9mSsg==}
    dependencies:
      '@babel/types': 7.18.4
    dev: true

  /@types/babel__template/7.4.1:
    resolution: {integrity: sha512-azBFKemX6kMg5Io+/rdGT0dkGreboUVR0Cdm3fz9QJWpaQGJRQXl7C+6hOTCZcMll7KFyEQpgbYI2lHdsS4U7g==}
    dependencies:
      '@babel/parser': 7.18.5
      '@babel/types': 7.18.4
    dev: true

  /@types/babel__traverse/7.17.1:
    resolution: {integrity: sha512-kVzjari1s2YVi77D3w1yuvohV2idweYXMCDzqBiVNN63TcDWrIlTVOYpqVrvbbyOE/IyzBoTKF0fdnLPEORFxA==}
    dependencies:
      '@babel/types': 7.18.4
    dev: true

  /@types/chai-subset/1.3.3:
    resolution: {integrity: sha512-frBecisrNGz+F4T6bcc+NLeolfiojh5FxW2klu669+8BARtyQv2C/GkNW6FUodVe4BroGMP/wER/YDGc7rEllw==}
    dependencies:
      '@types/chai': 4.3.1
    dev: true

  /@types/chai/4.3.1:
    resolution: {integrity: sha512-/zPMqDkzSZ8t3VtxOa4KPq7uzzW978M9Tvh+j7GHKuo6k6GTLxPJ4J5gE5cjfJ26pnXst0N5Hax8Sr0T2Mi9zQ==}
    dev: true

  /@types/color-convert/2.0.0:
    resolution: {integrity: sha512-m7GG7IKKGuJUXvkZ1qqG3ChccdIM/qBBo913z+Xft0nKCX4hAU/IxKwZBU4cpRZ7GS5kV4vOblUkILtSShCPXQ==}
    dependencies:
      '@types/color-name': 1.1.1
    dev: true

  /@types/color-name/1.1.1:
    resolution: {integrity: sha512-rr+OQyAjxze7GgWrSaJwydHStIhHq2lvY3BOC2Mj7KnzI7XK0Uw1TOOdI9lDoajEbSWLiYgoo4f1R51erQfhPQ==}
    dev: true

  /@types/d3-array/3.0.3:
    resolution: {integrity: sha512-Reoy+pKnvsksN0lQUlcH6dOGjRZ/3WRwXR//m+/8lt1BXeI4xyaUZoqULNjyXXRuh0Mj4LNpkCvhUpQlY3X5xQ==}
    dev: true

  /@types/d3-axis/3.0.1:
    resolution: {integrity: sha512-zji/iIbdd49g9WN0aIsGcwcTBUkgLsCSwB+uH+LPVDAiKWENMtI3cJEWt+7/YYwelMoZmbBfzA3qCdrZ2XFNnw==}
    dependencies:
      '@types/d3-selection': 3.0.2
    dev: true

  /@types/d3-brush/3.0.1:
    resolution: {integrity: sha512-B532DozsiTuQMHu2YChdZU0qsFJSio3Q6jmBYGYNp3gMDzBmuFFgPt9qKA4VYuLZMp4qc6eX7IUFUEsvHiXZAw==}
    dependencies:
      '@types/d3-selection': 3.0.2
    dev: true

  /@types/d3-chord/3.0.1:
    resolution: {integrity: sha512-eQfcxIHrg7V++W8Qxn6QkqBNBokyhdWSAS73AbkbMzvLQmVVBviknoz2SRS/ZJdIOmhcmmdCRE/NFOm28Z1AMw==}
    dev: true

  /@types/d3-color/3.1.0:
    resolution: {integrity: sha512-HKuicPHJuvPgCD+np6Se9MQvS6OCbJmOjGvylzMJRlDwUXjKTTXs6Pwgk79O09Vj/ho3u1ofXnhFOaEWWPrlwA==}
    dev: true

  /@types/d3-contour/3.0.1:
    resolution: {integrity: sha512-C3zfBrhHZvrpAAK3YXqLWVAGo87A4SvJ83Q/zVJ8rFWJdKejUnDYaWZPkA8K84kb2vDA/g90LTQAz7etXcgoQQ==}
    dependencies:
      '@types/d3-array': 3.0.3
      '@types/geojson': 7946.0.8
    dev: true

  /@types/d3-delaunay/6.0.1:
    resolution: {integrity: sha512-tLxQ2sfT0p6sxdG75c6f/ekqxjyYR0+LwPrsO1mbC9YDBzPJhs2HbJJRrn8Ez1DBoHRo2yx7YEATI+8V1nGMnQ==}
    dev: true

  /@types/d3-dispatch/3.0.1:
    resolution: {integrity: sha512-NhxMn3bAkqhjoxabVJWKryhnZXXYYVQxaBnbANu0O94+O/nX9qSjrA1P1jbAQJxJf+VC72TxDX/YJcKue5bRqw==}
    dev: true

  /@types/d3-drag/3.0.1:
    resolution: {integrity: sha512-o1Va7bLwwk6h03+nSM8dpaGEYnoIG19P0lKqlic8Un36ymh9NSkNFX1yiXMKNMx8rJ0Kfnn2eovuFaL6Jvj0zA==}
    dependencies:
      '@types/d3-selection': 3.0.2
    dev: true

  /@types/d3-dsv/3.0.0:
    resolution: {integrity: sha512-o0/7RlMl9p5n6FQDptuJVMxDf/7EDEv2SYEO/CwdG2tr1hTfUVi0Iavkk2ax+VpaQ/1jVhpnj5rq1nj8vwhn2A==}
    dev: true

  /@types/d3-ease/3.0.0:
    resolution: {integrity: sha512-aMo4eaAOijJjA6uU+GIeW018dvy9+oH5Y2VPPzjjfxevvGQ/oRDs+tfYC9b50Q4BygRR8yE2QCLsrT0WtAVseA==}
    dev: true

  /@types/d3-fetch/3.0.1:
    resolution: {integrity: sha512-toZJNOwrOIqz7Oh6Q7l2zkaNfXkfR7mFSJvGvlD/Ciq/+SQ39d5gynHJZ/0fjt83ec3WL7+u3ssqIijQtBISsw==}
    dependencies:
      '@types/d3-dsv': 3.0.0
    dev: true

  /@types/d3-force/3.0.3:
    resolution: {integrity: sha512-z8GteGVfkWJMKsx6hwC3SiTSLspL98VNpmvLpEFJQpZPq6xpA1I8HNBDNSpukfK0Vb0l64zGFhzunLgEAcBWSA==}
    dev: true

  /@types/d3-format/3.0.1:
    resolution: {integrity: sha512-5KY70ifCCzorkLuIkDe0Z9YTf9RR2CjBX1iaJG+rgM/cPP+sO+q9YdQ9WdhQcgPj1EQiJ2/0+yUkkziTG6Lubg==}
    dev: true

  /@types/d3-geo/3.0.2:
    resolution: {integrity: sha512-DbqK7MLYA8LpyHQfv6Klz0426bQEf7bRTvhMy44sNGVyZoWn//B0c+Qbeg8Osi2Obdc9BLLXYAKpyWege2/7LQ==}
    dependencies:
      '@types/geojson': 7946.0.8
    dev: true

  /@types/d3-hierarchy/3.1.0:
    resolution: {integrity: sha512-g+sey7qrCa3UbsQlMZZBOHROkFqx7KZKvUpRzI/tAp/8erZWpYq7FgNKvYwebi2LaEiVs1klhUfd3WCThxmmWQ==}
    dev: true

  /@types/d3-interpolate/3.0.1:
    resolution: {integrity: sha512-jx5leotSeac3jr0RePOH1KdR9rISG91QIE4Q2PYTu4OymLTZfA3SrnURSLzKH48HmXVUru50b8nje4E79oQSQw==}
    dependencies:
      '@types/d3-color': 3.1.0
    dev: true

  /@types/d3-path/3.0.0:
    resolution: {integrity: sha512-0g/A+mZXgFkQxN3HniRDbXMN79K3CdTpLsevj+PXiTcb2hVyvkZUBg37StmgCQkaD84cUJ4uaDAWq7UJOQy2Tg==}
    dev: true

  /@types/d3-polygon/3.0.0:
    resolution: {integrity: sha512-D49z4DyzTKXM0sGKVqiTDTYr+DHg/uxsiWDAkNrwXYuiZVd9o9wXZIo+YsHkifOiyBkmSWlEngHCQme54/hnHw==}
    dev: true

  /@types/d3-quadtree/3.0.2:
    resolution: {integrity: sha512-QNcK8Jguvc8lU+4OfeNx+qnVy7c0VrDJ+CCVFS9srBo2GL9Y18CnIxBdTF3v38flrGy5s1YggcoAiu6s4fLQIw==}
    dev: true

  /@types/d3-random/3.0.1:
    resolution: {integrity: sha512-IIE6YTekGczpLYo/HehAy3JGF1ty7+usI97LqraNa8IiDur+L44d0VOjAvFQWJVdZOJHukUJw+ZdZBlgeUsHOQ==}
    dev: true

  /@types/d3-scale-chromatic/3.0.0:
    resolution: {integrity: sha512-dsoJGEIShosKVRBZB0Vo3C8nqSDqVGujJU6tPznsBJxNJNwMF8utmS83nvCBKQYPpjCzaaHcrf66iTRpZosLPw==}
    dev: true

  /@types/d3-scale/4.0.2:
    resolution: {integrity: sha512-Yk4htunhPAwN0XGlIwArRomOjdoBFXC3+kCxK2Ubg7I9shQlVSJy/pG/Ht5ASN+gdMIalpk8TJ5xV74jFsetLA==}
    dependencies:
      '@types/d3-time': 3.0.0
    dev: true

  /@types/d3-selection/3.0.2:
    resolution: {integrity: sha512-d29EDd0iUBrRoKhPndhDY6U/PYxOWqgIZwKTooy2UkBfU7TNZNpRho0yLWPxlatQrFWk2mnTu71IZQ4+LRgKlQ==}
    dev: true

  /@types/d3-shape/3.1.0:
    resolution: {integrity: sha512-jYIYxFFA9vrJ8Hd4Se83YI6XF+gzDL1aC5DCsldai4XYYiVNdhtpGbA/GM6iyQ8ayhSp3a148LY34hy7A4TxZA==}
    dependencies:
      '@types/d3-path': 3.0.0
    dev: true

  /@types/d3-time-format/4.0.0:
    resolution: {integrity: sha512-yjfBUe6DJBsDin2BMIulhSHmr5qNR5Pxs17+oW4DoVPyVIXZ+m6bs7j1UVKP08Emv6jRmYrYqxYzO63mQxy1rw==}
    dev: true

  /@types/d3-time/3.0.0:
    resolution: {integrity: sha512-sZLCdHvBUcNby1cB6Fd3ZBrABbjz3v1Vm90nysCQ6Vt7vd6e/h9Lt7SiJUoEX0l4Dzc7P5llKyhqSi1ycSf1Hg==}
    dev: true

  /@types/d3-timer/3.0.0:
    resolution: {integrity: sha512-HNB/9GHqu7Fo8AQiugyJbv6ZxYz58wef0esl4Mv828w1ZKpAshw/uFWVDUcIB9KKFeFKoxS3cHY07FFgtTRZ1g==}
    dev: true

  /@types/d3-transition/3.0.1:
    resolution: {integrity: sha512-Sv4qEI9uq3bnZwlOANvYK853zvpdKEm1yz9rcc8ZTsxvRklcs9Fx4YFuGA3gXoQN/c/1T6QkVNjhaRO/cWj94g==}
    dependencies:
      '@types/d3-selection': 3.0.2
    dev: true

  /@types/d3-zoom/3.0.1:
    resolution: {integrity: sha512-7s5L9TjfqIYQmQQEUcpMAcBOahem7TRoSO/+Gkz02GbMVuULiZzjF2BOdw291dbO2aNon4m2OdFsRGaCq2caLQ==}
    dependencies:
      '@types/d3-interpolate': 3.0.1
      '@types/d3-selection': 3.0.2
    dev: true

  /@types/d3/7.4.0:
    resolution: {integrity: sha512-jIfNVK0ZlxcuRDKtRS/SypEyOQ6UHaFQBKv032X45VvxSJ6Yi5G9behy9h6tNTHTDGh5Vq+KbmBjUWLgY4meCA==}
    dependencies:
      '@types/d3-array': 3.0.3
      '@types/d3-axis': 3.0.1
      '@types/d3-brush': 3.0.1
      '@types/d3-chord': 3.0.1
      '@types/d3-color': 3.1.0
      '@types/d3-contour': 3.0.1
      '@types/d3-delaunay': 6.0.1
      '@types/d3-dispatch': 3.0.1
      '@types/d3-drag': 3.0.1
      '@types/d3-dsv': 3.0.0
      '@types/d3-ease': 3.0.0
      '@types/d3-fetch': 3.0.1
      '@types/d3-force': 3.0.3
      '@types/d3-format': 3.0.1
      '@types/d3-geo': 3.0.2
      '@types/d3-hierarchy': 3.1.0
      '@types/d3-interpolate': 3.0.1
      '@types/d3-path': 3.0.0
      '@types/d3-polygon': 3.0.0
      '@types/d3-quadtree': 3.0.2
      '@types/d3-random': 3.0.1
      '@types/d3-scale': 4.0.2
      '@types/d3-scale-chromatic': 3.0.0
      '@types/d3-selection': 3.0.2
      '@types/d3-shape': 3.1.0
      '@types/d3-time': 3.0.0
      '@types/d3-time-format': 4.0.0
      '@types/d3-timer': 3.0.0
      '@types/d3-transition': 3.0.1
      '@types/d3-zoom': 3.0.1
    dev: true

  /@types/estree/0.0.51:
    resolution: {integrity: sha512-CuPgU6f3eT/XgKKPqKd/gLZV1Xmvf1a2R5POBOGQa6uv82xpls89HU5zKeVoyR8XzHd1RGNOlQlvUe3CFkjWNQ==}
    dev: true

  /@types/geojson/7946.0.8:
    resolution: {integrity: sha512-1rkryxURpr6aWP7R786/UQOkJ3PcpQiWkAXBmdWc7ryFWqN6a4xfK7BtjXvFBKO9LjQ+MWQSWxYeZX1OApnArA==}
    dev: true

  /@types/glob/7.2.0:
    resolution: {integrity: sha512-ZUxbzKl0IfJILTS6t7ip5fQQM/J3TJYubDm3nMbgubNNYS62eXeUpoLUC8/7fJNiFYHTrGPQn7hspDUzIHX3UA==}
    dependencies:
      '@types/minimatch': 3.0.5
      '@types/node': 17.0.45
    dev: true

  /@types/istanbul-lib-coverage/2.0.4:
    resolution: {integrity: sha512-z/QT1XN4K4KYuslS23k62yDIDLwLFkzxOuMplDtObz0+y7VqJCaO2o+SPwHCvLFZh7xazvvoor2tA/hPz9ee7g==}
    dev: true

  /@types/jest/28.1.2:
    resolution: {integrity: sha512-5dNM7mMuIrCtNJsFfvUO/5xCrG8swuT2c7ND+sl3XwlwxJf3k7e7o+PRvcFN/iIm8XhCqHqxLOj9yutDDOJoRg==}
    dependencies:
      jest-matcher-utils: 28.1.1
      pretty-format: 28.1.1
    dev: true

  /@types/json-schema/7.0.11:
    resolution: {integrity: sha512-wOuvG1SN4Us4rez+tylwwwCV1psiNVOkJeM3AUWUNWg/jDQY2+HE/444y5gc+jBmRqASOm2Oeh5c1axHobwRKQ==}
    dev: true

  /@types/keyv/3.1.4:
    resolution: {integrity: sha512-BQ5aZNSCpj7D6K2ksrRCTmKRLEpnPvWDiLPfoGyhZ++8YtiK9d/3DBKPJgry359X/P1PfruyYwvnvwFjuEiEIg==}
    dependencies:
      '@types/node': 18.0.0

  /@types/long/4.0.2:
    resolution: {integrity: sha512-MqTGEo5bj5t157U6fA/BiDynNkn0YknVdh48CMPkTSpFTVmvao5UQmm7uEF6xBEo7qIMAlY/JSleYaE6VOdpaA==}

  /@types/minimatch/3.0.5:
    resolution: {integrity: sha512-Klz949h02Gz2uZCMGwDUSDS1YBlTdDDgbWHi+81l29tQALUtvz4rAYi5uoVhE5Lagoq6DeqAUlbrHvW/mXDgdQ==}
    dev: true

  /@types/mkdirp/1.0.2:
    resolution: {integrity: sha512-o0K1tSO0Dx5X6xlU5F1D6625FawhC3dU3iqr25lluNv/+/QIVH8RLNEiVokgIZo+mz+87w/3Mkg/VvQS+J51fQ==}
    dependencies:
      '@types/node': 17.0.45
    dev: true

  /@types/node/16.11.41:
    resolution: {integrity: sha512-mqoYK2TnVjdkGk8qXAVGc/x9nSaTpSrFaGFm43BUH3IdoBV0nta6hYaGmdOvIMlbHJbUEVen3gvwpwovAZKNdQ==}
<<<<<<< HEAD

  /@types/node/17.0.45:
    resolution: {integrity: sha512-w+tIMs3rq2afQdsPJlODhoUEKzFP1ayaoyl1CcnwtIlsVe7K7bA1NGm4s3PraqTLlXnbIN84zuBlxBWo1u9BLw==}
    dev: true

=======

  /@types/node/17.0.45:
    resolution: {integrity: sha512-w+tIMs3rq2afQdsPJlODhoUEKzFP1ayaoyl1CcnwtIlsVe7K7bA1NGm4s3PraqTLlXnbIN84zuBlxBWo1u9BLw==}
    dev: true

>>>>>>> 59375544
  /@types/node/18.0.0:
    resolution: {integrity: sha512-cHlGmko4gWLVI27cGJntjs/Sj8th9aYwplmZFwmmgYQQvL5NUsgVJG7OddLvNfLqYS31KFN0s3qlaD9qCaxACA==}

  /@types/object-hash/1.3.4:
    resolution: {integrity: sha512-xFdpkAkikBgqBdG9vIlsqffDV8GpvnPEzs0IUtr1v3BEB97ijsFQ4RXVbUZwjFThhB4MDSTUfvmxUD5PGx0wXA==}
    dev: true

  /@types/progressbar.js/1.1.2:
    resolution: {integrity: sha512-duYBKZ6aRWrJm1rt6HMaS8SYIpOUkstVuGpbIIOAI1UpkOhdOIsptHJxvLxUDYDVnfcapn1bN2mxRMwjAMcvsw==}
    dev: false

  /@types/pug/2.0.6:
    resolution: {integrity: sha512-SnHmG9wN1UVmagJOnyo/qkk0Z7gejYxOYYmaAwr5u2yFYfsupN3sg10kyzN8Hep/2zbHxCnsumxOoRIRMBwKCg==}
    dev: true

  /@types/qs/6.9.7:
    resolution: {integrity: sha512-FGa1F62FT09qcrueBA6qYTrJPVDzah9a+493+o2PCXsesWHIn27G98TsSMs3WPNbZIEj4+VJf6saSFpvD+3Zsw==}
    dev: true

  /@types/responselike/1.0.0:
    resolution: {integrity: sha512-85Y2BjiufFzaMIlvJDvTTB8Fxl2xfLo4HgmHzVBz08w4wDePCTjYw66PdrolO0kzli3yam/YCgRufyo1DdQVTA==}
    dependencies:
      '@types/node': 18.0.0

  /@types/sass/1.43.1:
    resolution: {integrity: sha512-BPdoIt1lfJ6B7rw35ncdwBZrAssjcwzI5LByIrYs+tpXlj/CAkuVdRsgZDdP4lq5EjyWzwxZCqAoFyHKFwp32g==}
    dependencies:
      '@types/node': 18.0.0
    dev: true

  /@types/tailwindcss/3.0.10:
    resolution: {integrity: sha512-1UnZIHO0NOPyPlPFV0HuMjki2SHkvG9uBA1ZehWj/OQMSROk503nuNyyfmJSIT289yewxTbKoPG+KLxYRvfIIg==}
    dev: true

  /@types/testing-library__jest-dom/5.14.4:
    resolution: {integrity: sha512-EUCs9PTBOEyfRtLKkKd31YrRCx/9Wxjy2Uqb6IH/KAOr7/vP0i8iClOyxQqjm/UxMGU5r5s2vOBM7vSPQVmabg==}
    dependencies:
      '@types/jest': 28.1.2
    dev: true

  /@types/uuid/8.3.4:
    resolution: {integrity: sha512-c/I8ZRb51j+pYGAu5CrFMRxqZ2ke4y2grEBO5AUjgSkSk+qT2Ea+OdWElz/OiMf5MNpn2b17kuVBwZLQJXzihw==}
    dev: true

  /@types/which/2.0.1:
    resolution: {integrity: sha512-Jjakcv8Roqtio6w1gr0D7y6twbhx6gGgFGF5BLwajPpnOIOxFkakFhCq+LmyyeAz7BX6ULrjBOxdKaCDy+4+dQ==}
    dev: true

  /@types/yauzl/2.10.0:
    resolution: {integrity: sha512-Cn6WYCm0tXv8p6k+A8PvbDG763EDpBoTzHdA+Q/MF6H3sapGjCm9NzoaJncJS9tUKSuCoDs9XHxYYsQDgxR6kw==}
    requiresBuild: true
    dependencies:
      '@types/node': 17.0.45
    dev: true
    optional: true

  /@typescript-eslint/eslint-plugin/5.28.0_7yumg2qjgbp7maccqlfhx2vudu:
    resolution: {integrity: sha512-DXVU6Cg29H2M6EybqSg2A+x8DgO9TCUBRp4QEXQHJceLS7ogVDP0g3Lkg/SZCqcvkAP/RruuQqK0gdlkgmhSUA==}
    engines: {node: ^12.22.0 || ^14.17.0 || >=16.0.0}
    peerDependencies:
      '@typescript-eslint/parser': ^5.0.0
      eslint: ^6.0.0 || ^7.0.0 || ^8.0.0
      typescript: '*'
    peerDependenciesMeta:
      typescript:
        optional: true
    dependencies:
      '@typescript-eslint/parser': 5.28.0_ud6rd4xtew5bv4yhvkvu24pzm4
      '@typescript-eslint/scope-manager': 5.28.0
      '@typescript-eslint/type-utils': 5.28.0_ud6rd4xtew5bv4yhvkvu24pzm4
      '@typescript-eslint/utils': 5.28.0_ud6rd4xtew5bv4yhvkvu24pzm4
      debug: 4.3.4
      eslint: 8.17.0
      functional-red-black-tree: 1.0.1
      ignore: 5.2.0
      regexpp: 3.2.0
      semver: 7.3.7
      tsutils: 3.21.0_typescript@4.7.3
      typescript: 4.7.3
    transitivePeerDependencies:
      - supports-color
    dev: true

  /@typescript-eslint/parser/5.28.0_ud6rd4xtew5bv4yhvkvu24pzm4:
    resolution: {integrity: sha512-ekqoNRNK1lAcKhZESN/PdpVsWbP9jtiNqzFWkp/yAUdZvJalw2heCYuqRmM5eUJSIYEkgq5sGOjq+ZqsLMjtRA==}
    engines: {node: ^12.22.0 || ^14.17.0 || >=16.0.0}
    peerDependencies:
      eslint: ^6.0.0 || ^7.0.0 || ^8.0.0
      typescript: '*'
    peerDependenciesMeta:
      typescript:
        optional: true
    dependencies:
      '@typescript-eslint/scope-manager': 5.28.0
      '@typescript-eslint/types': 5.28.0
      '@typescript-eslint/typescript-estree': 5.28.0_typescript@4.7.3
      debug: 4.3.4
      eslint: 8.17.0
      typescript: 4.7.3
    transitivePeerDependencies:
      - supports-color
    dev: true

  /@typescript-eslint/scope-manager/5.28.0:
    resolution: {integrity: sha512-LeBLTqF/he1Z+boRhSqnso6YrzcKMTQ8bO/YKEe+6+O/JGof9M0g3IJlIsqfrK/6K03MlFIlycbf1uQR1IjE+w==}
    engines: {node: ^12.22.0 || ^14.17.0 || >=16.0.0}
    dependencies:
      '@typescript-eslint/types': 5.28.0
      '@typescript-eslint/visitor-keys': 5.28.0
    dev: true

  /@typescript-eslint/type-utils/5.28.0_ud6rd4xtew5bv4yhvkvu24pzm4:
    resolution: {integrity: sha512-SyKjKh4CXPglueyC6ceAFytjYWMoPHMswPQae236zqe1YbhvCVQyIawesYywGiu98L9DwrxsBN69vGIVxJ4mQQ==}
    engines: {node: ^12.22.0 || ^14.17.0 || >=16.0.0}
    peerDependencies:
      eslint: '*'
      typescript: '*'
    peerDependenciesMeta:
      typescript:
        optional: true
    dependencies:
      '@typescript-eslint/utils': 5.28.0_ud6rd4xtew5bv4yhvkvu24pzm4
      debug: 4.3.4
      eslint: 8.17.0
      tsutils: 3.21.0_typescript@4.7.3
      typescript: 4.7.3
    transitivePeerDependencies:
      - supports-color
    dev: true

  /@typescript-eslint/types/5.28.0:
    resolution: {integrity: sha512-2OOm8ZTOQxqkPbf+DAo8oc16sDlVR5owgJfKheBkxBKg1vAfw2JsSofH9+16VPlN9PWtv8Wzhklkqw3k/zCVxA==}
    engines: {node: ^12.22.0 || ^14.17.0 || >=16.0.0}
    dev: true

  /@typescript-eslint/typescript-estree/5.28.0_typescript@4.7.3:
    resolution: {integrity: sha512-9GX+GfpV+F4hdTtYc6OV9ZkyYilGXPmQpm6AThInpBmKJEyRSIjORJd1G9+bknb7OTFYL+Vd4FBJAO6T78OVqA==}
    engines: {node: ^12.22.0 || ^14.17.0 || >=16.0.0}
    peerDependencies:
      typescript: '*'
    peerDependenciesMeta:
      typescript:
        optional: true
    dependencies:
      '@typescript-eslint/types': 5.28.0
      '@typescript-eslint/visitor-keys': 5.28.0
      debug: 4.3.4
      globby: 11.1.0
      is-glob: 4.0.3
      semver: 7.3.7
      tsutils: 3.21.0_typescript@4.7.3
      typescript: 4.7.3
    transitivePeerDependencies:
      - supports-color
    dev: true

  /@typescript-eslint/utils/5.28.0_ud6rd4xtew5bv4yhvkvu24pzm4:
    resolution: {integrity: sha512-E60N5L0fjv7iPJV3UGc4EC+A3Lcj4jle9zzR0gW7vXhflO7/J29kwiTGITA2RlrmPokKiZbBy2DgaclCaEUs6g==}
    engines: {node: ^12.22.0 || ^14.17.0 || >=16.0.0}
    peerDependencies:
      eslint: ^6.0.0 || ^7.0.0 || ^8.0.0
    dependencies:
      '@types/json-schema': 7.0.11
      '@typescript-eslint/scope-manager': 5.28.0
      '@typescript-eslint/types': 5.28.0
      '@typescript-eslint/typescript-estree': 5.28.0_typescript@4.7.3
      eslint: 8.17.0
      eslint-scope: 5.1.1
      eslint-utils: 3.0.0_eslint@8.17.0
    transitivePeerDependencies:
      - supports-color
      - typescript
    dev: true

  /@typescript-eslint/visitor-keys/5.28.0:
    resolution: {integrity: sha512-BtfP1vCor8cWacovzzPFOoeW4kBQxzmhxGoOpt0v1SFvG+nJ0cWaVdJk7cky1ArTcFHHKNIxyo2LLr3oNkSuXA==}
    engines: {node: ^12.22.0 || ^14.17.0 || >=16.0.0}
    dependencies:
      '@typescript-eslint/types': 5.28.0
      eslint-visitor-keys: 3.3.0
    dev: true

  /abab/2.0.6:
    resolution: {integrity: sha512-j2afSsaIENvHZN2B8GOpF566vZ5WVk5opAiMTvWgaQT8DkbOqsTfvNAvHoRGU2zzP8cPoqys+xHTRDWW8L+/BA==}
    dev: true

  /acorn-globals/6.0.0:
    resolution: {integrity: sha512-ZQl7LOWaF5ePqqcX4hLuv/bLXYQNfNWw2c0/yX/TsPRKamzHcTGQnlCjHT3TsmkOUVEPS3crCxiPfdzE/Trlhg==}
    dependencies:
      acorn: 7.4.1
      acorn-walk: 7.2.0
    dev: true

  /acorn-jsx/5.3.2_acorn@8.7.1:
    resolution: {integrity: sha512-rq9s+JNhf0IChjtDXxllJ7g41oZk5SlXtp0LHwyA5cejwn7vKmKp4pPri6YEePv2PU65sAsegbXtIinmDFDXgQ==}
    peerDependencies:
      acorn: ^6.0.0 || ^7.0.0 || ^8.0.0
    dependencies:
      acorn: 8.7.1
    dev: true

  /acorn-node/1.8.2:
    resolution: {integrity: sha512-8mt+fslDufLYntIoPAaIMUe/lrbrehIiwmR3t2k9LljIzoigEPF27eLk2hy8zSGzmR/ogr7zbRKINMo1u0yh5A==}
    dependencies:
      acorn: 7.4.1
      acorn-walk: 7.2.0
      xtend: 4.0.2
    dev: true

  /acorn-walk/7.2.0:
    resolution: {integrity: sha512-OPdCF6GsMIP+Az+aWfAAOEt2/+iVDKE7oy6lJ098aoe59oAmK76qV6Gw60SbZ8jHuG2wH058GF4pLFbYamYrVA==}
    engines: {node: '>=0.4.0'}
    dev: true

  /acorn/7.4.1:
    resolution: {integrity: sha512-nQyp0o1/mNdbTO1PO6kHkwSrmgZ0MT/jCCpNiwbUjGoRN4dlBhqJtoQuCnEOKzgTVwg0ZWiCoQy6SxMebQVh8A==}
    engines: {node: '>=0.4.0'}
    hasBin: true
    dev: true

  /acorn/8.7.1:
    resolution: {integrity: sha512-Xx54uLJQZ19lKygFXOWsscKUbsBZW0CPykPhVQdhIeIwrbPmJzqeASDInc8nKBnp/JT6igTs82qPXz069H8I/A==}
    engines: {node: '>=0.4.0'}
    hasBin: true
    dev: true

  /agent-base/6.0.2:
    resolution: {integrity: sha512-RZNwNclF7+MS/8bDg70amg32dyeZGZxiDuQmZxKLAlQjr3jGyLx+4Kkk58UO7D2QdgFIQCovuSuZESne6RG6XQ==}
    engines: {node: '>= 6.0.0'}
    dependencies:
      debug: 4.3.4
    transitivePeerDependencies:
      - supports-color
    dev: true

  /ajv/6.12.6:
    resolution: {integrity: sha512-j3fVLgvTo527anyYyJOGTYJbG+vnnQYvE0m5mmkc1TK+nxAppkCLMIL0aZ4dblVCNoGShhm+kzE4ZUykBoMg4g==}
    dependencies:
      fast-deep-equal: 3.1.3
      fast-json-stable-stringify: 2.1.0
      json-schema-traverse: 0.4.1
      uri-js: 4.4.1
    dev: true

  /ansi-regex/5.0.1:
    resolution: {integrity: sha512-quJQXlTSUGL2LH9SUXo8VwsY4soanhgo6LNSm84E1LBcE8s3O0wpdiRzyR9z/ZZJMlMWv37qOOb9pdJlMUEKFQ==}
    engines: {node: '>=8'}
    dev: true

  /ansi-styles/3.2.1:
    resolution: {integrity: sha512-VT0ZI6kZRdTh8YyJw3SMbYm/u+NqfsAxEpWO0Pf9sq8/e94WxxOpPKx9FR1FlyCtOVDNOQ+8ntlqFxiRc+r5qA==}
    engines: {node: '>=4'}
    dependencies:
      color-convert: 1.9.3
    dev: true

  /ansi-styles/4.3.0:
    resolution: {integrity: sha512-zbB9rCJAT1rbjiVDb2hqKFHNYLxgtk8NURxZ3IZwD3F6NtxbXZQCnnSi1Lkx+IDohdPlFp222wVALIheZJQSEg==}
    engines: {node: '>=8'}
    dependencies:
      color-convert: 2.0.1
    dev: true

  /ansi-styles/5.2.0:
    resolution: {integrity: sha512-Cxwpt2SfTzTtXcfOlzGEee8O+c+MmUgGrNiBcXnuWxuFJHe6a5Hz7qwhwe5OgaSYI0IJvkLqWX1ASG+cJOkEiA==}
    engines: {node: '>=10'}
    dev: true

  /anymatch/3.1.2:
    resolution: {integrity: sha512-P43ePfOAIupkguHUycrc4qJ9kz8ZiuOUijaETwX7THt0Y/GNK7v0aa8rY816xWjZ7rJdA5XdMcpVFTKMq+RvWg==}
    engines: {node: '>= 8'}
    dependencies:
      normalize-path: 3.0.0
      picomatch: 2.3.1
    dev: true

  /arg/5.0.2:
    resolution: {integrity: sha512-PYjyFOLKQ9y57JvQ6QLo8dAgNqswh8M1RMJYdQduT6xbWSgK36P/Z/v+p888pM69jMMfS8Xd8F6I1kQ/I9HUGg==}
    dev: true

  /argparse/2.0.1:
    resolution: {integrity: sha512-8+9WqebbFzpX9OR+Wa6O29asIogeRMzcGtAINdpMHHyAg10f05aSFVBbcEqGf/PXw1EjAZ+q2/bEBg3DvurK3Q==}
    dev: true

  /aria-query/5.0.0:
    resolution: {integrity: sha512-V+SM7AbUwJ+EBnB8+DXs0hPZHO0W6pqBcc0dW90OwtVG02PswOu/teuARoLQjdDOH+t9pJgGnW5/Qmouf3gPJg==}
    engines: {node: '>=6.0'}
    dev: true

  /array-union/2.1.0:
    resolution: {integrity: sha512-HGyxoOTYUyCM6stUe6EJgnd4EoewAI7zMdfqO+kGjnlZmBDz/cR5pf8r/cR4Wq60sL/p0IkcjUEEPwS3GFrIyw==}
    engines: {node: '>=8'}
    dev: true

  /assertion-error/1.1.0:
    resolution: {integrity: sha512-jgsaNduz+ndvGyFt3uSuWqvy4lCnIJiovtouQN5JZHOKCS2QuhEdbcQHFhVksz2N2U9hXJo8odG7ETyWlEeuDw==}
    dev: true

  /asynckit/0.4.0:
    resolution: {integrity: sha512-Oei9OH4tRh0YqU3GxhX79dM/mwVgvbZJaSNaRk+bshkj0S5cfHcgYakreBjrHwatXKbz+IoIdYLxrKim2MjW0Q==}
    dev: true

  /atob/2.1.2:
    resolution: {integrity: sha512-Wm6ukoaOGJi/73p/cl2GvLjTI5JM1k/O14isD73YML8StrH/7/lRFgmg8nICZgD3bZZvjwCGxtMOD3wWNAu8cg==}
    engines: {node: '>= 4.5.0'}
    hasBin: true
    dev: true

  /autoprefixer/10.4.7_postcss@8.4.14:
    resolution: {integrity: sha512-ypHju4Y2Oav95SipEcCcI5J7CGPuvz8oat7sUtYj3ClK44bldfvtvcxK6IEK++7rqB7YchDGzweZIBG+SD0ZAA==}
    engines: {node: ^10 || ^12 || >=14}
    hasBin: true
    peerDependencies:
      postcss: ^8.1.0
    dependencies:
      browserslist: 4.20.4
      caniuse-lite: 1.0.30001355
      fraction.js: 4.2.0
      normalize-range: 0.1.2
      picocolors: 1.0.0
      postcss: 8.4.14
      postcss-value-parser: 4.2.0
    dev: true

  /axios/0.21.4:
    resolution: {integrity: sha512-ut5vewkiu8jjGBdqpM44XxjuCjq9LAKeHVmoVfHVzy8eHgxxq8SbAVQNovDA8mVi05kP0Ea/n/UzcSHcTJQfNg==}
    dependencies:
      follow-redirects: 1.15.1
    transitivePeerDependencies:
      - debug
    dev: true

  /balanced-match/1.0.2:
    resolution: {integrity: sha512-3oSeUO0TMV67hN1AmbXsK4yaqU7tjiHlbxRDZOpH0KW9+CeX4bRAaX0Anxt0tx2MrpRpWwQaPwIlISEJhYU5Pw==}
    dev: true

  /base64-js/1.5.1:
    resolution: {integrity: sha512-AKpaYlHn8t4SVbOHCy+b5+KKgvR4vrsD8vbvrbiQJps7fKDTkjkDry6ji0rUJjC0kzbNePLwzxq8iypo41qeWA==}
    dev: true

  /binary-extensions/2.2.0:
    resolution: {integrity: sha512-jDctJ/IVQbZoJykoeHbhXpOlNBqGNcwXJKJog42E5HDPUwQTSdjCHdihjj0DlnheQ7blbT6dHOafNAiS8ooQKA==}
    engines: {node: '>=8'}
    dev: true

  /binary-install/0.1.1:
    resolution: {integrity: sha512-DqED0D/6LrS+BHDkKn34vhRqOGjy5gTMgvYZsGK2TpNbdPuz4h+MRlNgGv5QBRd7pWq/jylM4eKNCizgAq3kNQ==}
    engines: {node: '>=10'}
    dependencies:
      axios: 0.21.4
      rimraf: 3.0.2
      tar: 6.1.11
    transitivePeerDependencies:
      - debug
    dev: true

  /binary-search/1.3.6:
    resolution: {integrity: sha512-nbE1WxOTTrUWIfsfZ4aHGYu5DOuNkbxGokjV6Z2kxfJK3uaAb8zNK1muzOeipoLHZjInT4Br88BHpzevc681xA==}
    dev: false

  /bl/4.1.0:
    resolution: {integrity: sha512-1W07cM9gS6DcLperZfFSj+bWLtaPGSOHWhPiGzXmvVJbRLdG82sH/Kn8EtW1VqWVA54AKf2h5k5BbnIbwF3h6w==}
    dependencies:
      buffer: 5.7.1
      inherits: 2.0.4
      readable-stream: 3.6.0
    dev: true

  /boolean/3.2.0:
    resolution: {integrity: sha512-d0II/GO9uf9lfUHH2BQsjxzRJZBdsjgsBiW4BvhWk/3qoKwQFjIDVN19PfX8F2D/r9PCMTtLWjYVCFrpeYUzsw==}
    optional: true

  /brace-expansion/1.1.11:
    resolution: {integrity: sha512-iCuPHDFgrHX7H2vEI/5xpz07zSHB00TpugqhmYtVmMO6518mCuRMoOYFldEBl0g187ufozdaHgWKcYFb61qGiA==}
    dependencies:
      balanced-match: 1.0.2
      concat-map: 0.0.1
    dev: true

  /brace-expansion/2.0.1:
    resolution: {integrity: sha512-XnAIvQ8eM+kC6aULx6wuQiwVsnzsi9d3WxzV3FpWTGA19F621kwdbsAcFKXgKUHZWsy+mY6iL1sHTxWEFCytDA==}
    dependencies:
      balanced-match: 1.0.2
    dev: true

  /braces/3.0.2:
    resolution: {integrity: sha512-b8um+L1RzM3WDSzvhm6gIz1yfTbBt6YTlcEKAvsmqCZZFw46z626lVj9j1yEPW33H5H+lBQpZMP1k8l+78Ha0A==}
    engines: {node: '>=8'}
    dependencies:
      fill-range: 7.0.1
    dev: true

  /browser-headers/0.4.1:
    resolution: {integrity: sha512-CA9hsySZVo9371qEHjHZtYxV2cFtVj5Wj/ZHi8ooEsrtm4vOnl9Y9HmyYWk9q+05d7K3rdoAE0j3MVEFVvtQtg==}
    dev: false

  /browser-process-hrtime/1.0.0:
    resolution: {integrity: sha512-9o5UecI3GhkpM6DrXr69PblIuWxPKk9Y0jHBRhdocZ2y7YECBFCsHm79Pr3OyR2AvjhDkabFJaDJMYRazHgsow==}
    dev: true

  /browserslist/4.20.4:
    resolution: {integrity: sha512-ok1d+1WpnU24XYN7oC3QWgTyMhY/avPJ/r9T00xxvUOIparA/gc+UPUMaod3i+G6s+nI2nUb9xZ5k794uIwShw==}
    engines: {node: ^6 || ^7 || ^8 || ^9 || ^10 || ^11 || ^12 || >=13.7}
    hasBin: true
    dependencies:
      caniuse-lite: 1.0.30001355
      electron-to-chromium: 1.4.160
      escalade: 3.1.1
      node-releases: 2.0.5
      picocolors: 1.0.0
    dev: true

  /buffer-crc32/0.2.13:
    resolution: {integrity: sha512-VO9Ht/+p3SN7SKWqcrgEzjGbRSJYTx+Q1pTQC0wrWqHx0vpJraQ6GtHx8tvcg1rlK1byhU5gccxgOgj7B0TDkQ==}

  /buffer-from/1.1.2:
    resolution: {integrity: sha512-E+XQCRwSbaaiChtv6k6Dwgc+bx+Bs6vuKJHHl5kox/BaKbhiXzqQOwK4cO22yElGp2OCmjwVhT3HmxgyPGnJfQ==}

  /buffer/5.7.1:
    resolution: {integrity: sha512-EHcyIPBQ4BSGlvjB16k5KgAJ27CIsHY/2JBmCRReo48y9rQ3MaUzWX3KVlBa4U7MyX02HdVj0K7C3WaB3ju7FQ==}
    dependencies:
      base64-js: 1.5.1
      ieee754: 1.2.1
    dev: true

  /c8/7.11.3:
    resolution: {integrity: sha512-6YBmsaNmqRm9OS3ZbIiL2EZgi1+Xc4O24jL3vMYGE6idixYuGdy76rIfIdltSKDj9DpLNrcXSonUTR1miBD0wA==}
    engines: {node: '>=10.12.0'}
    hasBin: true
    dependencies:
      '@bcoe/v8-coverage': 0.2.3
      '@istanbuljs/schema': 0.1.3
      find-up: 5.0.0
      foreground-child: 2.0.0
      istanbul-lib-coverage: 3.2.0
      istanbul-lib-report: 3.0.0
      istanbul-reports: 3.1.4
      rimraf: 3.0.2
      test-exclude: 6.0.0
      v8-to-istanbul: 9.0.0
      yargs: 16.2.0
      yargs-parser: 20.2.9
    dev: true

  /cacheable-request/6.1.0:
    resolution: {integrity: sha512-Oj3cAGPCqOZX7Rz64Uny2GYAZNliQSqfbePrgAQ1wKAihYmCUnraBtJtKcGR4xz7wF+LoJC+ssFZvv5BgF9Igg==}
    engines: {node: '>=8'}
    dependencies:
      clone-response: 1.0.2
      get-stream: 5.2.0
      http-cache-semantics: 4.1.0
      keyv: 3.1.0
      lowercase-keys: 2.0.0
      normalize-url: 4.5.1
      responselike: 1.0.2

  /call-bind/1.0.2:
    resolution: {integrity: sha512-7O+FbCihrB5WGbFYesctwmTKae6rOiIzmz1icreWJ+0aA7LJfuqhEso2T9ncpcFtzMQtzXf2QGGueWJGTYsqrA==}
    dependencies:
      function-bind: 1.1.1
      get-intrinsic: 1.1.2
    dev: true

  /callsites/3.1.0:
    resolution: {integrity: sha512-P8BjAsXvZS+VIDUI11hHCQEv74YT67YUi5JJFNWIqL235sBmjX4+qx9Muvls5ivyNENctx46xQLQ3aTuE7ssaQ==}
    engines: {node: '>=6'}
    dev: true

  /camelcase-css/2.0.1:
    resolution: {integrity: sha512-QOSvevhslijgYwRx6Rv7zKdMF8lbRmx+uQGx2+vDc+KI/eBnsy9kit5aj23AgGu3pa4t9AgwbnXWqS+iOY+2aA==}
    engines: {node: '>= 6'}
    dev: true

  /caniuse-lite/1.0.30001355:
    resolution: {integrity: sha512-Sd6pjJHF27LzCB7pT7qs+kuX2ndurzCzkpJl6Qct7LPSZ9jn0bkOA8mdgMgmqnQAWLVOOGjLpc+66V57eLtb1g==}
    dev: true

  /chai/4.3.6:
    resolution: {integrity: sha512-bbcp3YfHCUzMOvKqsztczerVgBKSsEijCySNlHHbX3VG1nskvqjz5Rfso1gGwD6w6oOV3eI60pKuMOV5MV7p3Q==}
    engines: {node: '>=4'}
    dependencies:
      assertion-error: 1.1.0
      check-error: 1.0.2
      deep-eql: 3.0.1
      get-func-name: 2.0.0
      loupe: 2.3.4
      pathval: 1.1.1
      type-detect: 4.0.8
    dev: true

  /chalk/2.4.2:
    resolution: {integrity: sha512-Mti+f9lpJNcwF4tWV8/OrTTtF1gZi+f8FqlyAdouralcFWFQWF2+NgCHShjkCb+IFBLq9buZwE1xckQU4peSuQ==}
    engines: {node: '>=4'}
    dependencies:
      ansi-styles: 3.2.1
      escape-string-regexp: 1.0.5
      supports-color: 5.5.0
    dev: true

  /chalk/3.0.0:
    resolution: {integrity: sha512-4D3B6Wf41KOYRFdszmDqMCGq5VV/uMAB273JILmO+3jAlh8X4qDtdtgCR3fxtbLEMzSx22QdhnDcJvu2u1fVwg==}
    engines: {node: '>=8'}
    dependencies:
      ansi-styles: 4.3.0
      supports-color: 7.2.0
    dev: true

  /chalk/4.1.2:
    resolution: {integrity: sha512-oKnbhFyRIXpUuez8iBMmyEa4nbj4IOQyuhc/wy9kY7/WVPcwIO9VA668Pu8RkO7+0G76SLROeyw9CpQ061i4mA==}
    engines: {node: '>=10'}
    dependencies:
      ansi-styles: 4.3.0
      supports-color: 7.2.0
    dev: true

  /check-error/1.0.2:
    resolution: {integrity: sha512-BrgHpW9NURQgzoNyjfq0Wu6VFO6D7IZEmJNdtgNqpzGG8RuNFHt2jQxWlAs4HMe119chBnv+34syEZtc6IhLtA==}
    dev: true

  /chokidar/3.5.3:
    resolution: {integrity: sha512-Dr3sfKRP6oTcjf2JmUmFJfeVMvXBdegxB0iVQ5eb2V10uFJUCAS8OByZdVAyVb8xXNz3GjjTgj9kLWsZTqE6kw==}
    engines: {node: '>= 8.10.0'}
    dependencies:
      anymatch: 3.1.2
      braces: 3.0.2
      glob-parent: 5.1.2
      is-binary-path: 2.1.0
      is-glob: 4.0.3
      normalize-path: 3.0.0
      readdirp: 3.6.0
    optionalDependencies:
      fsevents: 2.3.2
    dev: true

  /chownr/1.1.4:
    resolution: {integrity: sha512-jJ0bqzaylmJtVnNgzTeSOs8DPavpbYgEr/b0YL8/2GO3xJEhInFmhKMUnEJQjZumK7KXGFhUy89PrsJWlakBVg==}
    dev: true

  /chownr/2.0.0:
    resolution: {integrity: sha512-bIomtDF5KGpdogkLd9VspvFzk9KfpyyGlS8YFVZl7TGPBHL5snIOnxeshwVgPteQ9b4Eydl+pVbIyE1DcvCWgQ==}
    engines: {node: '>=10'}
    dev: true

  /cliui/7.0.4:
    resolution: {integrity: sha512-OcRE68cOsVMXp1Yvonl/fzkQOyjLSu/8bhPDfQt0e0/Eb283TKP20Fs2MqoPsr9SwA595rRCA+QMzYc9nBP+JQ==}
    dependencies:
      string-width: 4.2.3
      strip-ansi: 6.0.1
      wrap-ansi: 7.0.0
    dev: true

  /clone-response/1.0.2:
    resolution: {integrity: sha512-yjLXh88P599UOyPTFX0POsd7WxnbsVsGohcwzHOLspIhhpalPw1BcqED8NblyZLKcGrL8dTgMlcaZxV2jAD41Q==}
    dependencies:
      mimic-response: 1.0.1

  /color-convert/1.9.3:
    resolution: {integrity: sha512-QfAUtd+vFdAtFQcC8CCyYt1fYWxSqAiK2cSD6zDB8N3cpsEBAvRxp9zOGg6G/SHHJYAT88/az/IuDGALsNVbGg==}
    dependencies:
      color-name: 1.1.3
    dev: true

  /color-convert/2.0.1:
    resolution: {integrity: sha512-RRECPsj7iu/xb5oKYcsFHSppFNnsj/52OVTRKb4zP5onXwVF3zVmmToNcOfGC+CRDpfK/U584fMg38ZHCaElKQ==}
    engines: {node: '>=7.0.0'}
    dependencies:
      color-name: 1.1.4

  /color-name/1.1.3:
    resolution: {integrity: sha512-72fSenhMw2HZMTVHeCA9KCmpEIbzWiQsjN+BHcBbS9vr1mtt+vJjPdksIBNUmKAW8TFUDPJK5SUU3QhE9NEXDw==}
    dev: true

  /color-name/1.1.4:
    resolution: {integrity: sha512-dOy+3AuW3a2wNbZHIuMZpTcgjGuLU/uBL/ubcZF9OXbDo8ff4O8yVp5Bf0efS8uEoYo5q4Fx7dY9OgQGXgAsQA==}

  /combined-stream/1.0.8:
    resolution: {integrity: sha512-FQN4MRfuJeHf7cBbBMJFXhKSDq+2kAArBlmRBvcvFE5BB1HZKXtSFASDhdlz9zOYwxh8lDdnvmMOe/+5cdoEdg==}
    engines: {node: '>= 0.8'}
    dependencies:
      delayed-stream: 1.0.0
    dev: true

  /commander/7.2.0:
    resolution: {integrity: sha512-QrWXB+ZQSVPmIWIhtEO9H+gwHaMGYiF5ChvoJ+K9ZGHG/sVsa6yiesAD1GC/x46sET00Xlwo1u49RVVVzvcSkw==}
    engines: {node: '>= 10'}
    dev: false

  /concat-map/0.0.1:
    resolution: {integrity: sha1-2Klr13/Wjfd5OnMDajug1UBdR3s=}
    dev: true

  /concat-stream/1.6.2:
    resolution: {integrity: sha512-27HBghJxjiZtIk3Ycvn/4kbJk/1uZuJFfuPEns6LaEvpvG1f0hTea8lilrouyo9mVc2GWdcEZ8OLoGmSADlrCw==}
    engines: {'0': node >= 0.8}
    dependencies:
      buffer-from: 1.1.2
      inherits: 2.0.4
      readable-stream: 2.3.7
      typedarray: 0.0.6

  /concurrently/7.2.2:
    resolution: {integrity: sha512-DcQkI0ruil5BA/g7Xy3EWySGrFJovF5RYAYxwGvv9Jf9q9B1v3jPFP2tl6axExNf1qgF30kjoNYrangZ0ey4Aw==}
    engines: {node: ^12.20.0 || ^14.13.0 || >=16.0.0}
    hasBin: true
    dependencies:
      chalk: 4.1.2
      date-fns: 2.28.0
      lodash: 4.17.21
      rxjs: 7.5.5
      shell-quote: 1.7.3
      spawn-command: 0.0.2-1
      supports-color: 8.1.1
      tree-kill: 1.2.2
      yargs: 17.5.1
    dev: true

  /config-chain/1.1.13:
    resolution: {integrity: sha512-qj+f8APARXHrM0hraqXYb2/bOVSV4PvJQlNZ/DVj0QrmNM2q2euizkeuVckQ57J+W0mRH6Hvi+k50M4Jul2VRQ==}
    dependencies:
      ini: 1.3.8
      proto-list: 1.2.4
    optional: true

  /convert-source-map/1.8.0:
    resolution: {integrity: sha512-+OQdjP49zViI/6i7nIJpA8rAl4sV/JdPfU9nZs3VqOwGIgizICvuN2ru6fMd+4llL0tar18UYJXfZ/TWtmhUjA==}
    dependencies:
      safe-buffer: 5.1.2
    dev: true

  /copyfiles/2.4.1:
    resolution: {integrity: sha512-fereAvAvxDrQDOXybk3Qu3dPbOoKoysFMWtkY3mv5BsL8//OSZVL5DCLYqgRfY5cWirgRzlC+WSrxp6Bo3eNZg==}
    hasBin: true
    dependencies:
      glob: 7.2.3
      minimatch: 3.1.2
      mkdirp: 1.0.4
      noms: 0.0.0
      through2: 2.0.5
      untildify: 4.0.0
      yargs: 16.2.0
    dev: true

  /core-util-is/1.0.3:
    resolution: {integrity: sha512-ZQBvi1DcpJ4GDqanjucZ2Hj3wEO5pZDS89BWbkcrvdxksJorwUDDZamX9ldFkp9aw2lmBDLgkObEA4DWNJ9FYQ==}

  /cross-env/7.0.3:
    resolution: {integrity: sha512-+/HKd6EgcQCJGh2PSjZuUitQBQynKor4wrFbRg4DtAgS1aWO+gU52xpH7M9ScGgXSYmAVS9bIJ8EzuaGw0oNAw==}
    engines: {node: '>=10.14', npm: '>=6', yarn: '>=1'}
    hasBin: true
    dependencies:
      cross-spawn: 7.0.3
    dev: true

  /cross-fetch/3.1.5:
    resolution: {integrity: sha512-lvb1SBsI0Z7GDwmuid+mU3kWVBwTVUbe7S0H52yaaAdQOXq2YktTCZdlAcNKFzE6QtRz0snpw9bNiPeOIkkQvw==}
    dependencies:
      node-fetch: 2.6.7
    transitivePeerDependencies:
      - encoding
    dev: true

  /cross-spawn/7.0.3:
    resolution: {integrity: sha512-iRDPJKUPVEND7dHPO8rkbOnPpyDygcDFtWjpeWNCgy8WP2rXcxXL8TskReQl6OrB2G7+UJrags1q15Fudc7G6w==}
    engines: {node: '>= 8'}
    dependencies:
      path-key: 3.1.1
      shebang-command: 2.0.0
      which: 2.0.2
    dev: true

  /css.escape/1.5.1:
    resolution: {integrity: sha512-YUifsXXuknHlUsmlgyY0PKzgPOr7/FjCePfHNt0jxm83wHZi44VDMQ7/fGNkjY3/jV1MC+1CmZbaHzugyeRtpg==}
    dev: true

  /css/3.0.0:
    resolution: {integrity: sha512-DG9pFfwOrzc+hawpmqX/dHYHJG+Bsdb0klhyi1sDneOgGOXy9wQIC8hzyVp1e4NRYDBdxcylvywPkkXCHAzTyQ==}
    dependencies:
      inherits: 2.0.4
      source-map: 0.6.1
      source-map-resolve: 0.6.0
    dev: true

  /cssesc/3.0.0:
    resolution: {integrity: sha512-/Tb/JcjK111nNScGob5MNtsntNM1aCNUDipB/TkwZFhyDrrE47SOx/18wF2bbjgc3ZzCSKW1T5nt5EbFoAz/Vg==}
    engines: {node: '>=4'}
    hasBin: true
    dev: true

  /cssom/0.3.8:
    resolution: {integrity: sha512-b0tGHbfegbhPJpxpiBPU2sCkigAqtM9O121le6bbOlgyV+NyGyCmVfJ6QW9eRjz8CpNfWEOYBIMIGRYkLwsIYg==}
    dev: true

  /cssom/0.5.0:
    resolution: {integrity: sha512-iKuQcq+NdHqlAcwUY0o/HL69XQrUaQdMjmStJ8JFmUaiiQErlhrmuigkg/CU4E2J0IyUKUrMAgl36TvN67MqTw==}
    dev: true

  /cssstyle/2.3.0:
    resolution: {integrity: sha512-AZL67abkUzIuvcHqk7c09cezpGNcxUxU4Ioi/05xHk4DQeTkWmGYftIE6ctU6AEt+Gn4n1lDStOtj7FKycP71A==}
    engines: {node: '>=8'}
    dependencies:
      cssom: 0.3.8
    dev: true

  /d3-array/3.1.6:
    resolution: {integrity: sha512-DCbBBNuKOeiR9h04ySRBMW52TFVc91O9wJziuyXw6Ztmy8D3oZbmCkOO3UHKC7ceNJsN2Mavo9+vwV8EAEUXzA==}
    engines: {node: '>=12'}
    dependencies:
      internmap: 2.0.3
    dev: false

  /d3-axis/3.0.0:
    resolution: {integrity: sha512-IH5tgjV4jE/GhHkRV0HiVYPDtvfjHQlQfJHs0usq7M30XcSBvOotpmH1IgkcXsO/5gEQZD43B//fc7SRT5S+xw==}
    engines: {node: '>=12'}
    dev: false

  /d3-brush/3.0.0:
    resolution: {integrity: sha512-ALnjWlVYkXsVIGlOsuWH1+3udkYFI48Ljihfnh8FZPF2QS9o+PzGLBslO0PjzVoHLZ2KCVgAM8NVkXPJB2aNnQ==}
    engines: {node: '>=12'}
    dependencies:
      d3-dispatch: 3.0.1
      d3-drag: 3.0.0
      d3-interpolate: 3.0.1
      d3-selection: 3.0.0
      d3-transition: 3.0.1_d3-selection@3.0.0
    dev: false

  /d3-chord/3.0.1:
    resolution: {integrity: sha512-VE5S6TNa+j8msksl7HwjxMHDM2yNK3XCkusIlpX5kwauBfXuyLAtNg9jCp/iHH61tgI4sb6R/EIMWCqEIdjT/g==}
    engines: {node: '>=12'}
    dependencies:
      d3-path: 3.0.1
    dev: false

  /d3-color/3.1.0:
    resolution: {integrity: sha512-zg/chbXyeBtMQ1LbD/WSoW2DpC3I0mpmPdW+ynRTj/x2DAWYrIY7qeZIHidozwV24m4iavr15lNwIwLxRmOxhA==}
    engines: {node: '>=12'}
    dev: false

  /d3-contour/3.0.1:
    resolution: {integrity: sha512-0Oc4D0KyhwhM7ZL0RMnfGycLN7hxHB8CMmwZ3+H26PWAG0ozNuYG5hXSDNgmP1SgJkQMrlG6cP20HoaSbvcJTQ==}
    engines: {node: '>=12'}
    dependencies:
      d3-array: 3.1.6
    dev: false

  /d3-delaunay/6.0.2:
    resolution: {integrity: sha512-IMLNldruDQScrcfT+MWnazhHbDJhcRJyOEBAJfwQnHle1RPh6WDuLvxNArUju2VSMSUuKlY5BGHRJ2cYyoFLQQ==}
    engines: {node: '>=12'}
    dependencies:
      delaunator: 5.0.0
    dev: false

  /d3-dispatch/3.0.1:
    resolution: {integrity: sha512-rzUyPU/S7rwUflMyLc1ETDeBj0NRuHKKAcvukozwhshr6g6c5d8zh4c2gQjY2bZ0dXeGLWc1PF174P2tVvKhfg==}
    engines: {node: '>=12'}
    dev: false

  /d3-drag/3.0.0:
    resolution: {integrity: sha512-pWbUJLdETVA8lQNJecMxoXfH6x+mO2UQo8rSmZ+QqxcbyA3hfeprFgIT//HW2nlHChWeIIMwS2Fq+gEARkhTkg==}
    engines: {node: '>=12'}
    dependencies:
      d3-dispatch: 3.0.1
      d3-selection: 3.0.0
    dev: false

  /d3-dsv/3.0.1:
    resolution: {integrity: sha512-UG6OvdI5afDIFP9w4G0mNq50dSOsXHJaRE8arAS5o9ApWnIElp8GZw1Dun8vP8OyHOZ/QJUKUJwxiiCCnUwm+Q==}
    engines: {node: '>=12'}
    hasBin: true
    dependencies:
      commander: 7.2.0
      iconv-lite: 0.6.3
      rw: 1.3.3
    dev: false

  /d3-ease/3.0.1:
    resolution: {integrity: sha512-wR/XK3D3XcLIZwpbvQwQ5fK+8Ykds1ip7A2Txe0yxncXSdq1L9skcG7blcedkOX+ZcgxGAmLX1FrRGbADwzi0w==}
    engines: {node: '>=12'}
    dev: false

  /d3-fetch/3.0.1:
    resolution: {integrity: sha512-kpkQIM20n3oLVBKGg6oHrUchHM3xODkTzjMoj7aWQFq5QEM+R6E4WkzT5+tojDY7yjez8KgCBRoj4aEr99Fdqw==}
    engines: {node: '>=12'}
    dependencies:
      d3-dsv: 3.0.1
    dev: false

  /d3-force/3.0.0:
    resolution: {integrity: sha512-zxV/SsA+U4yte8051P4ECydjD/S+qeYtnaIyAs9tgHCqfguma/aAQDjo85A9Z6EKhBirHRJHXIgJUlffT4wdLg==}
    engines: {node: '>=12'}
    dependencies:
      d3-dispatch: 3.0.1
      d3-quadtree: 3.0.1
      d3-timer: 3.0.1
    dev: false

  /d3-format/3.1.0:
    resolution: {integrity: sha512-YyUI6AEuY/Wpt8KWLgZHsIU86atmikuoOmCfommt0LYHiQSPjvX2AcFc38PX0CBpr2RCyZhjex+NS/LPOv6YqA==}
    engines: {node: '>=12'}
    dev: false

  /d3-geo/3.0.1:
    resolution: {integrity: sha512-Wt23xBych5tSy9IYAM1FR2rWIBFWa52B/oF/GYe5zbdHrg08FU8+BuI6X4PvTwPDdqdAdq04fuWJpELtsaEjeA==}
    engines: {node: '>=12'}
    dependencies:
      d3-array: 3.1.6
    dev: false

  /d3-hierarchy/3.1.2:
    resolution: {integrity: sha512-FX/9frcub54beBdugHjDCdikxThEqjnR93Qt7PvQTOHxyiNCAlvMrHhclk3cD5VeAaq9fxmfRp+CnWw9rEMBuA==}
    engines: {node: '>=12'}
    dev: false

  /d3-interpolate/3.0.1:
    resolution: {integrity: sha512-3bYs1rOD33uo8aqJfKP3JWPAibgw8Zm2+L9vBKEHJ2Rg+viTR7o5Mmv5mZcieN+FRYaAOWX5SJATX6k1PWz72g==}
    engines: {node: '>=12'}
    dependencies:
      d3-color: 3.1.0
    dev: false

  /d3-path/3.0.1:
    resolution: {integrity: sha512-gq6gZom9AFZby0YLduxT1qmrp4xpBA1YZr19OI717WIdKE2OM5ETq5qrHLb301IgxhLwcuxvGZVLeeWc/k1I6w==}
    engines: {node: '>=12'}
    dev: false

  /d3-polygon/3.0.1:
    resolution: {integrity: sha512-3vbA7vXYwfe1SYhED++fPUQlWSYTTGmFmQiany/gdbiWgU/iEyQzyymwL9SkJjFFuCS4902BSzewVGsHHmHtXg==}
    engines: {node: '>=12'}
    dev: false

  /d3-quadtree/3.0.1:
    resolution: {integrity: sha512-04xDrxQTDTCFwP5H6hRhsRcb9xxv2RzkcsygFzmkSIOJy3PeRJP7sNk3VRIbKXcog561P9oU0/rVH6vDROAgUw==}
    engines: {node: '>=12'}
    dev: false

  /d3-random/3.0.1:
    resolution: {integrity: sha512-FXMe9GfxTxqd5D6jFsQ+DJ8BJS4E/fT5mqqdjovykEB2oFbTMDVdg1MGFxfQW+FBOGoB++k8swBrgwSHT1cUXQ==}
    engines: {node: '>=12'}
    dev: false

  /d3-scale-chromatic/3.0.0:
    resolution: {integrity: sha512-Lx9thtxAKrO2Pq6OO2Ua474opeziKr279P/TKZsMAhYyNDD3EnCffdbgeSYN5O7m2ByQsxtuP2CSDczNUIZ22g==}
    engines: {node: '>=12'}
    dependencies:
      d3-color: 3.1.0
      d3-interpolate: 3.0.1
    dev: false

  /d3-scale/4.0.2:
    resolution: {integrity: sha512-GZW464g1SH7ag3Y7hXjf8RoUuAFIqklOAq3MRl4OaWabTFJY9PN/E1YklhXLh+OQ3fM9yS2nOkCoS+WLZ6kvxQ==}
    engines: {node: '>=12'}
    dependencies:
      d3-array: 3.1.6
      d3-format: 3.1.0
      d3-interpolate: 3.0.1
      d3-time: 3.0.0
      d3-time-format: 4.1.0
    dev: false

  /d3-selection/3.0.0:
    resolution: {integrity: sha512-fmTRWbNMmsmWq6xJV8D19U/gw/bwrHfNXxrIN+HfZgnzqTHp9jOmKMhsTUjXOJnZOdZY9Q28y4yebKzqDKlxlQ==}
    engines: {node: '>=12'}
    dev: false

  /d3-shape/3.1.0:
    resolution: {integrity: sha512-tGDh1Muf8kWjEDT/LswZJ8WF85yDZLvVJpYU9Nq+8+yW1Z5enxrmXOhTArlkaElU+CTn0OTVNli+/i+HP45QEQ==}
    engines: {node: '>=12'}
    dependencies:
      d3-path: 3.0.1
    dev: false

  /d3-time-format/4.1.0:
    resolution: {integrity: sha512-dJxPBlzC7NugB2PDLwo9Q8JiTR3M3e4/XANkreKSUxF8vvXKqm1Yfq4Q5dl8budlunRVlUUaDUgFt7eA8D6NLg==}
    engines: {node: '>=12'}
    dependencies:
      d3-time: 3.0.0
    dev: false

  /d3-time/3.0.0:
    resolution: {integrity: sha512-zmV3lRnlaLI08y9IMRXSDshQb5Nj77smnfpnd2LrBa/2K281Jijactokeak14QacHs/kKq0AQ121nidNYlarbQ==}
    engines: {node: '>=12'}
    dependencies:
      d3-array: 3.1.6
    dev: false

  /d3-timer/3.0.1:
    resolution: {integrity: sha512-ndfJ/JxxMd3nw31uyKoY2naivF+r29V+Lc0svZxe1JvvIRmi8hUsrMvdOwgS1o6uBHmiz91geQ0ylPP0aj1VUA==}
    engines: {node: '>=12'}
    dev: false

  /d3-transition/3.0.1_d3-selection@3.0.0:
    resolution: {integrity: sha512-ApKvfjsSR6tg06xrL434C0WydLr7JewBB3V+/39RMHsaXTOG0zmt/OAXeng5M5LBm0ojmxJrpomQVZ1aPvBL4w==}
    engines: {node: '>=12'}
    peerDependencies:
      d3-selection: 2 - 3
    dependencies:
      d3-color: 3.1.0
      d3-dispatch: 3.0.1
      d3-ease: 3.0.1
      d3-interpolate: 3.0.1
      d3-selection: 3.0.0
      d3-timer: 3.0.1
    dev: false

  /d3-zoom/3.0.0:
    resolution: {integrity: sha512-b8AmV3kfQaqWAuacbPuNbL6vahnOJflOhexLzMMNLga62+/nh0JzvJ0aO/5a5MVgUFGS7Hu1P9P03o3fJkDCyw==}
    engines: {node: '>=12'}
    dependencies:
      d3-dispatch: 3.0.1
      d3-drag: 3.0.0
      d3-interpolate: 3.0.1
      d3-selection: 3.0.0
      d3-transition: 3.0.1_d3-selection@3.0.0
    dev: false

  /d3/7.4.4:
    resolution: {integrity: sha512-97FE+MYdAlV3R9P74+R3Uar7wUKkIFu89UWMjEaDhiJ9VxKvqaMxauImy8PC2DdBkdM2BxJOIoLxPrcZUyrKoQ==}
    engines: {node: '>=12'}
    dependencies:
      d3-array: 3.1.6
      d3-axis: 3.0.0
      d3-brush: 3.0.0
      d3-chord: 3.0.1
      d3-color: 3.1.0
      d3-contour: 3.0.1
      d3-delaunay: 6.0.2
      d3-dispatch: 3.0.1
      d3-drag: 3.0.0
      d3-dsv: 3.0.1
      d3-ease: 3.0.1
      d3-fetch: 3.0.1
      d3-force: 3.0.0
      d3-format: 3.1.0
      d3-geo: 3.0.1
      d3-hierarchy: 3.1.2
      d3-interpolate: 3.0.1
      d3-path: 3.0.1
      d3-polygon: 3.0.1
      d3-quadtree: 3.0.1
      d3-random: 3.0.1
      d3-scale: 4.0.2
      d3-scale-chromatic: 3.0.0
      d3-selection: 3.0.0
      d3-shape: 3.1.0
      d3-time: 3.0.0
      d3-time-format: 4.1.0
      d3-timer: 3.0.1
      d3-transition: 3.0.1_d3-selection@3.0.0
      d3-zoom: 3.0.0
    dev: false

  /data-uri-to-buffer/4.0.0:
    resolution: {integrity: sha512-Vr3mLBA8qWmcuschSLAOogKgQ/Jwxulv3RNE4FXnYWRGujzrRWQI4m12fQqRkwX06C0KanhLr4hK+GydchZsaA==}
    engines: {node: '>= 12'}
    dev: true

  /data-urls/3.0.2:
    resolution: {integrity: sha512-Jy/tj3ldjZJo63sVAvg6LHt2mHvl4V6AgRAmNDtLdm7faqtsx+aJG42rsyCo9JCoRVKwPFzKlIPx3DIibwSIaQ==}
    engines: {node: '>=12'}
    dependencies:
      abab: 2.0.6
      whatwg-mimetype: 3.0.0
      whatwg-url: 11.0.0
    dev: true

  /dataloader/1.4.0:
    resolution: {integrity: sha512-68s5jYdlvasItOJnCuI2Q9s4q98g0pCyL3HrcKJu8KNugUl8ahgmZYg38ysLTgQjjXX3H8CJLkAvWrclWfcalw==}
    dev: true

  /date-fns/2.28.0:
    resolution: {integrity: sha512-8d35hViGYx/QH0icHYCeLmsLmMUheMmTyV9Fcm6gvNwdw31yXXH+O85sOBJ+OLnLQMKZowvpKb6FgMIQjcpvQw==}
    engines: {node: '>=0.11'}

  /debug/2.6.9:
    resolution: {integrity: sha512-bC7ElrdJaJnPbAP+1EotYvqZsb3ecl5wi6Bfi6BJTUcNowp6cvspg0jXznRTKDjm/E7AdgFBVeAPVMNcKGsHMA==}
    peerDependencies:
      supports-color: '*'
    peerDependenciesMeta:
      supports-color:
        optional: true
    dependencies:
      ms: 2.0.0

  /debug/4.3.4:
    resolution: {integrity: sha512-PRWFHuSU3eDtQJPvnNY7Jcket1j0t5OuOsFzPPzsekD52Zl8qUfFIPEiswXqIvHWGVHOgX+7G/vCNNhehwxfkQ==}
    engines: {node: '>=6.0'}
    peerDependencies:
      supports-color: '*'
    peerDependenciesMeta:
      supports-color:
        optional: true
    dependencies:
      ms: 2.1.2

  /decimal.js/10.3.1:
    resolution: {integrity: sha512-V0pfhfr8suzyPGOx3nmq4aHqabehUZn6Ch9kyFpV79TGDTWFmHqUqXdabR7QHqxzrYolF4+tVmJhUG4OURg5dQ==}
    dev: true

  /decode-uri-component/0.2.0:
    resolution: {integrity: sha512-hjf+xovcEn31w/EUYdTXQh/8smFL/dzYjohQGEIgjyNavaJfBY2p5F527Bo1VPATxv0VYTUC2bOcXvqFwk78Og==}
    engines: {node: '>=0.10'}
    dev: true

  /decompress-response/3.3.0:
    resolution: {integrity: sha512-BzRPQuY1ip+qDonAOz42gRm/pg9F768C+npV/4JOsxRC2sq+Rlk+Q4ZCAsOhnIaMrgarILY+RMUIvMmmX1qAEA==}
    engines: {node: '>=4'}
    dependencies:
      mimic-response: 1.0.1

  /deep-eql/3.0.1:
    resolution: {integrity: sha512-+QeIQyN5ZuO+3Uk5DYh6/1eKO0m0YmJFGNmFHGACpf1ClL1nmlV/p4gNgbl2pJGxgXb4faqo6UE+M5ACEMyVcw==}
    engines: {node: '>=0.12'}
    dependencies:
      type-detect: 4.0.8
    dev: true

  /deep-is/0.1.4:
    resolution: {integrity: sha512-oIPzksmTg4/MriiaYGO+okXDT7ztn/w3Eptv/+gSIdMdKsJo0u4CfYNFJPy+4SKMuCqGw2wxnA+URMg3t8a/bQ==}
    dev: true

  /deepmerge/4.2.2:
    resolution: {integrity: sha512-FJ3UgI4gIl+PHZm53knsuSFpE+nESMr7M4v9QcgB7S63Kj/6WqMiFQJpBBYz1Pt+66bZpP3Q7Lye0Oo9MPKEdg==}
    engines: {node: '>=0.10.0'}
    dev: true

  /defer-to-connect/1.1.3:
    resolution: {integrity: sha512-0ISdNousHvZT2EiFlZeZAHBUvSxmKswVCEf8hW7KWgG4a8MVEu/3Vb6uWYozkjylyCxe0JBIiRB1jV45S70WVQ==}

  /define-properties/1.1.4:
    resolution: {integrity: sha512-uckOqKcfaVvtBdsVkdPv3XjveQJsNQqmhXgRi8uhvWWuPYZCNlzT8qAyblUgNoXdHdjMTzAqeGjAoli8f+bzPA==}
    engines: {node: '>= 0.4'}
    dependencies:
      has-property-descriptors: 1.0.0
      object-keys: 1.1.1
    optional: true

  /defined/1.0.0:
    resolution: {integrity: sha512-Y2caI5+ZwS5c3RiNDJ6u53VhQHv+hHKwhkI1iHvceKUHw9Df6EK2zRLfjejRgMuCuxK7PfSWIMwWecceVvThjQ==}
    dev: true

  /delaunator/5.0.0:
    resolution: {integrity: sha512-AyLvtyJdbv/U1GkiS6gUUzclRoAY4Gs75qkMygJJhU75LW4DNuSF2RMzpxs9jw9Oz1BobHjTdkG3zdP55VxAqw==}
    dependencies:
      robust-predicates: 3.0.1
    dev: false

  /delayed-stream/1.0.0:
    resolution: {integrity: sha512-ZySD7Nf91aLB0RxL4KGrKHBXl7Eds1DAmEdcoVawXnLD7SDhpNgtuII2aAkg7a7QS41jxPSZ17p4VdGnMHk3MQ==}
    engines: {node: '>=0.4.0'}
    dev: true

  /detect-indent/6.1.0:
    resolution: {integrity: sha512-reYkTUJAZb9gUuZ2RvVCNhVHdg62RHnJ7WJl8ftMi4diZ6NWlciOzQN88pUhSELEwflJht4oQDv0F0BMlwaYtA==}
    engines: {node: '>=8'}
    dev: true

  /detect-node/2.1.0:
    resolution: {integrity: sha512-T0NIuQpnTvFDATNuHN5roPwSBG83rFsuO+MXXH9/3N1eFbn4wcPjttvjMLEPWJ0RGUYgQE7cGgS3tNxbqCGM7g==}
    optional: true

  /detective/5.2.1:
    resolution: {integrity: sha512-v9XE1zRnz1wRtgurGu0Bs8uHKFSTdteYZNbIPFVhUZ39L/S79ppMpdmVOZAnoz1jfEFodc48n6MX483Xo3t1yw==}
    engines: {node: '>=0.8.0'}
    hasBin: true
    dependencies:
      acorn-node: 1.8.2
      defined: 1.0.0
      minimist: 1.2.6
    dev: true

  /devtools-protocol/0.0.1001819:
    resolution: {integrity: sha512-G6OsIFnv/rDyxSqBa2lDLR6thp9oJioLsb2Gl+LbQlyoA9/OBAkrTU9jiCcQ8Pnh7z4d6slDiLaogR5hzgJLmQ==}
    dev: true

  /didyoumean/1.2.2:
    resolution: {integrity: sha512-gxtyfqMg7GKyhQmb056K7M3xszy/myH8w+B4RT+QXBQsvAOdc3XymqDDPHx1BgPgsdAA5SIifona89YtRATDzw==}
    dev: true

  /diff-sequences/28.1.1:
    resolution: {integrity: sha512-FU0iFaH/E23a+a718l8Qa/19bF9p06kgE0KipMOMadwa3SjnaElKzPaUC0vnibs6/B/9ni97s61mcejk8W1fQw==}
    engines: {node: ^12.13.0 || ^14.15.0 || ^16.10.0 || >=17.0.0}
    dev: true

  /dir-glob/3.0.1:
    resolution: {integrity: sha512-WkrWp9GR4KXfKGYzOLmTuGVi1UWFfws377n9cc55/tb6DuqyF6pcQ5AbiHEshaDpY9v6oaSr2XCDidGmMwdzIA==}
    engines: {node: '>=8'}
    dependencies:
      path-type: 4.0.0
    dev: true

  /dlv/1.1.3:
    resolution: {integrity: sha512-+HlytyjlPKnIG8XuRG8WvmBP8xs8P71y+SKKS6ZXWoEgLuePxtDoUEiH7WkdePWrQ5JBpE6aoVqfZfJUQkjXwA==}
    dev: true

  /doctrine/3.0.0:
    resolution: {integrity: sha512-yS+Q5i3hBf7GBkd4KG8a7eBNNWNGLTaEwwYWUijIYM7zrlYDM0BFXHjjPWlWZ1Rg7UaddZeIDmi9jF3HmqiQ2w==}
    engines: {node: '>=6.0.0'}
    dependencies:
      esutils: 2.0.3
    dev: true

  /dom-accessibility-api/0.5.14:
    resolution: {integrity: sha512-NMt+m9zFMPZe0JcY9gN224Qvk6qLIdqex29clBvc/y75ZBX9YA9wNK3frsYvu2DI1xcCIwxwnX+TlsJ2DSOADg==}
    dev: true

  /domexception/4.0.0:
    resolution: {integrity: sha512-A2is4PLG+eeSfoTMA95/s4pvAoSo2mKtiM5jlHkAVewmiO8ISFTFKZjH7UAM1Atli/OT/7JHOrJRJiMKUZKYBw==}
    engines: {node: '>=12'}
    dependencies:
      webidl-conversions: 7.0.0
    dev: true

  /duplexer3/0.1.4:
    resolution: {integrity: sha512-CEj8FwwNA4cVH2uFCoHUrmojhYh1vmCdOaneKJXwkeY1i9jnlslVo9dx+hQ5Hl9GnH/Bwy/IjxAyOePyPKYnzA==}

  /electron-serve/1.1.0:
    resolution: {integrity: sha512-tQJBCbXKoKCfkBC143QCqnEtT1s8dNE2V+b/82NF6lxnGO/2Q3a3GSLHtKl3iEDQgdzTf9pH7p418xq2rXbz1Q==}

  /electron-to-chromium/1.4.160:
    resolution: {integrity: sha512-O1Z12YfyeX2LXYO7MdHIPazGXzLzQnr1ADW55U2ARQsJBPgfpJz3u+g3Mo2l1wSyfOCdiGqaX9qtV4XKZ0HNRA==}
    dev: true

  /electron/19.0.4:
    resolution: {integrity: sha512-roRYr1VNAWIhjD9n8qZdmhROtrzsFpuZEXrjWAw+GqPbZlrUInmvFCviRDC2Lt+VBsTNRpTfPpfzXSlLL4reEw==}
    engines: {node: '>= 8.6'}
    hasBin: true
    requiresBuild: true
    dependencies:
      '@electron/get': 1.14.1
      '@types/node': 16.11.41
      extract-zip: 1.7.0
    transitivePeerDependencies:
      - supports-color

  /emoji-regex/8.0.0:
    resolution: {integrity: sha512-MSjYzcWNOA0ewAHpz0MxpYFvwg6yjy1NG3xteoqz644VCo/RPgnr1/GGt+ic3iJTzQ8Eu3TdM14SawnVUmGE6A==}
    dev: true

  /encodeurl/1.0.2:
    resolution: {integrity: sha512-TPJXq8JqFaVYm2CWmPvnP2Iyo4ZSM7/QKcSmuMLDObfpH5fi7RUGmd/rTDf+rut/saiDiQEeVTNgAmJEdAOx0w==}
    engines: {node: '>= 0.8'}
    optional: true

  /end-of-stream/1.4.4:
    resolution: {integrity: sha512-+uw1inIHVPQoaVuHzRyXd21icM+cnt4CzD5rW+NC1wjOUSTOs+Te7FOv7AhN7vS9x/oIyhLP5PR1H+phQAHu5Q==}
    dependencies:
      once: 1.4.0

  /env-paths/2.2.1:
    resolution: {integrity: sha512-+h1lkLKhZMTYjog1VEpJNG7NZJWcuc2DDk/qsqSTRRCOXiLjeQ1d1/udrUGhqMxUgAlwKNZ0cf2uqan5GLuS2A==}
    engines: {node: '>=6'}

  /es6-error/4.1.1:
    resolution: {integrity: sha512-Um/+FxMr9CISWh0bi5Zv0iOD+4cFh5qLeks1qhAopKVAJw3drgKbKySikp7wGhDL0HPeaja0P5ULZrxLkniUVg==}
    optional: true

  /es6-promise/3.3.1:
    resolution: {integrity: sha512-SOp9Phqvqn7jtEUxPWdWfWoLmyt2VaJ6MpvP9Comy1MceMXqE6bxvaTu4iaxpYYPzhny28Lc+M87/c2cPK6lDg==}
    dev: true

  /esbuild-android-64/0.14.45:
    resolution: {integrity: sha512-krVmwL2uXQN1A+Ci4u2MR+Y0IAvQK0u3no5TsgguHVhTy138szjuohScCGjkpvLCpGLk7P4kFP1LKuntvJ0d4A==}
    engines: {node: '>=12'}
    cpu: [x64]
    os: [android]
    requiresBuild: true
    dev: true
    optional: true

  /esbuild-android-arm64/0.14.45:
    resolution: {integrity: sha512-62POGdzAjM+XOXEM5MmFW6k9Pjdjg1hTrXKKBbPE700LFF36B+1Jv9QkskT5UadbTk4cdH9BQ7bGiRPYY0p/Dw==}
    engines: {node: '>=12'}
    cpu: [arm64]
    os: [android]
    requiresBuild: true
    dev: true
    optional: true

  /esbuild-darwin-64/0.14.45:
    resolution: {integrity: sha512-dbkVUAnGx5IeZesWnIhnvxy7dSvgUQvfy0TVLzd9XVP3oI/VsKs8UNsfPrxI5HiN4SINv7oPAbxWceMpB7IqNA==}
    engines: {node: '>=12'}
    cpu: [x64]
    os: [darwin]
    requiresBuild: true
    dev: true
    optional: true

  /esbuild-darwin-arm64/0.14.45:
    resolution: {integrity: sha512-O6Bz7nnOae5rvbh2Ueo8ibSr7+/eLjsbPdgeMsAZri+LkOa7nsVPnhmocpO3Hy/LWfagTtHy1O9HRPIaArPmTg==}
    engines: {node: '>=12'}
    cpu: [arm64]
    os: [darwin]
    requiresBuild: true
    dev: true
    optional: true

  /esbuild-freebsd-64/0.14.45:
    resolution: {integrity: sha512-y1X2nr3XSWnDC7MRcy21EVAT0TiCtdefOntJ+SQcZnPBTURzX77f99S8lDF2KswukChkiacpd2Wd4VZieo7w7Q==}
    engines: {node: '>=12'}
    cpu: [x64]
    os: [freebsd]
    requiresBuild: true
    dev: true
    optional: true

  /esbuild-freebsd-arm64/0.14.45:
    resolution: {integrity: sha512-r3ZNejkx1BKXQ6sYOP6C5rTwgiUajyAh03wygLWZtl+SLyygvAnu+OouqtveesufjBDgujp4wZXP/n8PVqXkqg==}
    engines: {node: '>=12'}
    cpu: [arm64]
    os: [freebsd]
    requiresBuild: true
    dev: true
    optional: true

  /esbuild-linux-32/0.14.45:
    resolution: {integrity: sha512-Qk9cCO3PJig/Y+SdslN/Th4pbAjgaH9oUjVH28eMsLTPf6QDUuK6EED91jepJdR3vxhcnVjyl6JqtOWmP+uxCg==}
    engines: {node: '>=12'}
    cpu: [ia32]
    os: [linux]
    requiresBuild: true
    dev: true
    optional: true

  /esbuild-linux-64/0.14.45:
    resolution: {integrity: sha512-IybO2ugqvc/Zzn1Kih3x0FVjYAy3GTCwhtcp91dbdqk3wPqxYCzObYspa8ca0s+OovI0Cnb+rhXrUtq8gBqlqw==}
    engines: {node: '>=12'}
    cpu: [x64]
    os: [linux]
    requiresBuild: true
    dev: true
    optional: true

  /esbuild-linux-arm/0.14.45:
    resolution: {integrity: sha512-qKWJ4A4TAcxXV2TBLPw3Av5X2SYNfyNnBHNJTQJ5VuevK6Aq5i6XEMvUgdlcVuZ9MYPfS5aJZWglzDzJMf1Lpw==}
    engines: {node: '>=12'}
    cpu: [arm]
    os: [linux]
    requiresBuild: true
    dev: true
    optional: true

  /esbuild-linux-arm64/0.14.45:
    resolution: {integrity: sha512-UNEyuHTwztrkEU/+mWIxGzKrYBo2cEtjYAZQVZB1kliANKgRITktg2miaO/b/VtNe84ob1aXSvW8XOPEn5RTGQ==}
    engines: {node: '>=12'}
    cpu: [arm64]
    os: [linux]
    requiresBuild: true
    dev: true
    optional: true

  /esbuild-linux-mips64le/0.14.45:
    resolution: {integrity: sha512-s/jcfw3Vpku5dIVSFVY7idJsGdIpIJ88IrkyprVgCG2yBeXatb67B7yIt0E1tL+OHrJJdNBw6GikCiMPAAu1VA==}
    engines: {node: '>=12'}
    cpu: [mips64el]
    os: [linux]
    requiresBuild: true
    dev: true
    optional: true

  /esbuild-linux-ppc64le/0.14.45:
    resolution: {integrity: sha512-lJItl6ESZnhSx951U9R7MTBopgwIELHlQzC6SBR023V5JC1rPRFDZ/UEBsV+7BFcCAfqlyb+odGEAmcBSf4XCA==}
    engines: {node: '>=12'}
    cpu: [ppc64]
    os: [linux]
    requiresBuild: true
    dev: true
    optional: true

  /esbuild-linux-riscv64/0.14.45:
    resolution: {integrity: sha512-8anMu+QLl9MununVCGJN2I/JvUWPm1EVsBBLq/J+Nz4hr8t6QOCuEp0HRaeMohyl2XiMFBchVu0mwa05rF7GFQ==}
    engines: {node: '>=12'}
    cpu: [riscv64]
    os: [linux]
    requiresBuild: true
    dev: true
    optional: true

  /esbuild-linux-s390x/0.14.45:
    resolution: {integrity: sha512-1TPeNvNCoahMw745KNTA6POKaFfSqQrBb3fdOL82GXZqyKU/6rHNwGP0NgHe88bAUMp3QZfjGfCGKxfBHL77RQ==}
    engines: {node: '>=12'}
    cpu: [s390x]
    os: [linux]
    requiresBuild: true
    dev: true
    optional: true

  /esbuild-netbsd-64/0.14.45:
    resolution: {integrity: sha512-55f2eZ8EQhhOZosqX0mApgRoI9PrVyXlHd9Uivk+B0B4WTKUgzkoHaVk4EkIUtNRQTpDWPciTlpb/C2tUYVejA==}
    engines: {node: '>=12'}
    cpu: [x64]
    os: [netbsd]
    requiresBuild: true
    dev: true
    optional: true

  /esbuild-openbsd-64/0.14.45:
    resolution: {integrity: sha512-Z5sNcT3oN9eryMW3mGn5HAgg7XCxiUS4isqH1tZXpsdOdOESbgbTEP0mBEJU0WU7Vt2gIN5XMbAp7Oigm0k71g==}
    engines: {node: '>=12'}
    cpu: [x64]
    os: [openbsd]
    requiresBuild: true
    dev: true
    optional: true

  /esbuild-sunos-64/0.14.45:
    resolution: {integrity: sha512-WmWu4wAm8mIxxK9aWFCj5VHunY3BHQDT3dAPexMLLszPyMF7RDtUYf+Dash9tjyitvnoxPAvR7DpWpirDLQIlQ==}
    engines: {node: '>=12'}
    cpu: [x64]
    os: [sunos]
    requiresBuild: true
    dev: true
    optional: true

  /esbuild-windows-32/0.14.45:
    resolution: {integrity: sha512-DPPehKwPJFBoSG+jILc/vcJNN8pTwz1m6FWojxqtqPhgw8OabTgN4vL7gNMqL/FSeDxF+zyvZeeMrZFYF1d81Q==}
    engines: {node: '>=12'}
    cpu: [ia32]
    os: [win32]
    requiresBuild: true
    dev: true
    optional: true

  /esbuild-windows-64/0.14.45:
    resolution: {integrity: sha512-t6bxFZcp9bLmSs+1pCNL/BW2bq3QEQHxU4HoiMEyWfF8QBU8iNXFI1iLGdyCzB1Ue2739h55tpOvojFrfyNPWA==}
    engines: {node: '>=12'}
    cpu: [x64]
    os: [win32]
    requiresBuild: true
    dev: true
    optional: true

  /esbuild-windows-arm64/0.14.45:
    resolution: {integrity: sha512-DnhrvjECBJ2L0owoznPb4RqQKZ498SM8J+YHqmqzi0Gf/enkUwwTjB8vPCK6dDuFnNU/NE8f94FhKdkBHYruDQ==}
    engines: {node: '>=12'}
    cpu: [arm64]
    os: [win32]
    requiresBuild: true
    dev: true
    optional: true

  /esbuild/0.14.45:
    resolution: {integrity: sha512-JOxGUD8jcs8xE8DjyGWC8by/vLMCXTJ/wuauWipL5kJRZx1dhpqIntb31QHjA45GZJWaXv7SjC/Zwu1bCkXWtQ==}
    engines: {node: '>=12'}
    hasBin: true
    requiresBuild: true
    optionalDependencies:
      esbuild-android-64: 0.14.45
      esbuild-android-arm64: 0.14.45
      esbuild-darwin-64: 0.14.45
      esbuild-darwin-arm64: 0.14.45
      esbuild-freebsd-64: 0.14.45
      esbuild-freebsd-arm64: 0.14.45
      esbuild-linux-32: 0.14.45
      esbuild-linux-64: 0.14.45
      esbuild-linux-arm: 0.14.45
      esbuild-linux-arm64: 0.14.45
      esbuild-linux-mips64le: 0.14.45
      esbuild-linux-ppc64le: 0.14.45
      esbuild-linux-riscv64: 0.14.45
      esbuild-linux-s390x: 0.14.45
      esbuild-netbsd-64: 0.14.45
      esbuild-openbsd-64: 0.14.45
      esbuild-sunos-64: 0.14.45
      esbuild-windows-32: 0.14.45
      esbuild-windows-64: 0.14.45
      esbuild-windows-arm64: 0.14.45
    dev: true

  /escalade/3.1.1:
    resolution: {integrity: sha512-k0er2gUkLf8O0zKJiAhmkTnJlTvINGv7ygDNPbeIsX/TJjGJZHuh9B2UxbsaEkmlEo9MfhrSzmhIlhRlI2GXnw==}
    engines: {node: '>=6'}
    dev: true

  /escape-string-regexp/1.0.5:
    resolution: {integrity: sha512-vbRorB5FUQWvla16U8R/qgaFIya2qGzwDrNmCZuYKrbdSUMG6I1ZCGQRefkRVhuOkIGVne7BQ35DSfo1qvJqFg==}
    engines: {node: '>=0.8.0'}
    dev: true

  /escape-string-regexp/4.0.0:
    resolution: {integrity: sha512-TtpcNJ3XAzx3Gq8sWRzJaVajRs0uVxA2YAkdb1jm2YkPz4G6egUFAyA3n5vtEIZefPk5Wa4UXbKuS5fKkJWdgA==}
    engines: {node: '>=10'}

  /escodegen/2.0.0:
    resolution: {integrity: sha512-mmHKys/C8BFUGI+MAWNcSYoORYLMdPzjrknd2Vc+bUsjN5bXcr8EhrNB+UTqfL1y3I9c4fw2ihgtMPQLBRiQxw==}
    engines: {node: '>=6.0'}
    hasBin: true
    dependencies:
      esprima: 4.0.1
      estraverse: 5.3.0
      esutils: 2.0.3
      optionator: 0.8.3
    optionalDependencies:
      source-map: 0.6.1
    dev: true

  /eslint-config-prettier/8.5.0_eslint@8.17.0:
    resolution: {integrity: sha512-obmWKLUNCnhtQRKc+tmnYuQl0pFU1ibYJQ5BGhTVB08bHe9wC8qUeG7c08dj9XX+AuPj1YSGSQIHl1pnDHZR0Q==}
    hasBin: true
    peerDependencies:
      eslint: '>=7.0.0'
    dependencies:
      eslint: 8.17.0
    dev: true

  /eslint-plugin-svelte3/4.0.0_3aft6623ti3qaietkx5ojwfh2e:
    resolution: {integrity: sha512-OIx9lgaNzD02+MDFNLw0GEUbuovNcglg+wnd/UY0fbZmlQSz7GlQiQ1f+yX0XvC07XPcDOnFcichqI3xCwp71g==}
    peerDependencies:
      eslint: '>=8.0.0'
      svelte: ^3.2.0
    dependencies:
      eslint: 8.17.0
      svelte: 3.48.0
    dev: true

  /eslint-scope/5.1.1:
    resolution: {integrity: sha512-2NxwbF/hZ0KpepYN0cNbo+FN6XoK7GaHlQhgx/hIZl6Va0bF45RQOOwhLIy8lQDbuCiadSLCBnH2CFYquit5bw==}
    engines: {node: '>=8.0.0'}
    dependencies:
      esrecurse: 4.3.0
      estraverse: 4.3.0
    dev: true

  /eslint-scope/7.1.1:
    resolution: {integrity: sha512-QKQM/UXpIiHcLqJ5AOyIW7XZmzjkzQXYE54n1++wb0u9V/abW3l9uQnxX8Z5Xd18xyKIMTUAyQ0k1e8pz6LUrw==}
    engines: {node: ^12.22.0 || ^14.17.0 || >=16.0.0}
    dependencies:
      esrecurse: 4.3.0
      estraverse: 5.3.0
    dev: true

  /eslint-utils/3.0.0_eslint@8.17.0:
    resolution: {integrity: sha512-uuQC43IGctw68pJA1RgbQS8/NP7rch6Cwd4j3ZBtgo4/8Flj4eGE7ZYSZRN3iq5pVUv6GPdW5Z1RFleo84uLDA==}
    engines: {node: ^10.0.0 || ^12.0.0 || >= 14.0.0}
    peerDependencies:
      eslint: '>=5'
    dependencies:
      eslint: 8.17.0
      eslint-visitor-keys: 2.1.0
    dev: true

  /eslint-visitor-keys/2.1.0:
    resolution: {integrity: sha512-0rSmRBzXgDzIsD6mGdJgevzgezI534Cer5L/vyMX0kHzT/jiB43jRhd9YUlMGYLQy2zprNmoT8qasCGtY+QaKw==}
    engines: {node: '>=10'}
    dev: true

  /eslint-visitor-keys/3.3.0:
    resolution: {integrity: sha512-mQ+suqKJVyeuwGYHAdjMFqjCyfl8+Ldnxuyp3ldiMBFKkvytrXUZWaiPCEav8qDHKty44bD+qV1IP4T+w+xXRA==}
    engines: {node: ^12.22.0 || ^14.17.0 || >=16.0.0}
    dev: true

  /eslint/8.17.0:
    resolution: {integrity: sha512-gq0m0BTJfci60Fz4nczYxNAlED+sMcihltndR8t9t1evnU/azx53x3t2UHXC/uRjcbvRw/XctpaNygSTcQD+Iw==}
    engines: {node: ^12.22.0 || ^14.17.0 || >=16.0.0}
    hasBin: true
    dependencies:
      '@eslint/eslintrc': 1.3.0
      '@humanwhocodes/config-array': 0.9.5
      ajv: 6.12.6
      chalk: 4.1.2
      cross-spawn: 7.0.3
      debug: 4.3.4
      doctrine: 3.0.0
      escape-string-regexp: 4.0.0
      eslint-scope: 7.1.1
      eslint-utils: 3.0.0_eslint@8.17.0
      eslint-visitor-keys: 3.3.0
      espree: 9.3.2
      esquery: 1.4.0
      esutils: 2.0.3
      fast-deep-equal: 3.1.3
      file-entry-cache: 6.0.1
      functional-red-black-tree: 1.0.1
      glob-parent: 6.0.2
      globals: 13.15.0
      ignore: 5.2.0
      import-fresh: 3.3.0
      imurmurhash: 0.1.4
      is-glob: 4.0.3
      js-yaml: 4.1.0
      json-stable-stringify-without-jsonify: 1.0.1
      levn: 0.4.1
      lodash.merge: 4.6.2
      minimatch: 3.1.2
      natural-compare: 1.4.0
      optionator: 0.9.1
      regexpp: 3.2.0
      strip-ansi: 6.0.1
      strip-json-comments: 3.1.1
      text-table: 0.2.0
      v8-compile-cache: 2.3.0
    transitivePeerDependencies:
      - supports-color
    dev: true

  /espree/9.3.2:
    resolution: {integrity: sha512-D211tC7ZwouTIuY5x9XnS0E9sWNChB7IYKX/Xp5eQj3nFXhqmiUDB9q27y76oFl8jTg3pXcQx/bpxMfs3CIZbA==}
    engines: {node: ^12.22.0 || ^14.17.0 || >=16.0.0}
    dependencies:
      acorn: 8.7.1
      acorn-jsx: 5.3.2_acorn@8.7.1
      eslint-visitor-keys: 3.3.0
    dev: true

  /esprima/4.0.1:
    resolution: {integrity: sha512-eGuFFw7Upda+g4p+QHvnW0RyTX/SVeJBDM/gCtMARO0cLuT2HcEKnTPvhjV6aGeqrCB/sbNop0Kszm0jsaWU4A==}
    engines: {node: '>=4'}
    hasBin: true
    dev: true

  /esquery/1.4.0:
    resolution: {integrity: sha512-cCDispWt5vHHtwMY2YrAQ4ibFkAL8RbH5YGBnZBc90MolvvfkkQcJro/aZiAQUlQ3qgrYS6D6v8Gc5G5CQsc9w==}
    engines: {node: '>=0.10'}
    dependencies:
      estraverse: 5.3.0
    dev: true

  /esrecurse/4.3.0:
    resolution: {integrity: sha512-KmfKL3b6G+RXvP8N1vr3Tq1kL/oCFgn2NYXEtqP8/L3pKapUA4G8cFVaoF3SU323CD4XypR/ffioHmkti6/Tag==}
    engines: {node: '>=4.0'}
    dependencies:
      estraverse: 5.3.0
    dev: true

  /estraverse/4.3.0:
    resolution: {integrity: sha512-39nnKffWz8xN1BU/2c79n9nB9HDzo0niYUqx6xyqUnyoAnQyyWpOTdZEeiCch8BBu515t4wp9ZmgVfVhn9EBpw==}
    engines: {node: '>=4.0'}
    dev: true

  /estraverse/5.3.0:
    resolution: {integrity: sha512-MMdARuVEQziNTeJD8DgMqmhwR11BRQ/cBP+pLtYdSTnf3MIO8fFeiINEbX36ZdNlfU/7A9f3gUw49B3oQsvwBA==}
    engines: {node: '>=4.0'}
    dev: true

  /estree-walker/2.0.2:
    resolution: {integrity: sha512-Rfkk/Mp/DL7JVje3u18FxFujQlTNR2q6QfMSMB7AvCBx91NGj/ba3kCfza0f6dVDbw7YlRf/nDrn7pQrCCyQ/w==}
    dev: true

  /esutils/2.0.3:
    resolution: {integrity: sha512-kVscqXk4OCp68SZ0dkgEKVi6/8ij300KBWTJq32P/dYeWTSwK41WyTxalN1eRmA5Z9UU/LX9D7FWSmV9SAYx6g==}
    engines: {node: '>=0.10.0'}
    dev: true

  /extract-zip/1.7.0:
    resolution: {integrity: sha512-xoh5G1W/PB0/27lXgMQyIhP5DSY/LhoCsOyZgb+6iMmRtCwVBo55uKaMoEYrDCKQhWvqEip5ZPKAc6eFNyf/MA==}
    hasBin: true
    dependencies:
      concat-stream: 1.6.2
      debug: 2.6.9
      mkdirp: 0.5.6
      yauzl: 2.10.0
    transitivePeerDependencies:
      - supports-color

  /extract-zip/2.0.1:
    resolution: {integrity: sha512-GDhU9ntwuKyGXdZBUgTIe+vXnWj0fppUEtMDL0+idd5Sta8TGpHssn/eusA9mrPr9qNDym6SxAYZjNvCn/9RBg==}
    engines: {node: '>= 10.17.0'}
    hasBin: true
    dependencies:
      debug: 4.3.4
      get-stream: 5.2.0
      yauzl: 2.10.0
    optionalDependencies:
      '@types/yauzl': 2.10.0
    transitivePeerDependencies:
      - supports-color
    dev: true

  /fast-deep-equal/3.1.3:
    resolution: {integrity: sha512-f3qQ9oQy9j2AhBe/H9VC91wLmKBCCU/gDOnKNAYG5hswO7BLKj09Hc5HYNz9cGI++xlpDCIgDaitVs03ATR84Q==}
    dev: true

  /fast-glob/3.2.11:
    resolution: {integrity: sha512-xrO3+1bxSo3ZVHAnqzyuewYT6aMFHRAd4Kcs92MAonjwQZLsK9d0SF1IyQ3k5PoirxTW0Oe/RqFgMQ6TcNE5Ew==}
    engines: {node: '>=8.6.0'}
    dependencies:
      '@nodelib/fs.stat': 2.0.5
      '@nodelib/fs.walk': 1.2.8
      glob-parent: 5.1.2
      merge2: 1.4.1
      micromatch: 4.0.5
    dev: true

  /fast-json-stable-stringify/2.1.0:
    resolution: {integrity: sha512-lhd/wF+Lk98HZoTCtlVraHtfh5XYijIjalXck7saUtuanSDyLMxnHhSXEDJqHxD7msR8D0uCmqlkwjCV8xvwHw==}
    dev: true

  /fast-levenshtein/2.0.6:
    resolution: {integrity: sha512-DCXu6Ifhqcks7TZKY3Hxp3y6qphY5SJZmrWMDrKcERSOXWQdMhU9Ig/PYrzyw/ul9jOIyh0N4M0tbC5hodg8dw==}
    dev: true

  /fastq/1.13.0:
    resolution: {integrity: sha512-YpkpUnK8od0o1hmeSc7UUs/eB/vIPWJYjKck2QKIzAf71Vm1AAQ3EbuZB3g2JIy+pg+ERD0vqI79KyZiB2e2Nw==}
    dependencies:
      reusify: 1.0.4
    dev: true

  /fd-slicer/1.1.0:
    resolution: {integrity: sha512-cE1qsB/VwyQozZ+q1dGxR8LBYNZeofhEdUNGSMbQD3Gw2lAzX9Zb3uIU6Ebc/Fmyjo9AWWfnn0AUCHqtevs/8g==}
    dependencies:
      pend: 1.2.0

  /fetch-blob/3.1.5:
    resolution: {integrity: sha512-N64ZpKqoLejlrwkIAnb9iLSA3Vx/kjgzpcDhygcqJ2KKjky8nCgUQ+dzXtbrLaWZGZNmNfQTsiQ0weZ1svglHg==}
    engines: {node: ^12.20 || >= 14.13}
    dependencies:
      node-domexception: 1.0.0
      web-streams-polyfill: 3.2.1
    dev: true

  /file-entry-cache/6.0.1:
    resolution: {integrity: sha512-7Gps/XWymbLk2QLYK4NzpMOrYjMhdIxXuIvy2QBsLE6ljuodKvdkWs/cpyJJ3CVIVpH0Oi1Hvg1ovbMzLdFBBg==}
    engines: {node: ^10.12.0 || >=12.0.0}
    dependencies:
      flat-cache: 3.0.4
    dev: true

  /fill-range/7.0.1:
    resolution: {integrity: sha512-qOo9F+dMUmC2Lcb4BbVvnKJxTPjCm+RRpe4gDuGrzkL7mEVl/djYSu2OdQ2Pa302N4oqkSg9ir6jaLWJ2USVpQ==}
    engines: {node: '>=8'}
    dependencies:
      to-regex-range: 5.0.1
    dev: true

  /find-up/4.1.0:
    resolution: {integrity: sha512-PpOwAdQ/YlXQ2vj8a3h8IipDuYRi3wceVQQGYWxNINccq40Anw7BlsEXCMbt1Zt+OLA6Fq9suIpIWD0OsnISlw==}
    engines: {node: '>=8'}
    dependencies:
      locate-path: 5.0.0
      path-exists: 4.0.0
    dev: true

  /find-up/5.0.0:
    resolution: {integrity: sha512-78/PXT1wlLLDgTzDs7sjq9hzz0vXD+zn+7wypEe4fXQxCmdmqfGsEPQxmiCSQI3ajFV91bVSsvNtrJRiW6nGng==}
    engines: {node: '>=10'}
    dependencies:
      locate-path: 6.0.0
      path-exists: 4.0.0
    dev: true

  /flat-cache/3.0.4:
    resolution: {integrity: sha512-dm9s5Pw7Jc0GvMYbshN6zchCA9RgQlzzEZX3vylR9IqFfS8XciblUXOKfW6SiuJ0e13eDYZoZV5wdrev7P3Nwg==}
    engines: {node: ^10.12.0 || >=12.0.0}
    dependencies:
      flatted: 3.2.5
      rimraf: 3.0.2
    dev: true

  /flatted/3.2.5:
    resolution: {integrity: sha512-WIWGi2L3DyTUvUrwRKgGi9TwxQMUEqPOPQBVi71R96jZXJdFskXEmf54BoZaS1kknGODoIGASGEzBUYdyMCBJg==}
    dev: true

  /follow-redirects/1.15.1:
    resolution: {integrity: sha512-yLAMQs+k0b2m7cVxpS1VKJVvoz7SS9Td1zss3XRwXj+ZDH00RJgnuLx7E44wx02kQLrdM3aOOy+FpzS7+8OizA==}
    engines: {node: '>=4.0'}
    peerDependencies:
      debug: '*'
    peerDependenciesMeta:
      debug:
        optional: true
    dev: true

  /foreground-child/2.0.0:
    resolution: {integrity: sha512-dCIq9FpEcyQyXKCkyzmlPTFNgrCzPudOe+mhvJU5zAtlBnGVy2yKxtfsxK2tQBThwq225jcvBjpw1Gr40uzZCA==}
    engines: {node: '>=8.0.0'}
    dependencies:
      cross-spawn: 7.0.3
      signal-exit: 3.0.7
    dev: true

  /form-data/4.0.0:
    resolution: {integrity: sha512-ETEklSGi5t0QMZuiXoA/Q6vcnxcLQP5vdugSpuAyi6SVGi2clPPp+xgEhuMaHC+zGgn31Kd235W35f7Hykkaww==}
    engines: {node: '>= 6'}
    dependencies:
      asynckit: 0.4.0
      combined-stream: 1.0.8
      mime-types: 2.1.35
    dev: true

  /formdata-polyfill/4.0.10:
    resolution: {integrity: sha512-buewHzMvYL29jdeQTVILecSaZKnt/RJWjoZCF5OW60Z67/GmSLBkOFM7qh1PI3zFNtJbaZL5eQu1vLfazOwj4g==}
    engines: {node: '>=12.20.0'}
    dependencies:
      fetch-blob: 3.1.5
    dev: true

  /fraction.js/4.2.0:
    resolution: {integrity: sha512-MhLuK+2gUcnZe8ZHlaaINnQLl0xRIGRfcGk2yl8xoQAfHrSsL3rYu6FCmBdkdbhc9EPlwyGHewaRsvwRMJtAlA==}
    dev: true

  /fs-constants/1.0.0:
    resolution: {integrity: sha512-y6OAwoSIf7FyjMIv94u+b5rdheZEjzR63GTyZJm5qh4Bi+2YgwLCcI/fPFZkL5PSixOt6ZNKm+w+Hfp/Bciwow==}
    dev: true

  /fs-extra/8.1.0:
    resolution: {integrity: sha512-yhlQgA6mnOJUKOsRUFsgJdQCvkKhcz8tlZG5HBQfReYZy46OwLcY+Zia0mtdHsOo9y/hP+CxMN0TU9QxoOtG4g==}
    engines: {node: '>=6 <7 || >=8'}
    dependencies:
      graceful-fs: 4.2.10
      jsonfile: 4.0.0
      universalify: 0.1.2

  /fs-minipass/2.1.0:
    resolution: {integrity: sha512-V/JgOLFCS+R6Vcq0slCuaeWEdNC3ouDlJMNIsacH2VtALiu9mV4LPrHc5cDl8k5aw6J8jwgWWpiTo5RYhmIzvg==}
    engines: {node: '>= 8'}
    dependencies:
      minipass: 3.1.6
    dev: true

  /fs.realpath/1.0.0:
    resolution: {integrity: sha512-OO0pH2lK6a0hZnAdau5ItzHPI6pUlvI7jMVnxUQRtw4owF2wk8lOSabtGDCTP4Ggrg2MbGnWO9X8K1t4+fGMDw==}
    dev: true

  /fsevents/2.3.2:
    resolution: {integrity: sha512-xiqMQR4xAeHTuB9uWm+fFRcIOgKBMiOBP+eXiyT7jsgVCq1bkVygt00oASowB7EdtpOHaaPgKt812P9ab+DDKA==}
    engines: {node: ^8.16.0 || ^10.6.0 || >=11.0.0}
    os: [darwin]
    requiresBuild: true
    optional: true

  /function-bind/1.1.1:
    resolution: {integrity: sha512-yIovAzMX49sF8Yl58fSCWJ5svSLuaibPxXQJFLmBObTuCr0Mf1KiPopGM9NiFjiYBCbfaa2Fh6breQ6ANVTI0A==}

  /functional-red-black-tree/1.0.1:
    resolution: {integrity: sha512-dsKNQNdj6xA3T+QlADDA7mOSlX0qiMINjn0cgr+eGHGsbSHzTabcIogz2+p/iqP1Xs6EP/sS2SbqH+brGTbq0g==}
    dev: true

  /gensync/1.0.0-beta.2:
    resolution: {integrity: sha512-3hN7NaskYvMDLQY55gnW3NQ+mesEAepTqlg+VEbj7zzqEMBVNhzcGYYeqFo/TlYz6eQiFcp1HcsCZO+nGgS8zg==}
    engines: {node: '>=6.9.0'}
    dev: true

  /get-caller-file/2.0.5:
    resolution: {integrity: sha512-DyFP3BM/3YHTQOCUL/w0OZHR0lpKeGrxotcHWcqNEdnltqFwXVfhEBQ94eIo34AfQpo0rGki4cyIiftY06h2Fg==}
    engines: {node: 6.* || 8.* || >= 10.*}
    dev: true

  /get-func-name/2.0.0:
    resolution: {integrity: sha512-Hm0ixYtaSZ/V7C8FJrtZIuBBI+iSgL+1Aq82zSu8VQNB4S3Gk8e7Qs3VwBDJAhmRZcFqkl3tQu36g/Foh5I5ig==}
    dev: true

  /get-intrinsic/1.1.2:
    resolution: {integrity: sha512-Jfm3OyCxHh9DJyc28qGk+JmfkpO41A4XkneDSujN9MDXrm4oDKdHvndhZ2dN94+ERNfkYJWDclW6k2L/ZGHjXA==}
    dependencies:
      function-bind: 1.1.1
      has: 1.0.3
      has-symbols: 1.0.3

  /get-stream/4.1.0:
    resolution: {integrity: sha512-GMat4EJ5161kIy2HevLlr4luNjBgvmj413KaQA7jt4V8B4RDsfpHk7WQ9GVqfYyyx8OS/L66Kox+rJRNklLK7w==}
    engines: {node: '>=6'}
    dependencies:
      pump: 3.0.0

  /get-stream/5.2.0:
    resolution: {integrity: sha512-nBF+F1rAZVCu/p7rjzgA+Yb4lfYXrpl7a6VmJrU8wF9I1CKvP/QwPNZHnOlwbTkY6dvtFIzFMSyQXbLoTQPRpA==}
    engines: {node: '>=8'}
    dependencies:
      pump: 3.0.0

  /glob-parent/5.1.2:
    resolution: {integrity: sha512-AOIgSQCepiJYwP3ARnGx+5VnTu2HBYdzbGP45eLw1vr3zB3vZLeyed1sC9hnbcOc9/SrMyM5RPQrkGz4aS9Zow==}
    engines: {node: '>= 6'}
    dependencies:
      is-glob: 4.0.3
    dev: true

  /glob-parent/6.0.2:
    resolution: {integrity: sha512-XxwI8EOhVQgWp6iDL+3b0r86f4d6AX6zSU55HfB4ydCEuXLXc5FcYeOu+nnGftS4TEju/11rt4KJPTMgbfmv4A==}
    engines: {node: '>=10.13.0'}
    dependencies:
      is-glob: 4.0.3
    dev: true

  /glob-regex/0.3.2:
    resolution: {integrity: sha512-m5blUd3/OqDTWwzBBtWBPrGlAzatRywHameHeekAZyZrskYouOGdNB8T/q6JucucvJXtOuyHIn0/Yia7iDasDw==}
    dev: true

  /glob/7.2.3:
    resolution: {integrity: sha512-nFR0zLpU2YCaRxwoCJvL6UvCH2JFyFVIvwTLsIf21AuHlMskA1hhTdk+LlYJtOlYt9v6dvszD2BGRqBL+iQK9Q==}
    dependencies:
      fs.realpath: 1.0.0
      inflight: 1.0.6
      inherits: 2.0.4
      minimatch: 3.1.2
      once: 1.4.0
      path-is-absolute: 1.0.1
    dev: true

  /glob/8.0.3:
    resolution: {integrity: sha512-ull455NHSHI/Y1FqGaaYFaLGkNMMJbavMrEGFXG/PGrg6y7sutWHUHrz6gy6WEBH6akM1M414dWKCNs+IhKdiQ==}
    engines: {node: '>=12'}
    dependencies:
      fs.realpath: 1.0.0
      inflight: 1.0.6
      inherits: 2.0.4
      minimatch: 5.1.0
      once: 1.4.0
    dev: true

  /global-agent/3.0.0:
    resolution: {integrity: sha512-PT6XReJ+D07JvGoxQMkT6qji/jVNfX/h364XHZOWeRzy64sSFr+xJ5OX7LI3b4MPQzdL4H8Y8M0xzPpsVMwA8Q==}
    engines: {node: '>=10.0'}
    requiresBuild: true
    dependencies:
      boolean: 3.2.0
      es6-error: 4.1.1
      matcher: 3.0.0
      roarr: 2.15.4
      semver: 7.3.7
      serialize-error: 7.0.1
    optional: true

  /global-tunnel-ng/2.7.1:
    resolution: {integrity: sha512-4s+DyciWBV0eK148wqXxcmVAbFVPqtc3sEtUE/GTQfuU80rySLcMhUmHKSHI7/LDj8q0gDYI1lIhRRB7ieRAqg==}
    engines: {node: '>=0.10'}
    requiresBuild: true
    dependencies:
      encodeurl: 1.0.2
      lodash: 4.17.21
      npm-conf: 1.1.3
      tunnel: 0.0.6
    optional: true

  /globals/11.12.0:
    resolution: {integrity: sha512-WOBp/EEGUiIsJSp7wcv/y6MO+lV9UoncWqxuFfm8eBwzWNgyfBd6Gz+IeKQ9jCmyhoH99g15M3T+QaVHFjizVA==}
    engines: {node: '>=4'}
    dev: true

  /globals/13.15.0:
    resolution: {integrity: sha512-bpzcOlgDhMG070Av0Vy5Owklpv1I6+j96GhUI7Rh7IzDCKLzboflLrrfqMu8NquDbiR4EOQk7XzJwqVJxicxog==}
    engines: {node: '>=8'}
    dependencies:
      type-fest: 0.20.2
    dev: true

  /globalthis/1.0.3:
    resolution: {integrity: sha512-sFdI5LyBiNTHjRd7cGPWapiHWMOXKyuBNX/cWJ3NfzrZQVa8GI/8cofCl74AOVqq9W5kNmguTIzJ/1s2gyI9wA==}
    engines: {node: '>= 0.4'}
    dependencies:
      define-properties: 1.1.4
    optional: true

  /globalyzer/0.1.0:
    resolution: {integrity: sha512-40oNTM9UfG6aBmuKxk/giHn5nQ8RVz/SS4Ir6zgzOv9/qC3kKZ9v4etGTcJbEl/NyVQH7FGU7d+X1egr57Md2Q==}
    dev: true

  /globby/11.1.0:
    resolution: {integrity: sha512-jhIXaOzy1sb8IyocaruWSn1TjmnBVs8Ayhcy83rmxNJ8q2uWKCAj3CnJY+KpGSXCueAPc0i05kVvVKtP1t9S3g==}
    engines: {node: '>=10'}
    dependencies:
      array-union: 2.1.0
      dir-glob: 3.0.1
      fast-glob: 3.2.11
      ignore: 5.2.0
      merge2: 1.4.1
      slash: 3.0.0
    dev: true

  /globrex/0.1.2:
    resolution: {integrity: sha512-uHJgbwAMwNFf5mLst7IWLNg14x1CkeqglJb/K3doi4dw6q2IvAAmM/Y81kevy83wP+Sst+nutFTYOGg3d1lsxg==}
    dev: true

  /golden-layout/2.5.0:
    resolution: {integrity: sha512-HmLJLPKgKSMO+48Ro2CO5Hikk7NWQmQU5qJvpKu/PCV1Iw+mGyxRaqDGYKnx0K7DZmZs1Bk3YvWSATajjkNksw==}
    dev: false

  /google-protobuf/3.20.1:
    resolution: {integrity: sha512-XMf1+O32FjYIV3CYu6Tuh5PNbfNEU5Xu22X+Xkdb/DUexFlCzhvv7d5Iirm4AOwn8lv4al1YvIhzGrg2j9Zfzw==}
    dev: false

  /got/9.6.0:
    resolution: {integrity: sha512-R7eWptXuGYxwijs0eV+v3o6+XH1IqVK8dJOEecQfTmkncw9AV4dcw/Dhxi8MdlqPthxxpZyizMzyg8RTmEsG+Q==}
    engines: {node: '>=8.6'}
    dependencies:
      '@sindresorhus/is': 0.14.0
      '@szmarczak/http-timer': 1.1.2
      '@types/keyv': 3.1.4
      '@types/responselike': 1.0.0
      cacheable-request: 6.1.0
      decompress-response: 3.3.0
      duplexer3: 0.1.4
      get-stream: 4.1.0
      lowercase-keys: 1.0.1
      mimic-response: 1.0.1
      p-cancelable: 1.1.0
      to-readable-stream: 1.0.0
      url-parse-lax: 3.0.0

  /graceful-fs/4.2.10:
    resolution: {integrity: sha512-9ByhssR2fPVsNZj478qUUbKfmL0+t5BDVyjShtyZZLiK7ZDAArFFfopyOTj0M05wE2tJPisA4iTnnXl2YoPvOA==}

  /grpc-web/1.3.1:
    resolution: {integrity: sha512-VxyYEAGsatecAFY3xieRDzsuhm92yQBsJD7fd5Z3MY150hZWPwkrUWetzJ0QK5W0uym4+VedPQrei38wk0eIjQ==}
    dev: false

  /has-flag/3.0.0:
    resolution: {integrity: sha512-sKJf1+ceQBr4SMkvQnBDNDtf4TXpVhVGateu0t918bl30FnbE2m4vNLX+VWe/dpjlb+HugGYzW7uQXH98HPEYw==}
    engines: {node: '>=4'}
    dev: true

  /has-flag/4.0.0:
    resolution: {integrity: sha512-EykJT/Q1KjTWctppgIAgfSO0tKVuZUjhgMr17kqTumMl6Afv3EISleU7qZUzoXDFTAHTDC4NOoG/ZxU3EvlMPQ==}
    engines: {node: '>=8'}
    dev: true

  /has-property-descriptors/1.0.0:
    resolution: {integrity: sha512-62DVLZGoiEBDHQyqG4w9xCuZ7eJEwNmJRWw2VY84Oedb7WFcA27fiEVe8oUQx9hAUJ4ekurquucTGwsyO1XGdQ==}
    dependencies:
      get-intrinsic: 1.1.2
    optional: true

  /has-symbols/1.0.3:
    resolution: {integrity: sha512-l3LCuF6MgDNwTDKkdYGEihYjt5pRPbEg46rtlmnSPlUbgmB8LOIrKJbYYFBSbnPaJexMKtiPO8hmeRjRz2Td+A==}
    engines: {node: '>= 0.4'}

  /has/1.0.3:
    resolution: {integrity: sha512-f2dvO0VU6Oej7RkWJGrehjbzMAjFp5/VKPp5tTpWIV4JHHZK1/BxbFRtf/siA2SWTe09caDmVtYYzWEIbBS4zw==}
    engines: {node: '>= 0.4.0'}
    dependencies:
      function-bind: 1.1.1

  /html-encoding-sniffer/3.0.0:
    resolution: {integrity: sha512-oWv4T4yJ52iKrufjnyZPkrN0CH3QnrUqdB6In1g5Fe1mia8GmF36gnfNySxoZtxD5+NmYw1EElVXiBk93UeskA==}
    engines: {node: '>=12'}
    dependencies:
      whatwg-encoding: 2.0.0
    dev: true

  /html-escaper/2.0.2:
    resolution: {integrity: sha512-H2iMtd0I4Mt5eYiapRdIDjp+XzelXQ0tFE4JS7YFwFevXXMmOp9myNrUvCg0D6ws8iqkRPBfKHgbwig1SmlLfg==}
    dev: true

  /http-cache-semantics/4.1.0:
    resolution: {integrity: sha512-carPklcUh7ROWRK7Cv27RPtdhYhUsela/ue5/jKzjegVvXDqM2ILE9Q2BGn9JZJh1g87cp56su/FgQSzcWS8cQ==}

  /http-proxy-agent/5.0.0:
    resolution: {integrity: sha512-n2hY8YdoRE1i7r6M0w9DIw5GgZN0G25P8zLCRQ8rjXtTU3vsNFBI/vWK/UIeE6g5MUUz6avwAPXmL6Fy9D/90w==}
    engines: {node: '>= 6'}
    dependencies:
      '@tootallnate/once': 2.0.0
      agent-base: 6.0.2
      debug: 4.3.4
    transitivePeerDependencies:
      - supports-color
    dev: true

  /https-proxy-agent/5.0.1:
    resolution: {integrity: sha512-dFcAjpTQFgoLMzC2VwU+C/CbS7uRL0lWmxDITmqm7C+7F0Odmj6s9l6alZc6AELXhrnggM2CeWSXHGOdX2YtwA==}
    engines: {node: '>= 6'}
    dependencies:
      agent-base: 6.0.2
      debug: 4.3.4
    transitivePeerDependencies:
      - supports-color
    dev: true

  /iconv-lite/0.6.3:
    resolution: {integrity: sha512-4fCk79wshMdzMp2rH06qWrJE4iolqLhCUH+OiuIgU++RB0+94NlDL81atO7GX55uUKueo0txHNtvEyI6D7WdMw==}
    engines: {node: '>=0.10.0'}
    dependencies:
      safer-buffer: 2.1.2

  /ieee754/1.2.1:
    resolution: {integrity: sha512-dcyqhDvX1C46lXZcVqCpK+FtMRQVdIMN6/Df5js2zouUsqG7I6sFxitIC+7KYK29KdXOLHdu9zL4sFnoVQnqaA==}
    dev: true

  /ignore/5.2.0:
    resolution: {integrity: sha512-CmxgYGiEPCLhfLnpPp1MoRmifwEIOgjcHXxOBjv7mY96c+eWScsOP9c112ZyLdWHi0FxHjI+4uVhKYp/gcdRmQ==}
    engines: {node: '>= 4'}
    dev: true

  /import-fresh/3.3.0:
    resolution: {integrity: sha512-veYYhQa+D1QBKznvhUHxb8faxlrwUnxseDAbAp457E0wLNio2bOSKnjYDhMj+YiAq61xrMGhQk9iXVk5FzgQMw==}
    engines: {node: '>=6'}
    dependencies:
      parent-module: 1.0.1
      resolve-from: 4.0.0
    dev: true

  /imurmurhash/0.1.4:
    resolution: {integrity: sha512-JmXMZ6wuvDmLiHEml9ykzqO6lwFbof0GG4IkcGaENdCRDDmMVnny7s5HsIgHCbaq0w2MyPhDqkhTUgS2LU2PHA==}
    engines: {node: '>=0.8.19'}
    dev: true

  /indent-string/4.0.0:
    resolution: {integrity: sha512-EdDDZu4A2OyIK7Lr/2zG+w5jmbuk1DVBnEwREQvBzspBJkCEbRa8GxU1lghYcaGJCnRWibjDXlq779X1/y5xwg==}
    engines: {node: '>=8'}
    dev: true

  /inflight/1.0.6:
    resolution: {integrity: sha512-k92I/b08q4wvFscXCLvqfsHCrjrF7yiXsQuIVvVE7N82W3+aqpzuUdBbfhWcy/FZR3/4IgflMgKLOsvPDrGCJA==}
    dependencies:
      once: 1.4.0
      wrappy: 1.0.2
    dev: true

  /inherits/2.0.4:
    resolution: {integrity: sha512-k/vGaX4/Yla3WzyMCvTQOXYeIHvqOKtnqBduzTHpzpQZzAskKMhZ2K+EnBiSM9zGSoIFeMpXKxa4dYeZIQqewQ==}

  /ini/1.3.8:
    resolution: {integrity: sha512-JV/yugV2uzW5iMRSiZAyDtQd+nxtUnjeLt0acNdw98kKLrvuRVyB80tsREOE7yvGVgalhZ6RNXCmEHkUKBKxew==}
    optional: true

  /internmap/2.0.3:
    resolution: {integrity: sha512-5Hh7Y1wQbvY5ooGgPbDaL5iYLAPzMTUrjMulskHLH6wnv/A+1q5rgEaiuqEjB+oxGXIVZs1FF+R/KPN3ZSQYYg==}
    engines: {node: '>=12'}
    dev: false

  /is-binary-path/2.1.0:
    resolution: {integrity: sha512-ZMERYes6pDydyuGidse7OsHxtbI7WVeUEozgR/g7rd0xUimYNlvZRE/K2MgZTjWy725IfelLeVcEM97mmtRGXw==}
    engines: {node: '>=8'}
    dependencies:
      binary-extensions: 2.2.0
    dev: true

  /is-core-module/2.9.0:
    resolution: {integrity: sha512-+5FPy5PnwmO3lvfMb0AsoPaBG+5KHUI0wYFXOtYPnVVVspTFUuMZNfNaNVRt3FZadstu2c8x23vykRW/NBoU6A==}
    dependencies:
      has: 1.0.3
    dev: true

  /is-extglob/2.1.1:
    resolution: {integrity: sha512-SbKbANkN603Vi4jEZv49LeVJMn4yGwsbzZworEoyEiutsN3nJYdbO36zfhGJ6QEDpOZIFkDtnq5JRxmvl3jsoQ==}
    engines: {node: '>=0.10.0'}
    dev: true

  /is-fullwidth-code-point/3.0.0:
    resolution: {integrity: sha512-zymm5+u+sCsSWyD9qNaejV3DFvhCKclKdizYaJUuHA83RLjb7nSuGnddCHGv0hk+KY7BMAlsWeK4Ueg6EV6XQg==}
    engines: {node: '>=8'}
    dev: true

  /is-glob/4.0.3:
    resolution: {integrity: sha512-xelSayHH36ZgE7ZWhli7pW34hNbNl8Ojv5KVmkJD4hBdD3th8Tfk9vYasLM+mXWOZhFkgZfxhLSnrwRr4elSSg==}
    engines: {node: '>=0.10.0'}
    dependencies:
      is-extglob: 2.1.1
    dev: true

  /is-number/7.0.0:
    resolution: {integrity: sha512-41Cifkg6e8TylSpdtTpeLVMqvSBEVzTttHvERD741+pnZ8ANv0004MRL43QKPDlK9cGvNp6NZWZUBlbGXYxxng==}
    engines: {node: '>=0.12.0'}
    dev: true

  /is-potential-custom-element-name/1.0.1:
    resolution: {integrity: sha512-bCYeRA2rVibKZd+s2625gGnGF/t7DSqDs4dP7CrLA1m7jKWz6pps0LpYLJN8Q64HtmPKJ1hrN3nzPNKFEKOUiQ==}
    dev: true

  /is-promise/4.0.0:
    resolution: {integrity: sha512-hvpoI6korhJMnej285dSg6nu1+e6uxs7zG3BYAm5byqDsgJNWwxzM6z6iZiAgQR4TJ30JmBTOwqZUw3WlyH3AQ==}
    dev: false

  /isarray/0.0.1:
    resolution: {integrity: sha512-D2S+3GLxWH+uhrNEcoh/fnmYeP8E8/zHl644d/jdA0g2uyXvy3sb0qxotE+ne0LtccHknQzWwZEzhak7oJ0COQ==}
    dev: true

  /isarray/1.0.0:
    resolution: {integrity: sha512-VLghIWNM6ELQzo7zwmcg0NmTVyWKYjvIeM83yjp0wRDTmUnrM678fQbcKBo6n2CJEF0szoG//ytg+TKla89ALQ==}

  /isexe/2.0.0:
    resolution: {integrity: sha512-RHxMLp9lnKHGHRng9QFhRCMbYAcVpn69smSGcq3f36xjgVVWThj4qqLbTLlq7Ssj8B+fIQ1EuCEGI2lKsyQeIw==}
    dev: true

  /istanbul-lib-coverage/3.2.0:
    resolution: {integrity: sha512-eOeJ5BHCmHYvQK7xt9GkdHuzuCGS1Y6g9Gvnx3Ym33fz/HpLRYxiS0wHNr+m/MBC8B647Xt608vCDEvhl9c6Mw==}
    engines: {node: '>=8'}
    dev: true

  /istanbul-lib-report/3.0.0:
    resolution: {integrity: sha512-wcdi+uAKzfiGT2abPpKZ0hSU1rGQjUQnLvtY5MpQ7QCTahD3VODhcu4wcfY1YtkGaDD5yuydOLINXsfbus9ROw==}
    engines: {node: '>=8'}
    dependencies:
      istanbul-lib-coverage: 3.2.0
      make-dir: 3.1.0
      supports-color: 7.2.0
    dev: true

  /istanbul-reports/3.1.4:
    resolution: {integrity: sha512-r1/DshN4KSE7xWEknZLLLLDn5CJybV3nw01VTkp6D5jzLuELlcbudfj/eSQFvrKsJuTVCGnePO7ho82Nw9zzfw==}
    engines: {node: '>=8'}
    dependencies:
      html-escaper: 2.0.2
      istanbul-lib-report: 3.0.0
    dev: true

  /javascript-natural-sort/0.7.1:
    resolution: {integrity: sha1-+eIwPUUH9tdDVac2ZNFED7Wg71k=}
    dev: true

  /jest-diff/28.1.1:
    resolution: {integrity: sha512-/MUUxeR2fHbqHoMMiffe/Afm+U8U4olFRJ0hiVG2lZatPJcnGxx292ustVu7bULhjV65IYMxRdploAKLbcrsyg==}
    engines: {node: ^12.13.0 || ^14.15.0 || ^16.10.0 || >=17.0.0}
    dependencies:
      chalk: 4.1.2
      diff-sequences: 28.1.1
      jest-get-type: 28.0.2
      pretty-format: 28.1.1
    dev: true

  /jest-get-type/28.0.2:
    resolution: {integrity: sha512-ioj2w9/DxSYHfOm5lJKCdcAmPJzQXmbM/Url3rhlghrPvT3tt+7a/+oXc9azkKmLvoiXjtV83bEWqi+vs5nlPA==}
    engines: {node: ^12.13.0 || ^14.15.0 || ^16.10.0 || >=17.0.0}
    dev: true

  /jest-matcher-utils/28.1.1:
    resolution: {integrity: sha512-NPJPRWrbmR2nAJ+1nmnfcKKzSwgfaciCCrYZzVnNoxVoyusYWIjkBMNvu0RHJe7dNj4hH3uZOPZsQA+xAYWqsw==}
    engines: {node: ^12.13.0 || ^14.15.0 || ^16.10.0 || >=17.0.0}
    dependencies:
      chalk: 4.1.2
      jest-diff: 28.1.1
      jest-get-type: 28.0.2
      pretty-format: 28.1.1
    dev: true

  /js-tokens/4.0.0:
    resolution: {integrity: sha512-RdJUflcE3cUzKiMqQgsCu06FPu9UdIJO0beYbPhHN4k6apgJtifcoCtT9bcxOpYBtpD2kCM6Sbzg4CausW/PKQ==}
    dev: true

  /js-yaml/4.1.0:
    resolution: {integrity: sha512-wpxZs9NoxZaJESJGIZTyDEaYpl0FKSA+FB9aJiyemKhMwkxQg63h4T1KJgUGHpTqPDNRcmmYLugrRjJlBtWvRA==}
    hasBin: true
    dependencies:
      argparse: 2.0.1
    dev: true

  /jsdom/19.0.0:
    resolution: {integrity: sha512-RYAyjCbxy/vri/CfnjUWJQQtZ3LKlLnDqj+9XLNnJPgEGeirZs3hllKR20re8LUZ6o1b1X4Jat+Qd26zmP41+A==}
    engines: {node: '>=12'}
    peerDependencies:
      canvas: ^2.5.0
    peerDependenciesMeta:
      canvas:
        optional: true
    dependencies:
      abab: 2.0.6
      acorn: 8.7.1
      acorn-globals: 6.0.0
      cssom: 0.5.0
      cssstyle: 2.3.0
      data-urls: 3.0.2
      decimal.js: 10.3.1
      domexception: 4.0.0
      escodegen: 2.0.0
      form-data: 4.0.0
      html-encoding-sniffer: 3.0.0
      http-proxy-agent: 5.0.0
      https-proxy-agent: 5.0.1
      is-potential-custom-element-name: 1.0.1
      nwsapi: 2.2.0
      parse5: 6.0.1
      saxes: 5.0.1
      symbol-tree: 3.2.4
      tough-cookie: 4.0.0
      w3c-hr-time: 1.0.2
      w3c-xmlserializer: 3.0.0
      webidl-conversions: 7.0.0
      whatwg-encoding: 2.0.0
      whatwg-mimetype: 3.0.0
      whatwg-url: 10.0.0
      ws: 8.8.0
      xml-name-validator: 4.0.0
    transitivePeerDependencies:
      - bufferutil
      - supports-color
      - utf-8-validate
    dev: true

  /jsesc/2.5.2:
    resolution: {integrity: sha512-OYu7XEzjkCQ3C5Ps3QIZsQfNpqoJyZZA99wd9aWd05NCtC5pWOkShK2mkL6HXQR6/Cy2lbNdPlZBpuQHXE63gA==}
    engines: {node: '>=4'}
    hasBin: true
    dev: true

  /json-buffer/3.0.0:
    resolution: {integrity: sha1-Wx85evx11ne96Lz8Dkfh+aPZqJg=}

  /json-schema-traverse/0.4.1:
    resolution: {integrity: sha512-xbbCH5dCYU5T8LcEhhuh7HJ88HXuW3qsI3Y0zOZFKfZEHcpWiHU/Jxzk629Brsab/mMiHQti9wMP+845RPe3Vg==}
    dev: true

  /json-stable-stringify-without-jsonify/1.0.1:
    resolution: {integrity: sha512-Bdboy+l7tA3OGW6FjyFHWkP5LuByj1Tk33Ljyq0axyzdk9//JSi2u3fP1QSmd1KNwq6VOKYGlAu87CisVir6Pw==}
    dev: true

  /json-stringify-safe/5.0.1:
    resolution: {integrity: sha512-ZClg6AaYvamvYEE82d3Iyd3vSSIjQ+odgjaTzRuO3s7toCdFKczob2i0zCh7JE8kWn17yvAWhUVxvqGwUalsRA==}
    optional: true

  /json5/2.2.1:
    resolution: {integrity: sha512-1hqLFMSrGHRHxav9q9gNjJ5EXznIxGVO09xQRrwplcS8qs28pZ8s8hupZAmqDwZUmVZ2Qb2jnyPOWcDH8m8dlA==}
    engines: {node: '>=6'}
    hasBin: true
    dev: true

  /jsonfile/4.0.0:
    resolution: {integrity: sha512-m6F1R3z8jjlf2imQHS2Qez5sjKWQzbuuhuJ/FKYFRZvPE3PuHcSMVZzfsLhGVOkfd20obL5SWEBew5ShlquNxg==}
    optionalDependencies:
      graceful-fs: 4.2.10

  /keyv/3.1.0:
    resolution: {integrity: sha512-9ykJ/46SN/9KPM/sichzQ7OvXyGDYKGTaDlKMGCAlg2UK8KRy4jb0d8sFc+0Tt0YYnThq8X2RZgCg74RPxgcVA==}
    dependencies:
      json-buffer: 3.0.0

  /kleur/4.1.4:
    resolution: {integrity: sha512-8QADVssbrFjivHWQU7KkMgptGTl6WAcSdlbBPY4uNF+mWr6DGcKrvY2w4FQJoXch7+fKMjj0dRrL75vk3k23OA==}
    engines: {node: '>=6'}
    dev: true

  /levn/0.3.0:
    resolution: {integrity: sha512-0OO4y2iOHix2W6ujICbKIaEQXvFQHue65vUG3pb5EUomzPI90z9hsA1VsO/dbIIpC53J8gxM9Q4Oho0jrCM/yA==}
    engines: {node: '>= 0.8.0'}
    dependencies:
      prelude-ls: 1.1.2
      type-check: 0.3.2
    dev: true

  /levn/0.4.1:
    resolution: {integrity: sha512-+bT2uH4E5LGE7h/n3evcS/sQlJXCpIp6ym8OWJ5eV6+67Dsql/LaaT7qJBAt2rzfoa/5QBGBhxDix1dMt2kQKQ==}
    engines: {node: '>= 0.8.0'}
    dependencies:
      prelude-ls: 1.2.1
      type-check: 0.4.0
    dev: true

  /lilconfig/2.0.5:
    resolution: {integrity: sha512-xaYmXZtTHPAw5m+xLN8ab9C+3a8YmV3asNSPOATITbtwrfbwaLJj8h66H1WMIpALCkqsIzK3h7oQ+PdX+LQ9Eg==}
    engines: {node: '>=10'}
    dev: true

  /local-pkg/0.4.1:
    resolution: {integrity: sha512-lL87ytIGP2FU5PWwNDo0w3WhIo2gopIAxPg9RxDYF7m4rr5ahuZxP22xnJHIvaLTe4Z9P6uKKY2UHiwyB4pcrw==}
    engines: {node: '>=14'}
    dev: true

  /locate-path/5.0.0:
    resolution: {integrity: sha512-t7hw9pI+WvuwNJXwk5zVHpyhIqzg2qTlklJOf0mVxGSbe3Fp2VieZcduNYjaLDoy6p9uGpQEGWG87WpMKlNq8g==}
    engines: {node: '>=8'}
    dependencies:
      p-locate: 4.1.0
    dev: true

  /locate-path/6.0.0:
    resolution: {integrity: sha512-iPZK6eYjbxRu3uB4/WZ3EsEIMJFMqAoopl3R+zuq0UjcAm/MO6KCweDgPfP3elTztoKP3KtnVHxTn2NHBSDVUw==}
    engines: {node: '>=10'}
    dependencies:
      p-locate: 5.0.0
    dev: true

  /lodash.merge/4.6.2:
    resolution: {integrity: sha512-0KpjqXRVvrYyCsX1swR/XTK0va6VQkQM6MNo7PqW77ByjAhoARA8EfrP1N4+KlKj8YS0ZUCtRT/YUuhyYDujIQ==}
    dev: true

  /lodash/4.17.21:
    resolution: {integrity: sha512-v2kDEe57lecTulaDIuNTPy3Ry4gLGJ6Z1O3vE1krgXZNrsQ+LFTGHVxVjcXPs17LhbZVGedAJv8XZ1tvj5FvSg==}

  /long/4.0.0:
    resolution: {integrity: sha512-XsP+KhQif4bjX1kbuSiySJFNAehNxgLb6hPRGJ9QsUr8ajHkuXGdrHmFUTUUXhDwVX2R5bY4JNZEwbUiMhV+MA==}

  /long/5.2.0:
    resolution: {integrity: sha512-9RTUNjK60eJbx3uz+TEGF7fUr29ZDxR5QzXcyDpeSfeH28S9ycINflOgOlppit5U+4kNTe83KQnMEerw7GmE8w==}
    dev: false

  /loupe/2.3.4:
    resolution: {integrity: sha512-OvKfgCC2Ndby6aSTREl5aCCPTNIzlDfQZvZxNUrBrihDhL3xcrYegTblhmEiCrg2kKQz4XsFIaemE5BF4ybSaQ==}
    dependencies:
      get-func-name: 2.0.0
    dev: true

  /lowercase-keys/1.0.1:
    resolution: {integrity: sha512-G2Lj61tXDnVFFOi8VZds+SoQjtQC3dgokKdDG2mTm1tx4m50NUHBOZSBwQQHyy0V12A0JTG4icfZQH+xPyh8VA==}
    engines: {node: '>=0.10.0'}

  /lowercase-keys/2.0.0:
    resolution: {integrity: sha512-tqNXrS78oMOE73NMxK4EMLQsQowWf8jKooH9g7xPavRT706R6bkQJ6DY2Te7QukaZsulxa30wQ7bk0pm4XiHmA==}
    engines: {node: '>=8'}

  /lru-cache/6.0.0:
    resolution: {integrity: sha512-Jo6dJ04CmSjuznwJSS3pUeWmd/H0ffTlkXXgwZi+eq1UCmqQwCh+eLsYOYCwY991i2Fah4h1BEMCx4qThGbsiA==}
    engines: {node: '>=10'}
    dependencies:
      yallist: 4.0.0

  /lz-string/1.4.4:
    resolution: {integrity: sha512-0ckx7ZHRPqb0oUm8zNr+90mtf9DQB60H1wMCjBtfi62Kl3a7JbHob6gA2bC+xRvZoOL+1hzUK8jeuEIQE8svEQ==}
    hasBin: true
    dev: true

  /magic-string/0.25.9:
    resolution: {integrity: sha512-RmF0AsMzgt25qzqqLc1+MbHmhdx0ojF2Fvs4XnOqz2ZOBXzzkEwc/dJQZCYHAn7v1jbVOjAZfK8msRn4BxO4VQ==}
    dependencies:
      sourcemap-codec: 1.4.8
    dev: true

  /magic-string/0.26.2:
    resolution: {integrity: sha512-NzzlXpclt5zAbmo6h6jNc8zl2gNRGHvmsZW4IvZhTC4W7k4OlLP+S5YLussa/r3ixNT66KOQfNORlXHSOy/X4A==}
    engines: {node: '>=12'}
    dependencies:
      sourcemap-codec: 1.4.8
    dev: true

  /make-dir/3.1.0:
    resolution: {integrity: sha512-g3FeP20LNwhALb/6Cz6Dd4F2ngze0jz7tbzrD2wAV+o9FeNHe4rL+yK2md0J/fiSf1sa1ADhXqi5+oVwOM/eGw==}
    engines: {node: '>=8'}
    dependencies:
      semver: 6.3.0
    dev: true

  /matcher/3.0.0:
    resolution: {integrity: sha512-OkeDaAZ/bQCxeFAozM55PKcKU0yJMPGifLwV4Qgjitu+5MoAfSQN4lsLJeXZ1b8w0x+/Emda6MZgXS1jvsapng==}
    engines: {node: '>=10'}
    dependencies:
      escape-string-regexp: 4.0.0
    optional: true

  /merge2/1.4.1:
    resolution: {integrity: sha512-8q7VEgMJW4J8tcfVPy8g09NcQwZdbwFEqhe/WZkoIzjn/3TGDwtOCYtXGxA3O8tPzpczCCDgv+P2P5y00ZJOOg==}
    engines: {node: '>= 8'}
    dev: true

  /micromatch/4.0.5:
    resolution: {integrity: sha512-DMy+ERcEW2q8Z2Po+WNXuw3c5YaUSFjAO5GsJqfEl7UjvtIuFKO6ZrKvcItdy98dwFI2N1tg3zNIdKaQT+aNdA==}
    engines: {node: '>=8.6'}
    dependencies:
      braces: 3.0.2
      picomatch: 2.3.1
    dev: true

  /mime-db/1.52.0:
    resolution: {integrity: sha512-sPU4uV7dYlvtWJxwwxHD0PuihVNiE7TyAbQ5SWxDCB9mUYvOgroQOwYQQOKPJ8CIbE+1ETVlOoK1UC2nU3gYvg==}
    engines: {node: '>= 0.6'}
    dev: true

  /mime-types/2.1.35:
    resolution: {integrity: sha512-ZDY+bPm5zTTF+YpCrAU9nK0UgICYPT0QtT1NZWFv4s++TNkcgVaT0g6+4R2uI4MjQjzysHB1zxuWL50hzaeXiw==}
    engines: {node: '>= 0.6'}
    dependencies:
      mime-db: 1.52.0
    dev: true

  /mimic-response/1.0.1:
    resolution: {integrity: sha512-j5EctnkH7amfV/q5Hgmoal1g2QHFJRraOtmx0JpIqkxhBhI/lJSl1nMpQ45hVarwNETOoWEimndZ4QK0RHxuxQ==}
    engines: {node: '>=4'}

  /min-indent/1.0.1:
    resolution: {integrity: sha512-I9jwMn07Sy/IwOj3zVkVik2JTvgpaykDZEigL6Rx6N9LbMywwUSMtxET+7lVoDLLd3O3IXwJwvuuns8UB/HeAg==}
    engines: {node: '>=4'}
    dev: true

  /minimatch/3.1.2:
    resolution: {integrity: sha512-J7p63hRiAjw1NDEww1W7i37+ByIrOWO5XQQAzZ3VOcL0PNybwpfmV/N05zFAzwQ9USyEcX6t3UO+K5aqBQOIHw==}
    dependencies:
      brace-expansion: 1.1.11
    dev: true

  /minimatch/5.1.0:
    resolution: {integrity: sha512-9TPBGGak4nHfGZsPBohm9AWg6NoT7QTCehS3BIJABslyZbzxfV78QM2Y6+i741OPZIafFAaiiEMh5OyIrJPgtg==}
    engines: {node: '>=10'}
    dependencies:
      brace-expansion: 2.0.1
    dev: true

  /minimist/1.2.6:
    resolution: {integrity: sha512-Jsjnk4bw3YJqYzbdyBiNsPWHPfO++UGG749Cxs6peCu5Xg4nrena6OVxOYxrQTqww0Jmwt+Ref8rggumkTLz9Q==}

  /minipass/3.1.6:
    resolution: {integrity: sha512-rty5kpw9/z8SX9dmxblFA6edItUmwJgMeYDZRrwlIVN27i8gysGbznJwUggw2V/FVqFSDdWy040ZPS811DYAqQ==}
    engines: {node: '>=8'}
    dependencies:
      yallist: 4.0.0
    dev: true

  /minizlib/2.1.2:
    resolution: {integrity: sha512-bAxsR8BVfj60DWXHE3u30oHzfl4G7khkSuPW+qvpd7jFRHm7dLxOjUk1EHACJ/hxLY8phGJ0YhYHZo7jil7Qdg==}
    engines: {node: '>= 8'}
    dependencies:
      minipass: 3.1.6
      yallist: 4.0.0
    dev: true

  /mkdirp-classic/0.5.3:
    resolution: {integrity: sha512-gKLcREMhtuZRwRAfqP3RFW+TK4JqApVBtOIftVgjuABpAtpxhPGaDcfvbhNvD0B8iD1oUr/txX35NjcaY6Ns/A==}
    dev: true

  /mkdirp/0.5.6:
    resolution: {integrity: sha512-FP+p8RB8OWpF3YZBCrP5gtADmtXApB5AMLn+vdyA+PyxCjrCs00mjyUozssO33cwDeT3wNGdLxJ5M//YqtHAJw==}
    hasBin: true
    dependencies:
      minimist: 1.2.6

  /mkdirp/1.0.4:
    resolution: {integrity: sha512-vVqVZQyf3WLx2Shd0qJ9xuvqgAyKPLAiqITEtqW0oIUjzo3PePDd6fW9iFz30ef7Ysp/oiWqbhszeGWW2T6Gzw==}
    engines: {node: '>=10'}
    hasBin: true
    dev: true

  /monaco-editor/0.33.0:
    resolution: {integrity: sha512-VcRWPSLIUEgQJQIE0pVT8FcGBIgFoxz7jtqctE+IiCxWugD0DwgyQBcZBhdSrdMC84eumoqMZsGl2GTreOzwqw==}
    dev: false

  /mri/1.2.0:
    resolution: {integrity: sha512-tzzskb3bG8LvYGFF/mDTpq3jpI6Q9wc3LEmBaghu+DdCssd1FakN7Bc0hVNmEyGq1bq3RgfkCb3cmQLpNPOroA==}
    engines: {node: '>=4'}
    dev: true

  /ms/2.0.0:
    resolution: {integrity: sha1-VgiurfwAvmwpAd9fmGF4jeDVl8g=}

  /ms/2.1.2:
    resolution: {integrity: sha512-sGkPx+VjMtmA6MX27oA4FBFELFCZZ4S4XqeGOXCv68tT+jb3vk/RyaKWP0PTKyWtmLSM0b+adUTEvbs1PEaH2w==}

  /nanoid/3.3.4:
    resolution: {integrity: sha512-MqBkQh/OHTS2egovRtLk45wEyNXwF+cokD+1YPf9u5VfJiRdAiRwB2froX5Co9Rh20xs4siNPm8naNotSD6RBw==}
    engines: {node: ^10 || ^12 || ^13.7 || ^14 || >=15.0.1}
    hasBin: true
    dev: true

  /natural-compare/1.4.0:
    resolution: {integrity: sha512-OWND8ei3VtNC9h7V60qff3SVobHr996CTwgxubgyQYEpg290h9J0buyECNNJexkFm5sOajh5G116RYA1c8ZMSw==}
    dev: true

  /node-domexception/1.0.0:
    resolution: {integrity: sha512-/jKZoMpw0F8GRwl4/eLROPA3cfcXtLApP0QzLmUT/HuPCZWyB7IY9ZrMeKw2O/nFIqPQB3PVM9aYm0F312AXDQ==}
    engines: {node: '>=10.5.0'}
    dev: true

  /node-fetch/2.6.7:
    resolution: {integrity: sha512-ZjMPFEfVx5j+y2yF35Kzx5sF7kDzxuDj6ziH4FFbOp87zKDZNx8yExJIb05OGF4Nlt9IHFIMBkRl41VdvcNdbQ==}
    engines: {node: 4.x || >=6.0.0}
    peerDependencies:
      encoding: ^0.1.0
    peerDependenciesMeta:
      encoding:
        optional: true
    dependencies:
      whatwg-url: 5.0.0
    dev: true

  /node-fetch/3.2.6:
    resolution: {integrity: sha512-LAy/HZnLADOVkVPubaxHDft29booGglPFDr2Hw0J1AercRh01UiVFm++KMDnJeH9sHgNB4hsXPii7Sgym/sTbw==}
    engines: {node: ^12.20.0 || ^14.13.1 || >=16.0.0}
    dependencies:
      data-uri-to-buffer: 4.0.0
      fetch-blob: 3.1.5
      formdata-polyfill: 4.0.10
    dev: true

  /node-releases/2.0.5:
    resolution: {integrity: sha512-U9h1NLROZTq9uE1SNffn6WuPDg8icmi3ns4rEl/oTfIle4iLjTliCzgTsbaIFMq/Xn078/lfY/BL0GWZ+psK4Q==}
    dev: true

  /noms/0.0.0:
    resolution: {integrity: sha1-2o69nzr51nYJGbJ9nNyAkqczKFk=}
    dependencies:
      inherits: 2.0.4
      readable-stream: 1.0.34
    dev: true

  /normalize-path/3.0.0:
    resolution: {integrity: sha512-6eZs5Ls3WtCisHWp9S2GUy8dqkpGi4BVSz3GaqiE6ezub0512ESztXUwUB6C6IKbQkY2Pnb/mD4WYojCRwcwLA==}
    engines: {node: '>=0.10.0'}
    dev: true

  /normalize-range/0.1.2:
    resolution: {integrity: sha512-bdok/XvKII3nUpklnV6P2hxtMNrCboOjAcyBuQnWEhO665FwrSNRxU+AqpsyvO6LgGYPspN+lu5CLtw4jPRKNA==}
    engines: {node: '>=0.10.0'}
    dev: true

  /normalize-url/4.5.1:
    resolution: {integrity: sha512-9UZCFRHQdNrfTpGg8+1INIg93B6zE0aXMVFkw1WFwvO4SlZywU6aLg5Of0Ap/PgcbSw4LNxvMWXMeugwMCX0AA==}
    engines: {node: '>=8'}

  /npm-conf/1.1.3:
    resolution: {integrity: sha512-Yic4bZHJOt9RCFbRP3GgpqhScOY4HH3V2P8yBj6CeYq118Qr+BLXqT2JvpJ00mryLESpgOxf5XlFv4ZjXxLScw==}
    engines: {node: '>=4'}
    dependencies:
      config-chain: 1.1.13
      pify: 3.0.0
    optional: true

  /nwsapi/2.2.0:
    resolution: {integrity: sha512-h2AatdwYH+JHiZpv7pt/gSX1XoRGb7L/qSIeuqA6GwYoF9w1vP1cw42TO0aI2pNyshRK5893hNSl+1//vHK7hQ==}
    dev: true

  /oauth-pkce/0.0.6:
    resolution: {integrity: sha512-hLLZvwJBAo1QHzPOvsM/QtDj/b9MBgQx/TH4kA/LPqFgWtICo4m7gtZUZARBiQ0I8lSKQRN8BhGTclVv8D45gg==}
    dev: false

  /object-hash/1.3.1:
    resolution: {integrity: sha512-OSuu/pU4ENM9kmREg0BdNrUDIl1heYa4mBZacJc+vVWz4GtAwu7jO8s4AIt2aGRUTqxykpWzI3Oqnsm13tTMDA==}
    engines: {node: '>= 0.10.0'}
    dev: true

  /object-hash/3.0.0:
    resolution: {integrity: sha512-RSn9F68PjH9HqtltsSnqYC1XXoWe9Bju5+213R98cNGttag9q9yAOTzdbsqvIa7aNm5WffBZFpWYr2aWrklWAw==}
    engines: {node: '>= 6'}
    dev: true

  /object-inspect/1.12.2:
    resolution: {integrity: sha512-z+cPxW0QGUp0mcqcsgQyLVRDoXFQbXOwBaqyF7VIgI4TWNQsDHrBpUQslRmIfAoYWdYzs6UlKJtB2XJpTaNSpQ==}
    dev: true

  /object-keys/1.1.1:
    resolution: {integrity: sha512-NuAESUOUMrlIXOfHKzD6bpPu3tYt3xvjNdRIQ+FeT0lNb4K8WR70CaDxhuNguS2XG+GjkyMwOzsN5ZktImfhLA==}
    engines: {node: '>= 0.4'}
    optional: true

  /once/1.4.0:
    resolution: {integrity: sha512-lNaJgI+2Q5URQBkccEKHTQOPaXdUxnZZElQTZY0MFUAuaEqe1E+Nyvgdz/aIyNi6Z9MzO5dv1H8n58/GELp3+w==}
    dependencies:
      wrappy: 1.0.2

  /optionator/0.8.3:
    resolution: {integrity: sha512-+IW9pACdk3XWmmTXG8m3upGUJst5XRGzxMRjXzAuJ1XnIFNvfhjjIuYkDvysnPQ7qzqVzLt78BCruntqRhWQbA==}
    engines: {node: '>= 0.8.0'}
    dependencies:
      deep-is: 0.1.4
      fast-levenshtein: 2.0.6
      levn: 0.3.0
      prelude-ls: 1.1.2
      type-check: 0.3.2
      word-wrap: 1.2.3
    dev: true

  /optionator/0.9.1:
    resolution: {integrity: sha512-74RlY5FCnhq4jRxVUPKDaRwrVNXMqsGsiW6AJw4XK8hmtm10wC0ypZBLw5IIp85NZMr91+qd1RvvENwg7jjRFw==}
    engines: {node: '>= 0.8.0'}
    dependencies:
      deep-is: 0.1.4
      fast-levenshtein: 2.0.6
      levn: 0.4.1
      prelude-ls: 1.2.1
      type-check: 0.4.0
      word-wrap: 1.2.3
    dev: true

  /p-cancelable/1.1.0:
    resolution: {integrity: sha512-s73XxOZ4zpt1edZYZzvhqFa6uvQc1vwUa0K0BdtIZgQMAJj9IbebH+JkgKZc9h+B05PKHLOTl4ajG1BmNrVZlw==}
    engines: {node: '>=6'}

  /p-limit/2.3.0:
    resolution: {integrity: sha512-//88mFWSJx8lxCzwdAABTJL2MyWB12+eIY7MDL2SqLmAkeKU9qxRvWuSyTjm3FUmpBEMuFfckAIqEaVGUDxb6w==}
    engines: {node: '>=6'}
    dependencies:
      p-try: 2.2.0
    dev: true

  /p-limit/3.1.0:
    resolution: {integrity: sha512-TYOanM3wGwNGsZN2cVTYPArw454xnXj5qmWF1bEoAc4+cU/ol7GVh7odevjp1FNHduHc3KZMcFduxU5Xc6uJRQ==}
    engines: {node: '>=10'}
    dependencies:
      yocto-queue: 0.1.0
    dev: true

  /p-locate/4.1.0:
    resolution: {integrity: sha512-R79ZZ/0wAxKGu3oYMlz8jy/kbhsNrS7SKZ7PxEHBgJ5+F2mtFW2fK2cOtBh1cHYkQsbzFV7I+EoRKe6Yt0oK7A==}
    engines: {node: '>=8'}
    dependencies:
      p-limit: 2.3.0
    dev: true

  /p-locate/5.0.0:
    resolution: {integrity: sha512-LaNjtRWUBY++zB5nE/NwcaoMylSPk+S+ZHNB1TzdbMJMny6dynpAGt7X/tl/QYq3TIeE6nxHppbo2LGymrG5Pw==}
    engines: {node: '>=10'}
    dependencies:
      p-limit: 3.1.0
    dev: true

  /p-try/2.2.0:
    resolution: {integrity: sha512-R4nPAVTAU0B9D35/Gk3uJf/7XYbQcyohSKdvAxIRSNghFl4e71hVoGnBNQz9cWaXxO2I10KTC+3jMdvvoKw6dQ==}
    engines: {node: '>=6'}
    dev: true

  /parent-module/1.0.1:
    resolution: {integrity: sha512-GQ2EWRpQV8/o+Aw8YqtfZZPfNRWZYkbidE9k5rpl/hC3vtHHBfGm2Ifi6qWV+coDGkrUKZAxE3Lot5kcsRlh+g==}
    engines: {node: '>=6'}
    dependencies:
      callsites: 3.1.0
    dev: true

  /parse5/6.0.1:
    resolution: {integrity: sha512-Ofn/CTFzRGTTxwpNEs9PP93gXShHcTq255nzRYSKe8AkVpZY7e1fpmTfOyoIvjP5HG7Z2ZM7VS9PPhQGW2pOpw==}
    dev: true

  /path-exists/4.0.0:
    resolution: {integrity: sha512-ak9Qy5Q7jYb2Wwcey5Fpvg2KoAc/ZIhLSLOSBmRmygPsGwkVVt0fZa0qrtMz+m6tJTAHfZQ8FnmB4MG4LWy7/w==}
    engines: {node: '>=8'}
    dev: true

  /path-is-absolute/1.0.1:
    resolution: {integrity: sha512-AVbw3UJ2e9bq64vSaS9Am0fje1Pa8pbGqTTsmXfaIiMpnr5DlDhfJOuLj9Sf95ZPVDAUerDfEk88MPmPe7UCQg==}
    engines: {node: '>=0.10.0'}
    dev: true

  /path-key/3.1.1:
    resolution: {integrity: sha512-ojmeN0qd+y0jszEtoY48r0Peq5dwMEkIlCOu6Q5f41lfkswXuKtYrhgoTpLnyIcHm24Uhqx+5Tqm2InSwLhE6Q==}
    engines: {node: '>=8'}
    dev: true

  /path-parse/1.0.7:
    resolution: {integrity: sha512-LDJzPVEEEPR+y48z93A0Ed0yXb8pAByGWo/k5YYdYgpY2/2EsOsksJrq7lOHxryrVOn1ejG6oAp8ahvOIQD8sw==}
    dev: true

  /path-type/4.0.0:
    resolution: {integrity: sha512-gDKb8aZMDeD/tZWs9P6+q0J9Mwkdl6xMV8TjnGP3qJVJ06bdMgkbBlLU8IdfOsIsFz2BW1rNVT3XuNEl8zPAvw==}
    engines: {node: '>=8'}
    dev: true

  /pathval/1.1.1:
    resolution: {integrity: sha512-Dp6zGqpTdETdR63lehJYPeIOqpiNBNtc7BpWSLrOje7UaIsE5aY92r/AunQA7rsXvet3lrJ3JnZX29UPTKXyKQ==}
    dev: true

  /pend/1.2.0:
    resolution: {integrity: sha512-F3asv42UuXchdzt+xXqfW1OGlVBe+mxa2mqI0pg5yAHZPvFmY3Y6drSf/GQ1A86WgWEN9Kzh/WrgKa6iGcHXLg==}

  /picocolors/1.0.0:
    resolution: {integrity: sha512-1fygroTLlHu66zi26VoTDv8yRgm0Fccecssto+MhsZ0D/DGW2sm8E8AjW7NU5VVTRt5GxbeZ5qBuJr+HyLYkjQ==}
    dev: true

  /picomatch/2.3.1:
    resolution: {integrity: sha512-JU3teHTNjmE2VCGFzuY8EXzCDVwEqB2a8fsIvwaStHhAWJEeVd1o1QD80CU6+ZdEXXSLbSsuLwJjkCBWqRQUVA==}
    engines: {node: '>=8.6'}
    dev: true

  /pify/2.3.0:
    resolution: {integrity: sha512-udgsAY+fTnvv7kI7aaxbqwWNb0AHiB0qBO89PZKPkoTmGOgdbrHDKD+0B2X4uTfJ/FT1R09r9gTsjUjNJotuog==}
    engines: {node: '>=0.10.0'}
    dev: true

  /pify/3.0.0:
    resolution: {integrity: sha512-C3FsVNH1udSEX48gGX1xfvwTWfsYWj5U+8/uK15BGzIGrKoUpghX8hWZwa/OFnakBiiVNmBvemTJR5mcy7iPcg==}
    engines: {node: '>=4'}
    optional: true

  /pkg-dir/4.2.0:
    resolution: {integrity: sha512-HRDzbaKjC+AOWVXxAU/x54COGeIv9eb+6CkDSQoNTt4XyWoIJvuPsXizxu/Fr23EiekbtZwmh1IcIG/l/a10GQ==}
    engines: {node: '>=8'}
    dependencies:
      find-up: 4.1.0
    dev: true

  /pnpm/7.2.1:
    resolution: {integrity: sha512-Z2Wg7YHxeit2U+0aSj+doBPF9+ER0e3VLOGuJOQbk8rzIxK6zMtrQ0ICieCUGPWRM0Vbwj8yIcTKzO22Yhs/Cg==}
    engines: {node: '>=14.6'}
    hasBin: true

  /postcss-import/14.1.0_postcss@8.4.14:
    resolution: {integrity: sha512-flwI+Vgm4SElObFVPpTIT7SU7R3qk2L7PyduMcokiaVKuWv9d/U+Gm/QAd8NDLuykTWTkcrjOeD2Pp1rMeBTGw==}
    engines: {node: '>=10.0.0'}
    peerDependencies:
      postcss: ^8.0.0
    dependencies:
      postcss: 8.4.14
      postcss-value-parser: 4.2.0
      read-cache: 1.0.0
      resolve: 1.22.0
    dev: true

  /postcss-js/4.0.0_postcss@8.4.14:
    resolution: {integrity: sha512-77QESFBwgX4irogGVPgQ5s07vLvFqWr228qZY+w6lW599cRlK/HmnlivnnVUxkjHnCu4J16PDMHcH+e+2HbvTQ==}
    engines: {node: ^12 || ^14 || >= 16}
    peerDependencies:
      postcss: ^8.3.3
    dependencies:
      camelcase-css: 2.0.1
      postcss: 8.4.14
    dev: true

  /postcss-load-config/3.1.4_postcss@8.4.14:
    resolution: {integrity: sha512-6DiM4E7v4coTE4uzA8U//WhtPwyhiim3eyjEMFCnUpzbrkK9wJHgKDT2mR+HbtSrd/NubVaYTOpSpjUl8NQeRg==}
    engines: {node: '>= 10'}
    peerDependencies:
      postcss: '>=8.0.9'
      ts-node: '>=9.0.0'
    peerDependenciesMeta:
      postcss:
        optional: true
      ts-node:
        optional: true
    dependencies:
      lilconfig: 2.0.5
      postcss: 8.4.14
      yaml: 1.10.2
    dev: true

  /postcss-load-config/4.0.1_postcss@8.4.14:
    resolution: {integrity: sha512-vEJIc8RdiBRu3oRAI0ymerOn+7rPuMvRXslTvZUKZonDHFIczxztIyJ1urxM1x9JXEikvpWWTUUqal5j/8QgvA==}
    engines: {node: '>= 14'}
    peerDependencies:
      postcss: '>=8.0.9'
      ts-node: '>=9.0.0'
    peerDependenciesMeta:
      postcss:
        optional: true
      ts-node:
        optional: true
    dependencies:
      lilconfig: 2.0.5
      postcss: 8.4.14
      yaml: 2.1.1
    dev: true

  /postcss-nested/5.0.6_postcss@8.4.14:
    resolution: {integrity: sha512-rKqm2Fk0KbA8Vt3AdGN0FB9OBOMDVajMG6ZCf/GoHgdxUJ4sBFp0A/uMIRm+MJUdo33YXEtjqIz8u7DAp8B7DA==}
    engines: {node: '>=12.0'}
    peerDependencies:
      postcss: ^8.2.14
    dependencies:
      postcss: 8.4.14
      postcss-selector-parser: 6.0.10
    dev: true

  /postcss-selector-parser/6.0.10:
    resolution: {integrity: sha512-IQ7TZdoaqbT+LCpShg46jnZVlhWD2w6iQYAcYXfHARZ7X1t/UGhhceQDs5X0cGqKvYlHNOuv7Oa1xmb0oQuA3w==}
    engines: {node: '>=4'}
    dependencies:
      cssesc: 3.0.0
      util-deprecate: 1.0.2
    dev: true

  /postcss-value-parser/4.2.0:
    resolution: {integrity: sha512-1NNCs6uurfkVbeXG4S8JFT9t19m45ICnif8zWLd5oPSZ50QnwMfK+H3jv408d4jw/7Bttv5axS5IiHoLaVNHeQ==}
    dev: true

  /postcss/8.4.14:
    resolution: {integrity: sha512-E398TUmfAYFPBSdzgeieK2Y1+1cpdxJx8yXbK/m57nRhKSmk1GB2tO4lbLBtlkfPQTDKfe4Xqv1ASWPpayPEig==}
    engines: {node: ^10 || ^12 || >=14}
    dependencies:
      nanoid: 3.3.4
      picocolors: 1.0.0
      source-map-js: 1.0.2
    dev: true

  /prelude-ls/1.1.2:
    resolution: {integrity: sha512-ESF23V4SKG6lVSGZgYNpbsiaAkdab6ZgOxe52p7+Kid3W3u3bxR4Vfd/o21dmN7jSt0IwgZ4v5MUd26FEtXE9w==}
    engines: {node: '>= 0.8.0'}
    dev: true

  /prelude-ls/1.2.1:
    resolution: {integrity: sha512-vkcDPrRZo1QZLbn5RLGPpg/WmIQ65qoWWhcGKf/b5eplkkarX0m9z8ppCat4mlOqUsWpyNuYgO3VRyrYHSzX5g==}
    engines: {node: '>= 0.8.0'}
    dev: true

  /prepend-http/2.0.0:
    resolution: {integrity: sha512-ravE6m9Atw9Z/jjttRUZ+clIXogdghyZAuWJ3qEzjT+jI/dL1ifAqhZeC5VHzQp1MSt1+jxKkFNemj/iO7tVUA==}
    engines: {node: '>=4'}

  /prettier-plugin-svelte/2.7.0_kkjbqzpydplecjtkxrgomroeru:
    resolution: {integrity: sha512-fQhhZICprZot2IqEyoiUYLTRdumULGRvw0o4dzl5jt0jfzVWdGqeYW27QTWAeXhoupEZJULmNoH3ueJwUWFLIA==}
    peerDependencies:
      prettier: ^1.16.4 || ^2.0.0
      svelte: ^3.2.0
    dependencies:
      prettier: 2.6.2
      svelte: 3.48.0
    dev: true

  /prettier-plugin-svelte/2.7.0_nakrehnrzdf7fdea5k3a4dfy4m:
    resolution: {integrity: sha512-fQhhZICprZot2IqEyoiUYLTRdumULGRvw0o4dzl5jt0jfzVWdGqeYW27QTWAeXhoupEZJULmNoH3ueJwUWFLIA==}
    peerDependencies:
      prettier: ^1.16.4 || ^2.0.0
      svelte: ^3.2.0
    dependencies:
      prettier: 2.7.1
      svelte: 3.48.0
    dev: true

  /prettier/2.6.2:
    resolution: {integrity: sha512-PkUpF+qoXTqhOeWL9fu7As8LXsIUZ1WYaJiY/a7McAQzxjk82OF0tibkFXVCDImZtWxbvojFjerkiLb0/q8mew==}
    engines: {node: '>=10.13.0'}
    hasBin: true
    dev: true

  /prettier/2.7.1:
    resolution: {integrity: sha512-ujppO+MkdPqoVINuDFDRLClm7D78qbDt0/NR+wp5FqEZOoTNAjPHWj17QRhu7geIHJfcNhRk1XVQmF8Bp3ye+g==}
    engines: {node: '>=10.13.0'}
    hasBin: true
    dev: true

  /pretty-format/27.5.1:
    resolution: {integrity: sha512-Qb1gy5OrP5+zDf2Bvnzdl3jsTf1qXVMazbvCoKhtKqVs4/YK4ozX4gKQJJVyNe+cajNPn0KoC0MC3FUmaHWEmQ==}
    engines: {node: ^10.13.0 || ^12.13.0 || ^14.15.0 || >=15.0.0}
    dependencies:
      ansi-regex: 5.0.1
      ansi-styles: 5.2.0
      react-is: 17.0.2
    dev: true

  /pretty-format/28.1.1:
    resolution: {integrity: sha512-wwJbVTGFHeucr5Jw2bQ9P+VYHyLdAqedFLEkdQUVaBF/eiidDwH5OpilINq4mEfhbCjLnirt6HTTDhv1HaTIQw==}
    engines: {node: ^12.13.0 || ^14.15.0 || ^16.10.0 || >=17.0.0}
    dependencies:
      '@jest/schemas': 28.0.2
      ansi-regex: 5.0.1
      ansi-styles: 5.2.0
      react-is: 18.2.0
    dev: true

  /process-nextick-args/2.0.1:
    resolution: {integrity: sha512-3ouUOpQhtgrbOa17J7+uxOTpITYWaGP7/AhoR3+A+/1e9skrzelGi/dXzEYyvbxubEF6Wn2ypscTKiKJFFn1ag==}

  /progress/2.0.3:
    resolution: {integrity: sha512-7PiHtLll5LdnKIMw100I+8xJXR5gW2QwWYkT6iJva0bXitZKa/XMrSbdmg3r2Xnaidz9Qumd0VPaMrZlF9V9sA==}
    engines: {node: '>=0.4.0'}

  /progressbar.js/1.1.0:
    resolution: {integrity: sha512-K68/xcyXKo2I6T3PfIkXrRaycxROmWeU4bugb49iulWR25cU94PM0cfZ47S0jDhG5K3vPhZwCOy1fgb5Pgh6UQ==}
    dependencies:
      shifty: 2.18.0
    dev: false

  /proto-list/1.2.4:
    resolution: {integrity: sha512-vtK/94akxsTMhe0/cbfpR+syPuszcuwhqVjJq26CuNDgFGj682oRBXOP5MJpv2r7JtE8MsiepGIqvvOTBwn2vA==}
    optional: true

  /protobufjs/6.11.3:
    resolution: {integrity: sha512-xL96WDdCZYdU7Slin569tFX712BxsxslWwAfAhCYjQKGTq7dAU91Lomy6nLLhh/dyGhk/YH4TwTSRxTzhuHyZg==}
    hasBin: true
    requiresBuild: true
    dependencies:
      '@protobufjs/aspromise': 1.1.2
      '@protobufjs/base64': 1.1.2
      '@protobufjs/codegen': 2.0.4
      '@protobufjs/eventemitter': 1.1.0
      '@protobufjs/fetch': 1.1.0
      '@protobufjs/float': 1.0.2
      '@protobufjs/inquire': 1.1.0
      '@protobufjs/path': 1.1.2
      '@protobufjs/pool': 1.1.0
      '@protobufjs/utf8': 1.1.0
      '@types/long': 4.0.2
      '@types/node': 18.0.0
      long: 4.0.0

  /proxy-from-env/1.1.0:
    resolution: {integrity: sha512-D+zkORCbA9f1tdWRK0RaCR3GPv50cMxcrz4X8k5LTSUD1Dkw47mKJEZQNunItRTkWwgtaUSo1RVFRIG9ZXiFYg==}
    dev: true

  /psl/1.8.0:
    resolution: {integrity: sha512-RIdOzyoavK+hA18OGGWDqUTsCLhtA7IcZ/6NCs4fFJaHBDab+pDDmDIByWFRQJq2Cd7r1OoQxBGKOaztq+hjIQ==}
    dev: true

  /pump/3.0.0:
    resolution: {integrity: sha512-LwZy+p3SFs1Pytd/jYct4wpv49HiYCqd9Rlc5ZVdk0V+8Yzv6jR5Blk3TRmPL1ft69TxP0IMZGJ+WPFU2BFhww==}
    dependencies:
      end-of-stream: 1.4.4
      once: 1.4.0

  /punycode/2.1.1:
    resolution: {integrity: sha512-XRsRjdf+j5ml+y/6GKHPZbrF/8p2Yga0JPtdqTIY2Xe5ohJPD9saDJJLPvp9+NSBprVvevdXZybnj2cv8OEd0A==}
    engines: {node: '>=6'}
    dev: true

  /puppeteer/14.4.1:
    resolution: {integrity: sha512-+H0Gm84aXUvSLdSiDROtLlOofftClgw2TdceMvvCU9UvMryappoeS3+eOLfKvoy4sm8B8MWnYmPhWxVFudAOFQ==}
    engines: {node: '>=14.1.0'}
    requiresBuild: true
    dependencies:
      cross-fetch: 3.1.5
      debug: 4.3.4
      devtools-protocol: 0.0.1001819
      extract-zip: 2.0.1
      https-proxy-agent: 5.0.1
      pkg-dir: 4.2.0
      progress: 2.0.3
      proxy-from-env: 1.1.0
      rimraf: 3.0.2
      tar-fs: 2.1.1
      unbzip2-stream: 1.4.3
      ws: 8.7.0
    transitivePeerDependencies:
      - bufferutil
      - encoding
      - supports-color
      - utf-8-validate
    dev: true

  /qs/6.10.5:
    resolution: {integrity: sha512-O5RlPh0VFtR78y79rgcgKK4wbAI0C5zGVLztOIdpWX6ep368q5Hv6XRxDvXuZ9q3C6v+e3n8UfZZJw7IIG27eQ==}
    engines: {node: '>=0.6'}
    dependencies:
      side-channel: 1.0.4
    dev: true

  /queue-microtask/1.2.3:
    resolution: {integrity: sha512-NuaNSa6flKT5JaSYQzJok04JzTL1CA6aGhv5rfLW3PgqA+M2ChpZQnAC8h8i4ZFkBS8X5RqkDBHA7r4hej3K9A==}
    dev: true

  /quick-lru/5.1.1:
    resolution: {integrity: sha512-WuyALRjWPDGtt/wzJiadO5AXY+8hZ80hVpe6MyivgraREW751X3SbhRvG3eLKOYN+8VEvqLcf3wdnt44Z4S4SA==}
    engines: {node: '>=10'}
    dev: true

  /react-is/17.0.2:
    resolution: {integrity: sha512-w2GsyukL62IJnlaff/nRegPQR94C/XXamvMWmSHRJ4y7Ts/4ocGRmTHvOs8PSE6pB3dWOrD/nueuU5sduBsQ4w==}
    dev: true

  /react-is/18.2.0:
    resolution: {integrity: sha512-xWGDIW6x921xtzPkhiULtthJHoJvBbF3q26fzloPCK0hsvxtPVelvftw3zjbHWSkR2km9Z+4uxbDDK/6Zw9B8w==}
    dev: true

  /read-cache/1.0.0:
    resolution: {integrity: sha512-Owdv/Ft7IjOgm/i0xvNDZ1LrRANRfew4b2prF3OWMQLxLfu3bS8FVhCsrSCMK4lR56Y9ya+AThoTpDCTxCmpRA==}
    dependencies:
      pify: 2.3.0
    dev: true

  /readable-stream/1.0.34:
    resolution: {integrity: sha512-ok1qVCJuRkNmvebYikljxJA/UEsKwLl2nI1OmaqAu4/UE+h0wKCHok4XkL/gvi39OacXvw59RJUOFUkDib2rHg==}
    dependencies:
      core-util-is: 1.0.3
      inherits: 2.0.4
      isarray: 0.0.1
      string_decoder: 0.10.31
    dev: true

  /readable-stream/2.3.7:
    resolution: {integrity: sha512-Ebho8K4jIbHAxnuxi7o42OrZgF/ZTNcsZj6nRKyUmkhLFq8CHItp/fy6hQZuZmP/n3yZ9VBUbp4zz/mX8hmYPw==}
    dependencies:
      core-util-is: 1.0.3
      inherits: 2.0.4
      isarray: 1.0.0
      process-nextick-args: 2.0.1
      safe-buffer: 5.1.2
      string_decoder: 1.1.1
      util-deprecate: 1.0.2

  /readable-stream/3.6.0:
    resolution: {integrity: sha512-BViHy7LKeTz4oNnkcLJ+lVSL6vpiFeX6/d3oSH8zCW7UxP2onchk+vTGB143xuFjHS3deTgkKoXXymXqymiIdA==}
    engines: {node: '>= 6'}
    dependencies:
      inherits: 2.0.4
      string_decoder: 1.3.0
      util-deprecate: 1.0.2
    dev: true

  /readdirp/3.6.0:
    resolution: {integrity: sha512-hOS089on8RduqdbhvQ5Z37A0ESjsqz6qnRcffsMU3495FuTdqSm+7bhJ29JvIOsBDEEnan5DPu9t3To9VRlMzA==}
    engines: {node: '>=8.10.0'}
    dependencies:
      picomatch: 2.3.1
    dev: true

  /recrawl-sync/2.2.2:
    resolution: {integrity: sha512-E2sI4F25Fu2nrfV+KsnC7/qfk/spQIYXlonfQoS4rwxeNK5BjxnLPbWiRXHVXPwYBOTWtPX5765kTm/zJiL+LQ==}
    dependencies:
      '@cush/relative': 1.0.0
      glob-regex: 0.3.2
      slash: 3.0.0
      tslib: 1.14.1
    dev: true

  /redent/3.0.0:
    resolution: {integrity: sha512-6tDA8g98We0zd0GvVeMT9arEOnTw9qM03L9cJXaCjrip1OO764RDBLBfrB4cwzNGDj5OA5ioymC9GkizgWJDUg==}
    engines: {node: '>=8'}
    dependencies:
      indent-string: 4.0.0
      strip-indent: 3.0.0
    dev: true

  /regenerator-runtime/0.13.9:
    resolution: {integrity: sha512-p3VT+cOEgxFsRRA9X4lkI1E+k2/CtnKtU4gcxyaCUreilL/vqI6CdZ3wxVUx3UOUg+gnUOQQcRI7BmSI656MYA==}
    dev: true

  /regexpp/3.2.0:
    resolution: {integrity: sha512-pq2bWo9mVD43nbts2wGv17XLiNLya+GklZ8kaDLV2Z08gDCsGpnKn9BFMepvWuHCbyVvY7J5o5+BVvoQbmlJLg==}
    engines: {node: '>=8'}
    dev: true

  /replace-in-file/6.3.5:
    resolution: {integrity: sha512-arB9d3ENdKva2fxRnSjwBEXfK1npgyci7ZZuwysgAp7ORjHSyxz6oqIjTEv8R0Ydl4Ll7uOAZXL4vbkhGIizCg==}
    engines: {node: '>=10'}
    hasBin: true
    dependencies:
      chalk: 4.1.2
      glob: 7.2.3
      yargs: 17.5.1
    dev: true

  /require-directory/2.1.1:
    resolution: {integrity: sha512-fGxEI7+wsG9xrvdjsrlmL22OMTTiHRwAMroiEeMgq8gzoLC/PQr7RsRDSTLUg/bZAZtF+TVIkHc6/4RIKrui+Q==}
    engines: {node: '>=0.10.0'}
    dev: true

  /resolve-from/4.0.0:
    resolution: {integrity: sha512-pb/MYmXstAkysRFx8piNI1tGFNQIFA3vkE3Gq4EuA1dF6gHp/+vgZqsCGJapvy8N3Q+4o7FwvquPJcnZ7RYy4g==}
    engines: {node: '>=4'}
    dev: true

  /resolve/1.22.0:
    resolution: {integrity: sha512-Hhtrw0nLeSrFQ7phPp4OOcVjLPIeMnRlr5mcnVuMe7M/7eBn98A3hmFRLoFo3DLZkivSYwhRUJTyPyWAk56WLw==}
    hasBin: true
    dependencies:
      is-core-module: 2.9.0
      path-parse: 1.0.7
      supports-preserve-symlinks-flag: 1.0.0
    dev: true

  /responselike/1.0.2:
    resolution: {integrity: sha512-/Fpe5guzJk1gPqdJLJR5u7eG/gNY4nImjbRDaVWVMRhne55TCmj2i9Q+54PBRfatRC8v/rIiv9BN0pMd9OV5EQ==}
    dependencies:
      lowercase-keys: 1.0.1

  /reusify/1.0.4:
    resolution: {integrity: sha512-U9nH88a3fc/ekCF1l0/UP1IosiuIjyTh7hBvXVMHYgVcfGvt897Xguj2UOLDeI5BG2m7/uwyaLVT6fbtCwTyzw==}
    engines: {iojs: '>=1.0.0', node: '>=0.10.0'}
    dev: true

  /rimraf/2.7.1:
    resolution: {integrity: sha512-uWjbaKIK3T1OSVptzX7Nl6PvQ3qAGtKEtVRjRuazjfL3Bx5eI409VZSqgND+4UNnmzLVdPj9FqFJNPqBZFve4w==}
    hasBin: true
    dependencies:
      glob: 7.2.3
    dev: true

  /rimraf/3.0.2:
    resolution: {integrity: sha512-JZkJMZkAGFFPP2YqXZXPbMlMBgsxzE8ILs4lMIX/2o0L9UBw9O/Y3o6wFw/i9YLapcUJWwqbi3kdxIPdC62TIA==}
    hasBin: true
    dependencies:
      glob: 7.2.3
    dev: true

  /roarr/2.15.4:
    resolution: {integrity: sha512-CHhPh+UNHD2GTXNYhPWLnU8ONHdI+5DI+4EYIAOaiD63rHeYlZvyh8P+in5999TTSFgUYuKUAjzRI4mdh/p+2A==}
    engines: {node: '>=8.0'}
    dependencies:
      boolean: 3.2.0
      detect-node: 2.1.0
      globalthis: 1.0.3
      json-stringify-safe: 5.0.1
      semver-compare: 1.0.0
      sprintf-js: 1.1.2
    optional: true

  /robust-predicates/3.0.1:
    resolution: {integrity: sha512-ndEIpszUHiG4HtDsQLeIuMvRsDnn8c8rYStabochtUeCvfuvNptb5TUbVD68LRAILPX7p9nqQGh4xJgn3EHS/g==}
    dev: false

  /rollup/2.75.6:
    resolution: {integrity: sha512-OEf0TgpC9vU6WGROJIk1JA3LR5vk/yvqlzxqdrE2CzzXnqKXNzbAwlWUXis8RS3ZPe7LAq+YUxsRa0l3r27MLA==}
    engines: {node: '>=10.0.0'}
    hasBin: true
    optionalDependencies:
      fsevents: 2.3.2
    dev: true

  /run-parallel/1.2.0:
    resolution: {integrity: sha512-5l4VyZR86LZ/lDxZTR6jqL8AFE2S0IFLMP26AbjsLVADxHdhB/c0GUsH+y39UfCi3dzz8OlQuPmnaJOMoDHQBA==}
    dependencies:
      queue-microtask: 1.2.3
    dev: true

  /rw/1.3.3:
    resolution: {integrity: sha512-PdhdWy89SiZogBLaw42zdeqtRJ//zFd2PgQavcICDUgJT5oW10QCRKbJ6bg4r0/UY2M6BWd5tkxuGFRvCkgfHQ==}
    dev: false

  /rxjs/7.5.5:
    resolution: {integrity: sha512-sy+H0pQofO95VDmFLzyaw9xNJU4KTRSwQIGM6+iG3SypAtCiLDzpeG8sJrNCWn2Up9km+KhkvTdbkrdy+yzZdw==}
    dependencies:
      tslib: 2.4.0
<<<<<<< HEAD
=======
    dev: true
>>>>>>> 59375544

  /sade/1.8.1:
    resolution: {integrity: sha512-xal3CZX1Xlo/k4ApwCFrHVACi9fBqJ7V+mwhBsuf/1IOKbBy098Fex+Wa/5QMubw09pSZ/u8EY8PWgevJsXp1A==}
    engines: {node: '>=6'}
    dependencies:
      mri: 1.2.0
    dev: true

  /safe-buffer/5.1.2:
    resolution: {integrity: sha512-Gd2UZBJDkXlY7GbJxfsE8/nvKkUEU1G38c1siN6QP6a9PT9MmHB8GnpscSmMJSoF8LOIrt8ud/wPtojys4G6+g==}

  /safe-buffer/5.2.1:
    resolution: {integrity: sha512-rp3So07KcdmmKbGvgaNxQSJr7bGVSVk5S9Eq1F+ppbRo70+YeaDxkw5Dd8NPN+GD6bjnYm2VuPuCXmpuYvmCXQ==}
    dev: true

  /safer-buffer/2.1.2:
    resolution: {integrity: sha512-YZo3K82SD7Riyi0E1EQPojLz7kpepnSQI9IyPbHHg1XXXevb5dJI7tpyN2ADxGcQbHG7vcyRHk0cbwqcQriUtg==}

  /sander/0.5.1:
    resolution: {integrity: sha512-3lVqBir7WuKDHGrKRDn/1Ye3kwpXaDOMsiRP1wd6wpZW56gJhsbp5RqQpA6JG/P+pkXizygnr1dKR8vzWaVsfA==}
    dependencies:
      es6-promise: 3.3.1
      graceful-fs: 4.2.10
      mkdirp: 0.5.6
      rimraf: 2.7.1
    dev: true

  /saxes/5.0.1:
    resolution: {integrity: sha512-5LBh1Tls8c9xgGjw3QrMwETmTMVk0oFgvrFSvWx62llR2hcEInrKNZ2GZCCuuy2lvWrdl5jhbpeqc5hRYKFOcw==}
    engines: {node: '>=10'}
    dependencies:
      xmlchars: 2.2.0
    dev: true

  /semaphore-async-await/1.5.1:
    resolution: {integrity: sha512-b/ptP11hETwYWpeilHXXQiV5UJNJl7ZWWooKRE5eBIYWoom6dZ0SluCIdCtKycsMtZgKWE01/qAw6jblw1YVhg==}
    engines: {node: '>=4.1'}
    dev: false

  /semver-compare/1.0.0:
    resolution: {integrity: sha512-YM3/ITh2MJ5MtzaM429anh+x2jiLVjqILF4m4oyQB18W7Ggea7BfqdH/wGMK7dDiMghv/6WG7znWMwUDzJiXow==}
    optional: true

  /semver/6.3.0:
    resolution: {integrity: sha512-b39TBaTSfV6yBrapU89p5fKekE2m/NwnDocOVruQFS1/veMgdzuPcnOM34M6CwxW8jH/lxEa5rBoDeUwu5HHTw==}
    hasBin: true

  /semver/7.3.7:
    resolution: {integrity: sha512-QlYTucUYOews+WeEujDoEGziz4K6c47V/Bd+LjSSYcA94p+DmINdf7ncaUinThfvZyu13lN9OY1XDxt8C0Tw0g==}
    engines: {node: '>=10'}
    hasBin: true
    dependencies:
      lru-cache: 6.0.0

  /serialize-error/7.0.1:
    resolution: {integrity: sha512-8I8TjW5KMOKsZQTvoxjuSIa7foAwPWGOts+6o7sgjz41/qMD9VQHEDxi6PBvK2l0MXUmqZyNpUK+T2tQaaElvw==}
    engines: {node: '>=10'}
    dependencies:
      type-fest: 0.13.1
    optional: true

  /shebang-command/2.0.0:
    resolution: {integrity: sha512-kHxr2zZpYtdmrN1qDjrrX/Z1rR1kG8Dx+gkpK1G4eXmvXswmcE1hTWBWYUzlraYw1/yZp6YuDY77YtvbN0dmDA==}
    engines: {node: '>=8'}
    dependencies:
      shebang-regex: 3.0.0
    dev: true

  /shebang-regex/3.0.0:
    resolution: {integrity: sha512-7++dFhtcx3353uBaq8DDR4NuxBetBzC7ZQOhmTQInHEd6bSrXdiEyzCvG07Z44UYdLShWUyXt5M/yhz8ekcb1A==}
    engines: {node: '>=8'}
    dev: true

  /shell-quote/1.7.3:
    resolution: {integrity: sha512-Vpfqwm4EnqGdlsBFNmHhxhElJYrdfcxPThu+ryKS5J8L/fhAwLazFZtq+S+TWZ9ANj2piSQLGj6NQg+lKPmxrw==}
    dev: true

  /shifty/2.18.0:
    resolution: {integrity: sha512-sYM2zW02g9UkB+5Ch7f1WhwAbBkZnesrhpQ5LVZ4x6RcnFTCb0MLJu82/detkTfdAURtU4HLlw4fH6m12lTGNw==}
    optionalDependencies:
      fsevents: 2.3.2
    dev: false

  /side-channel/1.0.4:
    resolution: {integrity: sha512-q5XPytqFEIKHkGdiMIrY10mvLRvnQh42/+GoBlFW3b2LXLE2xxJpZFdm94we0BaoV3RwJyGqg5wS7epxTv0Zvw==}
    dependencies:
      call-bind: 1.0.2
      get-intrinsic: 1.1.2
      object-inspect: 1.12.2
    dev: true

  /signal-exit/3.0.7:
    resolution: {integrity: sha512-wnD2ZE+l+SPC/uoS0vXeE9L1+0wuaMqKlfz9AMUo38JsyLSBWSFcHR1Rri62LZc12vLr1gb3jl7iwQhgwpAbGQ==}
    dev: true

  /slash/3.0.0:
    resolution: {integrity: sha512-g9Q1haeby36OSStwb4ntCGGGaKsaVSjQ68fBxoQcutl5fS1vuY18H3wSt3jFyFtrkx+Kz0V1G85A4MyAdDMi2Q==}
    engines: {node: '>=8'}
    dev: true

  /sorcery/0.10.0:
    resolution: {integrity: sha512-R5ocFmKZQFfSTstfOtHjJuAwbpGyf9qjQa1egyhvXSbM7emjrtLXtGdZsDJDABC85YBfVvrOiGWKSYXPKdvP1g==}
    hasBin: true
    dependencies:
      buffer-crc32: 0.2.13
      minimist: 1.2.6
      sander: 0.5.1
      sourcemap-codec: 1.4.8
    dev: true

  /source-map-js/1.0.2:
    resolution: {integrity: sha512-R0XvVJ9WusLiqTCEiGCmICCMplcCkIwwR11mOSD9CR5u+IXYdiseeEuXCVAjS54zqwkLcPNnmU4OeJ6tUrWhDw==}
    engines: {node: '>=0.10.0'}
    dev: true

  /source-map-resolve/0.6.0:
    resolution: {integrity: sha512-KXBr9d/fO/bWo97NXsPIAW1bFSBOuCnjbNTBMO7N59hsv5i9yzRDfcYwwt0l04+VqnKC+EwzvJZIP/qkuMgR/w==}
    deprecated: See https://github.com/lydell/source-map-resolve#deprecated
    dependencies:
      atob: 2.1.2
      decode-uri-component: 0.2.0
    dev: true

  /source-map/0.5.7:
    resolution: {integrity: sha512-LbrmJOMUSdEVxIKvdcJzQC+nQhe8FUZQTXQy6+I75skNgn3OoQ0DZA8YnFa7gp8tqtL3KPf1kmo0R5DoApeSGQ==}
    engines: {node: '>=0.10.0'}
    dev: true

  /source-map/0.6.1:
    resolution: {integrity: sha512-UjgapumWlbMhkBgzT7Ykc5YXUT46F0iKu8SGXq0bcwP5dz/h0Plj6enJqjz1Zbq2l5WaqYnrVbwWOWMyF3F47g==}
    engines: {node: '>=0.10.0'}
    dev: true

  /sourcemap-codec/1.4.8:
    resolution: {integrity: sha512-9NykojV5Uih4lgo5So5dtw+f0JgJX30KCNI8gwhz2J9A15wD0Ml6tjHKwf6fTSa6fAdVBdZeNOs9eJ71qCk8vA==}
    dev: true

  /spawn-command/0.0.2-1:
    resolution: {integrity: sha512-n98l9E2RMSJ9ON1AKisHzz7V42VDiBQGY6PB1BwRglz99wpVsSuGzQ+jOi6lFXBGVTCrRpltvjm+/XA+tpeJrg==}
    dev: true

  /sprintf-js/1.1.2:
    resolution: {integrity: sha512-VE0SOVEHCk7Qc8ulkWw3ntAzXuqf7S2lvwQaDLRnUeIEaKNQJzV6BwmLKhOqT61aGhfUMrXeaBk+oDGCzvhcug==}
    optional: true

  /string-width/4.2.3:
    resolution: {integrity: sha512-wKyQRQpjJ0sIp62ErSZdGsjMJWsap5oRNihHhu6G7JVO/9jIB6UyevL+tXuOqrng8j/cxKTWyWUwvSTriiZz/g==}
    engines: {node: '>=8'}
    dependencies:
      emoji-regex: 8.0.0
      is-fullwidth-code-point: 3.0.0
      strip-ansi: 6.0.1
    dev: true

  /string_decoder/0.10.31:
    resolution: {integrity: sha512-ev2QzSzWPYmy9GuqfIVildA4OdcGLeFZQrq5ys6RtiuF+RQQiZWr8TZNyAcuVXyQRYfEO+MsoB/1BuQVhOJuoQ==}
    dev: true

  /string_decoder/1.1.1:
    resolution: {integrity: sha512-n/ShnvDi6FHbbVfviro+WojiFzv+s8MPMHBczVePfUpDJLwoLT0ht1l4YwBCbi8pJAveEEdnkHyPyTP/mzRfwg==}
    dependencies:
      safe-buffer: 5.1.2

  /string_decoder/1.3.0:
    resolution: {integrity: sha512-hkRX8U1WjJFd8LsDJ2yQ/wWWxaopEsABU1XfkM8A+j0+85JAGppt16cr1Whg6KIbb4okU6Mql6BOj+uup/wKeA==}
    dependencies:
      safe-buffer: 5.2.1
    dev: true

  /strip-ansi/6.0.1:
    resolution: {integrity: sha512-Y38VPSHcqkFrCpFnQ9vuSXmquuv5oXOKpGeT6aGrr3o3Gc9AlVa6JBfUSOCnbxGGZF+/0ooI7KrPuUSztUdU5A==}
    engines: {node: '>=8'}
    dependencies:
      ansi-regex: 5.0.1
    dev: true

  /strip-bom/3.0.0:
    resolution: {integrity: sha512-vavAMRXOgBVNF6nyEEmL3DBK19iRpDcoIwW+swQ+CbGiu7lju6t+JklA1MHweoWtadgt4ISVUsXLyDq34ddcwA==}
    engines: {node: '>=4'}
    dev: true

  /strip-indent/3.0.0:
    resolution: {integrity: sha512-laJTa3Jb+VQpaC6DseHhF7dXVqHTfJPCRDaEbid/drOhgitgYku/letMUqOXFoWV0zIIUbjpdH2t+tYj4bQMRQ==}
    engines: {node: '>=8'}
    dependencies:
      min-indent: 1.0.1
    dev: true

  /strip-json-comments/3.1.1:
    resolution: {integrity: sha512-6fPc+R4ihwqP6N/aIv2f1gMH8lOVtWQHoqC4yK6oSDVVocumAsfCqjkXnqiYMhmMwS/mEHLp7Vehlt3ql6lEig==}
    engines: {node: '>=8'}
    dev: true

  /sumchecker/3.0.1:
    resolution: {integrity: sha512-MvjXzkz/BOfyVDkG0oFOtBxHX2u3gKbMHIF/dXblZsgD3BWOFLmHovIpZY7BykJdAjcqRCBi1WYBNdEC9yI7vg==}
    engines: {node: '>= 8.0'}
    dependencies:
      debug: 4.3.4
    transitivePeerDependencies:
      - supports-color

  /supports-color/5.5.0:
    resolution: {integrity: sha512-QjVjwdXIt408MIiAqCX4oUKsgU2EqAGzs2Ppkm4aQYbjm+ZEWEcW4SfFNTr4uMNZma0ey4f5lgLrkB0aX0QMow==}
    engines: {node: '>=4'}
    dependencies:
      has-flag: 3.0.0
    dev: true

  /supports-color/7.2.0:
    resolution: {integrity: sha512-qpCAvRl9stuOHveKsn7HncJRvv501qIacKzQlO/+Lwxc9+0q2wLyv4Dfvt80/DPn2pqOBsJdDiogXGR9+OvwRw==}
    engines: {node: '>=8'}
    dependencies:
      has-flag: 4.0.0
    dev: true

  /supports-color/8.1.1:
    resolution: {integrity: sha512-MpUEN2OodtUzxvKQl72cUF7RQ5EiHsGvSsVG0ia9c5RbWGL2CI4C7EpPS8UTBIplnlzZiNuV56w+FuNxy3ty2Q==}
    engines: {node: '>=10'}
    dependencies:
      has-flag: 4.0.0
    dev: true

  /supports-preserve-symlinks-flag/1.0.0:
    resolution: {integrity: sha512-ot0WnXS9fgdkgIcePe6RHNk1WA8+muPa6cSjeR3V8K27q9BB1rTE3R1p7Hv0z1ZyAc8s6Vvv8DIyWf681MAt0w==}
    engines: {node: '>= 0.4'}
    dev: true

  /svelte-check/2.7.2_x4nqt44wnukty73um2kz4qdzya:
    resolution: {integrity: sha512-TuVX4YtXHbRM8sVuK5Jk+mKWdm3f0d6hvAC6qCTp8yUszGZewpEBCo2V5fRWZCiz+0J4OCiDHOS+DFMxv39rJA==}
    hasBin: true
    peerDependencies:
      svelte: ^3.24.0
    dependencies:
      '@jridgewell/trace-mapping': 0.3.13
      chokidar: 3.5.3
      fast-glob: 3.2.11
      import-fresh: 3.3.0
      picocolors: 1.0.0
      sade: 1.8.1
      svelte: 3.48.0
      svelte-preprocess: 4.10.7_os2p3edjldbbnkvrrzdtmphz5q
      typescript: 4.7.3
    transitivePeerDependencies:
      - '@babel/core'
      - coffeescript
      - less
      - node-sass
      - postcss
      - postcss-load-config
      - pug
      - sass
      - stylus
      - sugarss
    dev: true

  /svelte-forms/2.3.1:
    resolution: {integrity: sha512-ExX9PM0JgvdOWlHl2ztD7XzLNPOPt9U5hBKV8sUAisMfcYWpPRnyz+6EFmh35BOBGJJmuhTDBGm5/7seLjOTIA==}
    dependencies:
      is-promise: 4.0.0
    dev: false

  /svelte-hmr/0.14.12_svelte@3.48.0:
    resolution: {integrity: sha512-4QSW/VvXuqVcFZ+RhxiR8/newmwOCTlbYIezvkeN6302YFRE8cXy0naamHcjz8Y9Ce3ITTZtrHrIL0AGfyo61w==}
    engines: {node: ^12.20 || ^14.13.1 || >= 16}
    peerDependencies:
      svelte: '>=3.19.0'
    dependencies:
      svelte: 3.48.0
    dev: true

  /svelte-loading-spinners/0.1.7:
    resolution: {integrity: sha512-EKCId1DjVL2RSUVJJsvtNcqQHox03XIgh4xh/4p7r6ST7d8mut6INY9/LqK4A17PFU64+3quZmqiSfOlf480CA==}
    dev: false

  /svelte-preprocess/4.10.7_os2p3edjldbbnkvrrzdtmphz5q:
    resolution: {integrity: sha512-sNPBnqYD6FnmdBrUmBCaqS00RyCsCpj2BG58A1JBswNF7b0OKviwxqVrOL/CKyJrLSClrSeqQv5BXNg2RUbPOw==}
    engines: {node: '>= 9.11.2'}
    requiresBuild: true
    peerDependencies:
      '@babel/core': ^7.10.2
      coffeescript: ^2.5.1
      less: ^3.11.3 || ^4.0.0
      node-sass: '*'
      postcss: ^7 || ^8
      postcss-load-config: ^2.1.0 || ^3.0.0 || ^4.0.0
      pug: ^3.0.0
      sass: ^1.26.8
      stylus: ^0.55.0
      sugarss: ^2.0.0
      svelte: ^3.23.0
      typescript: ^3.9.5 || ^4.0.0
    peerDependenciesMeta:
      '@babel/core':
        optional: true
      coffeescript:
        optional: true
      less:
        optional: true
      node-sass:
        optional: true
      postcss:
        optional: true
      postcss-load-config:
        optional: true
      pug:
        optional: true
      sass:
        optional: true
      stylus:
        optional: true
      sugarss:
        optional: true
      typescript:
        optional: true
    dependencies:
      '@types/pug': 2.0.6
      '@types/sass': 1.43.1
      detect-indent: 6.1.0
      magic-string: 0.25.9
      postcss: 8.4.14
      postcss-load-config: 4.0.1_postcss@8.4.14
      sorcery: 0.10.0
      strip-indent: 3.0.0
      svelte: 3.48.0
      typescript: 4.7.3
    dev: true

  /svelte-window/1.2.3:
    resolution: {integrity: sha512-hG05EPjHGp6UyndJY1m+2V14nz40yp/CVWY3sFkTVjsR5CEjfZEhcesSx4mE6GmdXtP63khHDLX7nBGgPk0VDg==}
    dev: false

  /svelte/3.48.0:
    resolution: {integrity: sha512-fN2YRm/bGumvjUpu6yI3BpvZnpIm9I6A7HR4oUNYd7ggYyIwSA/BX7DJ+UXXffLp6XNcUijyLvttbPVCYa/3xQ==}
    engines: {node: '>= 8'}
    dev: true

  /symbol-tree/3.2.4:
    resolution: {integrity: sha512-9QNk5KwDF+Bvz+PyObkmSYjI5ksVUYtjW7AU22r2NKcfLJcXp96hkDWU3+XndOsUb+AQ9QhfzfCT2O+CNWT5Tw==}
    dev: true

  /tailwindcss/3.1.3:
    resolution: {integrity: sha512-PRJNYdSIthrb8hjmAyymEyEN8Yo61TMXpzyFUpxULeeyRn3Y3gpvuw6FlRTKrJvK7thSGKRnhT36VovVx4WeMA==}
    engines: {node: '>=12.13.0'}
    hasBin: true
    dependencies:
      arg: 5.0.2
      chokidar: 3.5.3
      color-name: 1.1.4
      detective: 5.2.1
      didyoumean: 1.2.2
      dlv: 1.1.3
      fast-glob: 3.2.11
      glob-parent: 6.0.2
      is-glob: 4.0.3
      lilconfig: 2.0.5
      normalize-path: 3.0.0
      object-hash: 3.0.0
      picocolors: 1.0.0
      postcss: 8.4.14
      postcss-import: 14.1.0_postcss@8.4.14
      postcss-js: 4.0.0_postcss@8.4.14
      postcss-load-config: 3.1.4_postcss@8.4.14
      postcss-nested: 5.0.6_postcss@8.4.14
      postcss-selector-parser: 6.0.10
      postcss-value-parser: 4.2.0
      quick-lru: 5.1.1
      resolve: 1.22.0
    transitivePeerDependencies:
      - ts-node
    dev: true

  /tar-fs/2.1.1:
    resolution: {integrity: sha512-V0r2Y9scmbDRLCNex/+hYzvp/zyYjvFbHPNgVTKfQvVrb6guiE/fxP+XblDNR011utopbkex2nM4dHNV6GDsng==}
    dependencies:
      chownr: 1.1.4
      mkdirp-classic: 0.5.3
      pump: 3.0.0
      tar-stream: 2.2.0
    dev: true

  /tar-stream/2.2.0:
    resolution: {integrity: sha512-ujeqbceABgwMZxEJnk2HDY2DlnUZ+9oEcb1KzTVfYHio0UE6dG71n60d8D2I4qNvleWrrXpmjpt7vZeF1LnMZQ==}
    engines: {node: '>=6'}
    dependencies:
      bl: 4.1.0
      end-of-stream: 1.4.4
      fs-constants: 1.0.0
      inherits: 2.0.4
      readable-stream: 3.6.0
    dev: true

  /tar/6.1.11:
    resolution: {integrity: sha512-an/KZQzQUkZCkuoAA64hM92X0Urb6VpRhAFllDzz44U2mcD5scmT3zBc4VgVpkugF580+DQn8eAFSyoQt0tznA==}
    engines: {node: '>= 10'}
    dependencies:
      chownr: 2.0.0
      fs-minipass: 2.1.0
      minipass: 3.1.6
      minizlib: 2.1.2
      mkdirp: 1.0.4
      yallist: 4.0.0
    dev: true

  /test-exclude/6.0.0:
    resolution: {integrity: sha512-cAGWPIyOHU6zlmg88jwm7VRyXnMN7iV68OGAbYDk/Mh/xC/pzVPlQtY6ngoIH/5/tciuhGfvESU8GrHrcxD56w==}
    engines: {node: '>=8'}
    dependencies:
      '@istanbuljs/schema': 0.1.3
      glob: 7.2.3
      minimatch: 3.1.2
    dev: true

  /text-table/0.2.0:
    resolution: {integrity: sha512-N+8UisAXDGk8PFXP4HAzVR9nbfmVJ3zYLAWiTIoqC5v5isinhr+r5uaO8+7r3BMfuNIufIsA7RdpVgacC2cSpw==}
    dev: true

  /through/2.3.8:
    resolution: {integrity: sha512-w89qg7PI8wAdvX60bMDP+bFoD5Dvhm9oLheFp5O4a2QF0cSBGsBX4qZmadPMvVqlLJBBci+WqGGOAPvcDeNSVg==}
    dev: true

  /through2/2.0.5:
    resolution: {integrity: sha512-/mrRod8xqpA+IHSLyGCQ2s8SPHiCDEeQJSep1jqLYeEUClOFG2Qsh+4FU6G9VeqpZnGW/Su8LQGc4YKni5rYSQ==}
    dependencies:
      readable-stream: 2.3.7
      xtend: 4.0.2
    dev: true

  /tiny-glob/0.2.9:
    resolution: {integrity: sha512-g/55ssRPUjShh+xkfx9UPDXqhckHEsHr4Vd9zX55oSdGZc/MD0m3sferOkwWtp98bv+kcVfEHtRJgBVJzelrzg==}
    dependencies:
      globalyzer: 0.1.0
      globrex: 0.1.2
    dev: true

  /tinypool/0.1.3:
    resolution: {integrity: sha512-2IfcQh7CP46XGWGGbdyO4pjcKqsmVqFAPcXfPxcPXmOWt9cYkTP9HcDmGgsfijYoAEc4z9qcpM/BaBz46Y9/CQ==}
    engines: {node: '>=14.0.0'}
    dev: true

  /tinyspy/0.3.3:
    resolution: {integrity: sha512-gRiUR8fuhUf0W9lzojPf1N1euJYA30ISebSfgca8z76FOvXtVXqd5ojEIaKLWbDQhAaC3ibxZIjqbyi4ybjcTw==}
    engines: {node: '>=14.0.0'}
    dev: true

  /to-fast-properties/2.0.0:
    resolution: {integrity: sha512-/OaKK0xYrs3DmxRYqL/yDc+FxFUVYhDlXMhRmv3z915w2HF1tnN1omB354j8VUGO/hbRzyD6Y3sA7v7GS/ceog==}
    engines: {node: '>=4'}
    dev: true

  /to-readable-stream/1.0.0:
    resolution: {integrity: sha512-Iq25XBt6zD5npPhlLVXGFN3/gyR2/qODcKNNyTMd4vbm39HUaOiAM4PMq0eMVC/Tkxz+Zjdsc55g9yyz+Yq00Q==}
    engines: {node: '>=6'}

  /to-regex-range/5.0.1:
    resolution: {integrity: sha512-65P7iz6X5yEr1cwcgvQxbbIw7Uk3gOy5dIdtZ4rDveLqhrdJP+Li/Hx6tyK0NEb+2GCyneCMJiGqrADCSNk8sQ==}
    engines: {node: '>=8.0'}
    dependencies:
      is-number: 7.0.0
    dev: true

  /tough-cookie/4.0.0:
    resolution: {integrity: sha512-tHdtEpQCMrc1YLrMaqXXcj6AxhYi/xgit6mZu1+EDWUn+qhUf8wMQoFIy9NXuq23zAwtcB0t/MjACGR18pcRbg==}
    engines: {node: '>=6'}
    dependencies:
      psl: 1.8.0
      punycode: 2.1.1
      universalify: 0.1.2
    dev: true

  /tr46/0.0.3:
    resolution: {integrity: sha512-N3WMsuqV66lT30CrXNbEjx4GEwlow3v6rr4mCcv6prnfwhS01rkgyFdjPNBYd9br7LpXV1+Emh01fHnq2Gdgrw==}
    dev: true

  /tr46/3.0.0:
    resolution: {integrity: sha512-l7FvfAHlcmulp8kr+flpQZmVwtu7nfRV7NZujtN0OqES8EL4O4e0qqzL0DC5gAvx/ZC/9lk6rhcUwYvkBnBnYA==}
    engines: {node: '>=12'}
    dependencies:
      punycode: 2.1.1
    dev: true

  /tree-kill/1.2.2:
    resolution: {integrity: sha512-L0Orpi8qGpRG//Nd+H90vFB+3iHnue1zSSGmNOOCh1GLJ7rUKVwV2HvijphGQS2UmhUZewS9VgvxYIdgr+fG1A==}
    hasBin: true
    dev: true

  /ts-poet/4.13.0:
    resolution: {integrity: sha512-8BUxvsSdLaygDFhhamjfR+/bZ72eVJQHPhv4ADr8HmG3BbNbDORV63JxDcB3oNVMm1KeuQj+T0UrcKDqoPtc+w==}
    dependencies:
      lodash: 4.17.21
      prettier: 2.7.1
    dev: true

  /ts-proto-descriptors/1.6.0:
    resolution: {integrity: sha512-Vrhue2Ti99us/o76mGy28nF3W/Uanl1/8detyJw2yyRwiBC5yxy+hEZqQ/ZX2PbZ1vyCpJ51A9L4PnCCnkBMTQ==}
    dependencies:
      long: 4.0.0
      protobufjs: 6.11.3
    dev: true

  /ts-proto/1.115.4:
    resolution: {integrity: sha512-q2FfWVpTNJRBMXglZH0wHMEbLOEuxkDuRtyk0j5POGm7oA1Btd9sHw6GzGs6DkfYfre/BCtLmMi4uOueJpBvCQ==}
    hasBin: true
    dependencies:
      '@types/object-hash': 1.3.4
      dataloader: 1.4.0
      object-hash: 1.3.1
      protobufjs: 6.11.3
      ts-poet: 4.13.0
      ts-proto-descriptors: 1.6.0
    dev: true

  /tsconfig-paths/4.0.0:
    resolution: {integrity: sha512-SLBg2GBKlR6bVtMgJJlud/o3waplKtL7skmLkExomIiaAtLGtVsoXIqP3SYdjbcH9lq/KVv7pMZeCBpLYOit6Q==}
    dependencies:
      json5: 2.2.1
      minimist: 1.2.6
      strip-bom: 3.0.0
    dev: true

  /tslib/1.14.1:
    resolution: {integrity: sha512-Xni35NKzjgMrwevysHTCArtLDpPvye8zV/0E4EyYn43P7/7qvQwPh9BGkHewbMulVntbigmcT7rdX3BNo9wRJg==}
    dev: true

  /tslib/2.4.0:
    resolution: {integrity: sha512-d6xOpEDfsi2CZVlPQzGeux8XMwLT9hssAsaPYExaQMuYskwb+x1x7J371tWlbBdWHroy99KnVB6qIkUbs5X3UQ==}
<<<<<<< HEAD
=======
    dev: true
>>>>>>> 59375544

  /tsutils/3.21.0_typescript@4.7.3:
    resolution: {integrity: sha512-mHKK3iUXL+3UF6xL5k0PEhKRUBKPBCv/+RkEOpjRWxxx27KKRBmmA60A9pgOUvMi8GKhRMPEmjBRPzs2W7O1OA==}
    engines: {node: '>= 6'}
    peerDependencies:
      typescript: '>=2.8.0 || >= 3.2.0-dev || >= 3.3.0-dev || >= 3.4.0-dev || >= 3.5.0-dev || >= 3.6.0-dev || >= 3.6.0-beta || >= 3.7.0-dev || >= 3.7.0-beta'
    dependencies:
      tslib: 1.14.1
      typescript: 4.7.3
    dev: true

  /tunnel/0.0.6:
    resolution: {integrity: sha512-1h/Lnq9yajKY2PEbBadPXj3VxsDDu844OnaAo52UVmIzIvwwtBPIuNvkjuzBlTWpfJyUbG3ez0KSBibQkj4ojg==}
    engines: {node: '>=0.6.11 <=0.7.0 || >=0.7.3'}
    optional: true

  /type-check/0.3.2:
    resolution: {integrity: sha512-ZCmOJdvOWDBYJlzAoFkC+Q0+bUyEOS1ltgp1MGU03fqHG+dbi9tBFU2Rd9QKiDZFAYrhPh2JUf7rZRIuHRKtOg==}
    engines: {node: '>= 0.8.0'}
    dependencies:
      prelude-ls: 1.1.2
    dev: true

  /type-check/0.4.0:
    resolution: {integrity: sha512-XleUoc9uwGXqjWwXaUTZAmzMcFZ5858QA2vvx1Ur5xIcixXIP+8LnFDgRplU30us6teqdlskFfu+ae4K79Ooew==}
    engines: {node: '>= 0.8.0'}
    dependencies:
      prelude-ls: 1.2.1
    dev: true

  /type-detect/4.0.8:
    resolution: {integrity: sha512-0fr/mIH1dlO+x7TlcMy+bIDqKPsw/70tVyeHW787goQjhmqaZe10uwLujubK9q9Lg6Fiho1KUKDYz0Z7k7g5/g==}
    engines: {node: '>=4'}
    dev: true

  /type-fest/0.13.1:
    resolution: {integrity: sha512-34R7HTnG0XIJcBSn5XhDd7nNFPRcXYRZrBB2O2jdKqYODldSzBAqzsWoZYYvduky73toYS/ESqxPvkDf/F0XMg==}
    engines: {node: '>=10'}
    optional: true

  /type-fest/0.20.2:
    resolution: {integrity: sha512-Ne+eE4r0/iWnpAxD852z3A+N0Bt5RN//NjJwRd2VFHEmrywxf5vsZlh4R6lixl6B+wz/8d+maTSAkN1FIkI3LQ==}
    engines: {node: '>=10'}
    dev: true

  /type-fest/2.13.1:
    resolution: {integrity: sha512-hXYyrPFwETT2swFLHeoKtJrvSF/ftG/sA15/8nGaLuaDGfVAaq8DYFpu4yOyV4tzp082WqnTEoMsm3flKMI2FQ==}
    engines: {node: '>=12.20'}
    dev: true

  /typedarray/0.0.6:
    resolution: {integrity: sha512-/aCDEGatGvZ2BIk+HmLf4ifCJFwvKFNb9/JeZPMulfgFracn9QFcAf5GO8B/mweUjSoblS5In0cWhqpfs/5PQA==}

  /typescript/4.7.3:
    resolution: {integrity: sha512-WOkT3XYvrpXx4vMMqlD+8R8R37fZkjyLGlxavMc4iB8lrl8L0DeTcHbYgw/v0N/z9wAFsgBhcsF0ruoySS22mA==}
    engines: {node: '>=4.2.0'}
    hasBin: true
    dev: true

  /unbzip2-stream/1.4.3:
    resolution: {integrity: sha512-mlExGW4w71ebDJviH16lQLtZS32VKqsSfk80GCfUlwT/4/hNRFsoscrF/c++9xinkMzECL1uL9DDwXqFWkruPg==}
    dependencies:
      buffer: 5.7.1
      through: 2.3.8
    dev: true

  /universalify/0.1.2:
    resolution: {integrity: sha512-rBJeI5CXAlmy1pV+617WB9J63U6XcazHHF2f2dbJix4XzpUF0RS3Zbj0FGIOCAva5P/d/GBOYaACQ1w+0azUkg==}
    engines: {node: '>= 4.0.0'}

  /untildify/4.0.0:
    resolution: {integrity: sha512-KK8xQ1mkzZeg9inewmFVDNkg3l5LUhoq9kN6iWYB/CC9YMG8HA+c1Q8HwDe6dEX7kErrEVNVBO3fWsVq5iDgtw==}
    engines: {node: '>=8'}
    dev: true

  /uri-js/4.4.1:
    resolution: {integrity: sha512-7rKUyy33Q1yc98pQ1DAmLtwX109F7TIfWlW1Ydo8Wl1ii1SeHieeh0HHfPeL2fMXK6z0s8ecKs9frCuLJvndBg==}
    dependencies:
      punycode: 2.1.1
    dev: true

  /url-parse-lax/3.0.0:
    resolution: {integrity: sha512-NjFKA0DidqPa5ciFcSrXnAltTtzz84ogy+NebPvfEgAck0+TNg4UJ4IN+fB7zRZfbgUf0syOo9MDxFkDSMuFaQ==}
    engines: {node: '>=4'}
    dependencies:
      prepend-http: 2.0.0

  /util-deprecate/1.0.2:
    resolution: {integrity: sha512-EPD5q1uXyFxJpCrLnCc1nHnq3gOa6DZBocAIiI2TaSCA7VCJ1UJDMagCzIkXNsUYfD1daK//LTEQ8xiIbrHtcw==}

  /uuid-random/1.3.2:
    resolution: {integrity: sha512-UOzej0Le/UgkbWEO8flm+0y+G+ljUon1QWTEZOq1rnMAsxo2+SckbiZdKzAHHlVh6gJqI1TjC/xwgR50MuCrBQ==}
    dev: false

  /uuid/8.3.2:
    resolution: {integrity: sha512-+NYs2QeMWy+GWFOEm9xnn6HCDp0l7QBD7ml8zLUmJ+93Q5NF0NocErnwkTkXVFNiX3/fpC6afS8Dhb/gz7R7eg==}
    hasBin: true
    dev: false

  /v8-compile-cache/2.3.0:
    resolution: {integrity: sha512-l8lCEmLcLYZh4nbunNZvQCJc5pv7+RCwa8q/LdUx8u7lsWvPDKmpodJAJNwkAhJC//dFY48KuIEmjtd4RViDrA==}
    dev: true

  /v8-to-istanbul/9.0.0:
    resolution: {integrity: sha512-HcvgY/xaRm7isYmyx+lFKA4uQmfUbN0J4M0nNItvzTvH/iQ9kW5j/t4YSR+Ge323/lrgDAWJoF46tzGQHwBHFw==}
    engines: {node: '>=10.12.0'}
    dependencies:
      '@jridgewell/trace-mapping': 0.3.13
      '@types/istanbul-lib-coverage': 2.0.4
      convert-source-map: 1.8.0
    dev: true

  /vite-tsconfig-paths/3.5.0_vite@2.9.12:
    resolution: {integrity: sha512-NKIubr7gXgh/3uniQaOytSg+aKWPrjquP6anAy+zCWEn6h9fB8z2/qdlfQrTgZWaXJ2pHVlllrSdRZltHn9P4g==}
    peerDependencies:
      vite: '>2.0.0-0'
    dependencies:
      debug: 4.3.4
      globrex: 0.1.2
      recrawl-sync: 2.2.2
      tsconfig-paths: 4.0.0
      vite: 2.9.12
    transitivePeerDependencies:
      - supports-color
    dev: true

  /vite/2.9.12:
    resolution: {integrity: sha512-suxC36dQo9Rq1qMB2qiRorNJtJAdxguu5TMvBHOc/F370KvqAe9t48vYp+/TbPKRNrMh/J55tOUmkuIqstZaew==}
    engines: {node: '>=12.2.0'}
    hasBin: true
    peerDependencies:
      less: '*'
      sass: '*'
      stylus: '*'
    peerDependenciesMeta:
      less:
        optional: true
      sass:
        optional: true
      stylus:
        optional: true
    dependencies:
      esbuild: 0.14.45
      postcss: 8.4.14
      resolve: 1.22.0
      rollup: 2.75.6
    optionalDependencies:
      fsevents: 2.3.2
    dev: true

  /vitest/0.13.1_c8@7.11.3+jsdom@19.0.0:
    resolution: {integrity: sha512-CfSBf7YFw/i8HumSUQRtZKs0aV91DC9WU8nAgIJAlawKHaFuPHQohDwOTPIFgrxySiuFYUa0Yohf9gDFfBwjxA==}
    engines: {node: '>=v14.16.0'}
    hasBin: true
    peerDependencies:
      '@vitest/ui': '*'
      c8: '*'
      happy-dom: '*'
      jsdom: '*'
    peerDependenciesMeta:
      '@vitest/ui':
        optional: true
      c8:
        optional: true
      happy-dom:
        optional: true
      jsdom:
        optional: true
    dependencies:
      '@types/chai': 4.3.1
      '@types/chai-subset': 1.3.3
      c8: 7.11.3
      chai: 4.3.6
      debug: 4.3.4
      jsdom: 19.0.0
      local-pkg: 0.4.1
      tinypool: 0.1.3
      tinyspy: 0.3.3
      vite: 2.9.12
    transitivePeerDependencies:
      - less
      - sass
      - stylus
      - supports-color
    dev: true

  /vitest/0.13.1_jsdom@19.0.0:
    resolution: {integrity: sha512-CfSBf7YFw/i8HumSUQRtZKs0aV91DC9WU8nAgIJAlawKHaFuPHQohDwOTPIFgrxySiuFYUa0Yohf9gDFfBwjxA==}
    engines: {node: '>=v14.16.0'}
    hasBin: true
    peerDependencies:
      '@vitest/ui': '*'
      c8: '*'
      happy-dom: '*'
      jsdom: '*'
    peerDependenciesMeta:
      '@vitest/ui':
        optional: true
      c8:
        optional: true
      happy-dom:
        optional: true
      jsdom:
        optional: true
    dependencies:
      '@types/chai': 4.3.1
      '@types/chai-subset': 1.3.3
      chai: 4.3.6
      debug: 4.3.4
      jsdom: 19.0.0
      local-pkg: 0.4.1
      tinypool: 0.1.3
      tinyspy: 0.3.3
      vite: 2.9.12
    transitivePeerDependencies:
      - less
      - sass
      - stylus
      - supports-color
    dev: true

  /w3c-hr-time/1.0.2:
    resolution: {integrity: sha512-z8P5DvDNjKDoFIHK7q8r8lackT6l+jo/Ye3HOle7l9nICP9lf1Ci25fy9vHd0JOWewkIFzXIEig3TdKT7JQ5fQ==}
    dependencies:
      browser-process-hrtime: 1.0.0
    dev: true

  /w3c-xmlserializer/3.0.0:
    resolution: {integrity: sha512-3WFqGEgSXIyGhOmAFtlicJNMjEps8b1MG31NCA0/vOF9+nKMUW1ckhi9cnNHmf88Rzw5V+dwIwsm2C7X8k9aQg==}
    engines: {node: '>=12'}
    dependencies:
      xml-name-validator: 4.0.0
    dev: true

  /wasm-pack/0.10.2:
    resolution: {integrity: sha512-Kuh8XAArQNVoikMUenjDs4+g6LpktgfXgqlp03G2dJKDBokA7Y8Cx6MDCnvREzNnmprk9IohHytwycVSemwe/w==}
    hasBin: true
    requiresBuild: true
    dependencies:
      binary-install: 0.1.1
    transitivePeerDependencies:
      - debug
    dev: true

  /web-streams-polyfill/3.2.1:
    resolution: {integrity: sha512-e0MO3wdXWKrLbL0DgGnUV7WHVuw9OUvL4hjgnPkIeEvESk74gAITi5G606JtZPp39cd8HA9VQzCIvA49LpPN5Q==}
    engines: {node: '>= 8'}
    dev: true

  /webidl-conversions/3.0.1:
    resolution: {integrity: sha512-2JAn3z8AR6rjK8Sm8orRC0h/bcl/DqL7tRPdGZ4I1CjdF+EaMLmYxBHyXuKL849eucPFhvBoxMsflfOb8kxaeQ==}
    dev: true

  /webidl-conversions/7.0.0:
    resolution: {integrity: sha512-VwddBukDzu71offAQR975unBIGqfKZpM+8ZX6ySk8nYhVoo5CYaZyzt3YBvYtRtO+aoGlqxPg/B87NGVZ/fu6g==}
    engines: {node: '>=12'}
    dev: true

  /whatwg-encoding/2.0.0:
    resolution: {integrity: sha512-p41ogyeMUrw3jWclHWTQg1k05DSVXPLcVxRTYsXUk+ZooOCZLcoYgPZ/HL/D/N+uQPOtcp1me1WhBEaX02mhWg==}
    engines: {node: '>=12'}
    dependencies:
      iconv-lite: 0.6.3
    dev: true

  /whatwg-mimetype/3.0.0:
    resolution: {integrity: sha512-nt+N2dzIutVRxARx1nghPKGv1xHikU7HKdfafKkLNLindmPU/ch3U31NOCGGA/dmPcmb1VlofO0vnKAcsm0o/Q==}
    engines: {node: '>=12'}
    dev: true

  /whatwg-url/10.0.0:
    resolution: {integrity: sha512-CLxxCmdUby142H5FZzn4D8ikO1cmypvXVQktsgosNy4a4BHrDHeciBBGZhb0bNoR5/MltoCatso+vFjjGx8t0w==}
    engines: {node: '>=12'}
    dependencies:
      tr46: 3.0.0
      webidl-conversions: 7.0.0
    dev: true

  /whatwg-url/11.0.0:
    resolution: {integrity: sha512-RKT8HExMpoYx4igMiVMY83lN6UeITKJlBQ+vR/8ZJ8OCdSiN3RwCq+9gH0+Xzj0+5IrM6i4j/6LuvzbZIQgEcQ==}
    engines: {node: '>=12'}
    dependencies:
      tr46: 3.0.0
      webidl-conversions: 7.0.0
    dev: true

  /whatwg-url/5.0.0:
    resolution: {integrity: sha512-saE57nupxk6v3HY35+jzBwYa0rKSy0XR8JSxZPwgLr7ys0IBzhGviA1/TUGJLmSVqs8pb9AnvICXEuOHLprYTw==}
    dependencies:
      tr46: 0.0.3
      webidl-conversions: 3.0.1
    dev: true

  /which/2.0.2:
    resolution: {integrity: sha512-BLI3Tl1TW3Pvl70l3yq3Y64i+awpwXqsGBYWkkqMtnbXgrMD+yj7rhW0kuEDxzJaYXGjEW5ogapKNMEKNMjibA==}
    engines: {node: '>= 8'}
    hasBin: true
    dependencies:
      isexe: 2.0.0
    dev: true

  /word-wrap/1.2.3:
    resolution: {integrity: sha512-Hz/mrNwitNRh/HUAtM/VT/5VH+ygD6DV7mYKZAtHOrbs8U7lvPS6xf7EJKMF0uW1KJCl0H701g3ZGus+muE5vQ==}
    engines: {node: '>=0.10.0'}
    dev: true

  /wrap-ansi/7.0.0:
    resolution: {integrity: sha512-YVGIj2kamLSTxw6NsZjoBxfSwsn0ycdesmc4p+Q21c5zPuZ1pl+NfxVdxPtdHvmNVOQ6XSYG4AUtyt/Fi7D16Q==}
    engines: {node: '>=10'}
    dependencies:
      ansi-styles: 4.3.0
      string-width: 4.2.3
      strip-ansi: 6.0.1
    dev: true

  /wrappy/1.0.2:
    resolution: {integrity: sha512-l4Sp/DRseor9wL6EvV2+TuQn63dMkPjZ/sp9XkghTEbV9KlPS1xUsZ3u7/IQO4wxtcFB4bgpQPRcR3QCvezPcQ==}

  /ws/8.7.0:
    resolution: {integrity: sha512-c2gsP0PRwcLFzUiA8Mkr37/MI7ilIlHQxaEAtd0uNMbVMoy8puJyafRlm0bV9MbGSabUPeLrRRaqIBcFcA2Pqg==}
    engines: {node: '>=10.0.0'}
    peerDependencies:
      bufferutil: ^4.0.1
      utf-8-validate: ^5.0.2
    peerDependenciesMeta:
      bufferutil:
        optional: true
      utf-8-validate:
        optional: true
    dev: true

  /ws/8.8.0:
    resolution: {integrity: sha512-JDAgSYQ1ksuwqfChJusw1LSJ8BizJ2e/vVu5Lxjq3YvNJNlROv1ui4i+c/kUUrPheBvQl4c5UbERhTwKa6QBJQ==}
    engines: {node: '>=10.0.0'}
    peerDependencies:
      bufferutil: ^4.0.1
      utf-8-validate: ^5.0.2
    peerDependenciesMeta:
      bufferutil:
        optional: true
      utf-8-validate:
        optional: true
    dev: true

  /xml-name-validator/4.0.0:
    resolution: {integrity: sha512-ICP2e+jsHvAj2E2lIHxa5tjXRlKDJo4IdvPvCXbXQGdzSfmSpNVyIKMvoZHjDY9DP0zV17iI85o90vRFXNccRw==}
    engines: {node: '>=12'}
    dev: true

  /xmlchars/2.2.0:
    resolution: {integrity: sha512-JZnDKK8B0RCDw84FNdDAIpZK+JuJw+s7Lz8nksI7SIuU3UXJJslUthsi+uWBUYOwPFwW7W7PRLRfUKpxjtjFCw==}
    dev: true

  /xtend/4.0.2:
    resolution: {integrity: sha512-LKYU1iAXJXUgAXn9URjiu+MWhyUXHsvfp7mcuYm9dSUKK0/CjtrUwFAxD82/mCWbtLsGjFIad0wIsod4zrTAEQ==}
    engines: {node: '>=0.4'}
    dev: true

  /y18n/5.0.8:
    resolution: {integrity: sha512-0pfFzegeDWJHJIAmTLRP2DwHjdF5s7jo9tuztdQxAhINCdvS+3nGINqPd00AphqJR/0LhANUS6/+7SCb98YOfA==}
    engines: {node: '>=10'}
    dev: true

  /yallist/4.0.0:
    resolution: {integrity: sha512-3wdGidZyq5PB084XLES5TpOSRA3wjXAlIWMhum2kRcv/41Sn2emQ0dycQW4uZXLejwKvg6EsvbdlVL+FYEct7A==}

  /yaml/1.10.2:
    resolution: {integrity: sha512-r3vXyErRCYJ7wg28yvBY5VSoAF8ZvlcW9/BwUzEtUsjvX/DKs24dIkuwjtuprwJJHsbyUbLApepYTR1BN4uHrg==}
    engines: {node: '>= 6'}
    dev: true

  /yaml/2.1.1:
    resolution: {integrity: sha512-o96x3OPo8GjWeSLF+wOAbrPfhFOGY0W00GNaxCDv+9hkcDJEnev1yh8S7pgHF0ik6zc8sQLuL8hjHjJULZp8bw==}
    engines: {node: '>= 14'}
    dev: true

  /yargs-parser/20.2.9:
    resolution: {integrity: sha512-y11nGElTIV+CT3Zv9t7VKl+Q3hTQoT9a1Qzezhhl6Rp21gJ/IVTW7Z3y9EWXhuUBC2Shnf+DX0antecpAwSP8w==}
    engines: {node: '>=10'}
    dev: true

  /yargs-parser/21.0.1:
    resolution: {integrity: sha512-9BK1jFpLzJROCI5TzwZL/TU4gqjK5xiHV/RfWLOahrjAko/e4DJkRDZQXfvqAsiZzzYhgAzbgz6lg48jcm4GLg==}
    engines: {node: '>=12'}
    dev: true

  /yargs/16.2.0:
    resolution: {integrity: sha512-D1mvvtDG0L5ft/jGWkLpG1+m0eQxOfaBvTNELraWj22wSVUMWxZUvYgJYcKh6jGGIkJFhH4IZPQhR4TKpc8mBw==}
    engines: {node: '>=10'}
    dependencies:
      cliui: 7.0.4
      escalade: 3.1.1
      get-caller-file: 2.0.5
      require-directory: 2.1.1
      string-width: 4.2.3
      y18n: 5.0.8
      yargs-parser: 20.2.9
    dev: true

  /yargs/17.5.1:
    resolution: {integrity: sha512-t6YAJcxDkNX7NFYiVtKvWUz8l+PaKTLiL63mJYWR2GnHq2gjEWISzsLp9wg3aY36dY1j+gfIEL3pIF+XlJJfbA==}
    engines: {node: '>=12'}
    dependencies:
      cliui: 7.0.4
      escalade: 3.1.1
      get-caller-file: 2.0.5
      require-directory: 2.1.1
      string-width: 4.2.3
      y18n: 5.0.8
      yargs-parser: 21.0.1
    dev: true

  /yauzl/2.10.0:
    resolution: {integrity: sha512-p4a9I6X6nu6IhoGmBqAcbJy1mlC4j27vEPZX9F4L4/vZT3Lyq1VkFHw/V/PUcB9Buo+DG3iHkT0x3Qya58zc3g==}
    dependencies:
      buffer-crc32: 0.2.13
      fd-slicer: 1.1.0

  /yocto-queue/0.1.0:
    resolution: {integrity: sha512-rVksvsnNCdJ/ohGc6xgPwyN8eheCxsiLM8mxuE/t/mOVqJewPuO1miLpTHQiRgTKCLexL4MeAFVagts7HmNZ2Q==}
    engines: {node: '>=10'}
    dev: true<|MERGE_RESOLUTION|>--- conflicted
+++ resolved
@@ -42,34 +42,6 @@
       '@napi-rs/cli': 2.10.0
       rimraf: 3.0.2
 
-<<<<<<< HEAD
-  crates/lgn-editor-proto:
-    specifiers:
-      '@improbable-eng/grpc-web': ^0.15.0
-      browser-headers: ^0.4.1
-      google-protobuf: ^3.20.1
-      long: ^5.2.0
-      pnpm: ^7.1.7
-      protobufjs: ^6.11.3
-      rimraf: ^3.0.2
-      rxjs: 7.5.5
-      ts-proto: ^1.115.1
-      typescript: ^4.7.2
-    dependencies:
-      '@improbable-eng/grpc-web': 0.15.0_google-protobuf@3.20.1
-      browser-headers: 0.4.1
-      google-protobuf: 3.20.1
-      long: 5.2.0
-      pnpm: 7.2.1
-      protobufjs: 6.11.3
-      rxjs: 7.5.5
-    devDependencies:
-      rimraf: 3.0.2
-      ts-proto: 1.115.4
-      typescript: 4.7.3
-
-=======
->>>>>>> 59375544
   crates/lgn-telemetry-proto:
     specifiers:
       '@improbable-eng/grpc-web': ^0.15.0
@@ -296,11 +268,6 @@
       long: 5.2.0
       monaco-editor: 0.33.0
       pnpm: 7.2.1
-<<<<<<< HEAD
-      protobufjs: 6.11.3
-      rxjs: 7.5.5
-=======
->>>>>>> 59375544
       svelte-forms: 2.3.1
       svelte-window: 1.2.3
       uuid: 8.3.2
@@ -345,10 +312,6 @@
       svelte-check: 2.7.2_x4nqt44wnukty73um2kz4qdzya
       svelte-preprocess: 4.10.7_os2p3edjldbbnkvrrzdtmphz5q
       tailwindcss: 3.1.3
-<<<<<<< HEAD
-      ts-proto: 1.115.4
-=======
->>>>>>> 59375544
       typescript: 4.7.3
       vite: 2.9.12
       vite-tsconfig-paths: 3.5.0_vite@2.9.12
@@ -1605,19 +1568,11 @@
 
   /@types/node/16.11.41:
     resolution: {integrity: sha512-mqoYK2TnVjdkGk8qXAVGc/x9nSaTpSrFaGFm43BUH3IdoBV0nta6hYaGmdOvIMlbHJbUEVen3gvwpwovAZKNdQ==}
-<<<<<<< HEAD
 
   /@types/node/17.0.45:
     resolution: {integrity: sha512-w+tIMs3rq2afQdsPJlODhoUEKzFP1ayaoyl1CcnwtIlsVe7K7bA1NGm4s3PraqTLlXnbIN84zuBlxBWo1u9BLw==}
     dev: true
 
-=======
-
-  /@types/node/17.0.45:
-    resolution: {integrity: sha512-w+tIMs3rq2afQdsPJlODhoUEKzFP1ayaoyl1CcnwtIlsVe7K7bA1NGm4s3PraqTLlXnbIN84zuBlxBWo1u9BLw==}
-    dev: true
-
->>>>>>> 59375544
   /@types/node/18.0.0:
     resolution: {integrity: sha512-cHlGmko4gWLVI27cGJntjs/Sj8th9aYwplmZFwmmgYQQvL5NUsgVJG7OddLvNfLqYS31KFN0s3qlaD9qCaxACA==}
 
@@ -4677,10 +4632,7 @@
     resolution: {integrity: sha512-sy+H0pQofO95VDmFLzyaw9xNJU4KTRSwQIGM6+iG3SypAtCiLDzpeG8sJrNCWn2Up9km+KhkvTdbkrdy+yzZdw==}
     dependencies:
       tslib: 2.4.0
-<<<<<<< HEAD
-=======
-    dev: true
->>>>>>> 59375544
+    dev: true
 
   /sade/1.8.1:
     resolution: {integrity: sha512-xal3CZX1Xlo/k4ApwCFrHVACi9fBqJ7V+mwhBsuf/1IOKbBy098Fex+Wa/5QMubw09pSZ/u8EY8PWgevJsXp1A==}
@@ -5206,10 +5158,7 @@
 
   /tslib/2.4.0:
     resolution: {integrity: sha512-d6xOpEDfsi2CZVlPQzGeux8XMwLT9hssAsaPYExaQMuYskwb+x1x7J371tWlbBdWHroy99KnVB6qIkUbs5X3UQ==}
-<<<<<<< HEAD
-=======
-    dev: true
->>>>>>> 59375544
+    dev: true
 
   /tsutils/3.21.0_typescript@4.7.3:
     resolution: {integrity: sha512-mHKK3iUXL+3UF6xL5k0PEhKRUBKPBCv/+RkEOpjRWxxx27KKRBmmA60A9pgOUvMi8GKhRMPEmjBRPzs2W7O1OA==}
