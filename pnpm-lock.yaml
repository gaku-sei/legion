lockfileVersion: 5.4

importers:

  .:
    specifiers:
      '@types/tailwindcss': ^3.0.10
      autoprefixer: ^10.4.4
      postcss: ^8.4.14
      rimraf: ^3.0.2
      tailwindcss: ^3.0.24
      wasm-pack: 0.10.2
    devDependencies:
      '@types/tailwindcss': 3.0.10
      autoprefixer: 10.4.7_postcss@8.4.14
      postcss: 8.4.14
      rimraf: 3.0.2
      tailwindcss: 3.1.3
      wasm-pack: 0.10.2

  crates/lgn-api-codegen-node:
    specifiers:
      '@napi-rs/cli': ^2.9.0
      rimraf: ^3.0.2
    devDependencies:
      '@napi-rs/cli': 2.10.0
      rimraf: 3.0.2

  crates/lgn-auth-node:
    specifiers:
      '@napi-rs/cli': ^2.8.0
      rimraf: ^3.0.2
    devDependencies:
      '@napi-rs/cli': 2.10.0
      rimraf: 3.0.2

  crates/lgn-config-node:
    specifiers:
      '@napi-rs/cli': ^2.8.0
      rimraf: ^3.0.2
    devDependencies:
      '@napi-rs/cli': 2.10.0
      rimraf: 3.0.2

<<<<<<< HEAD
=======
  crates/lgn-editor-proto:
    specifiers:
      '@improbable-eng/grpc-web': ^0.15.0
      browser-headers: ^0.4.1
      google-protobuf: ^3.20.1
      long: ^5.2.0
      pnpm: ^7.1.7
      protobufjs: ^6.11.3
      rimraf: ^3.0.2
      rxjs: 7.5.5
      ts-proto: ^1.115.1
      typescript: ^4.7.2
    dependencies:
      '@improbable-eng/grpc-web': 0.15.0_google-protobuf@3.20.1
      browser-headers: 0.4.1
      google-protobuf: 3.20.1
      long: 5.2.0
      pnpm: 7.2.1
      protobufjs: 6.11.3
      rxjs: 7.5.5
    devDependencies:
      rimraf: 3.0.2
      ts-proto: 1.115.4
      typescript: 4.7.3

>>>>>>> 8903abb3
  crates/lgn-telemetry-proto:
    specifiers:
      '@improbable-eng/grpc-web': ^0.15.0
      browser-headers: ^0.4.1
      google-protobuf: ^3.20.1
      long: ^5.2.0
      pnpm: ^7.1.7
      protobufjs: ^6.11.3
      rimraf: ^3.0.2
      ts-proto: ^1.115.1
      typescript: ^4.7.2
    dependencies:
      '@improbable-eng/grpc-web': 0.15.0_google-protobuf@3.20.1
      browser-headers: 0.4.1
      google-protobuf: 3.20.1
      long: 5.2.0
      pnpm: 7.2.1
      protobufjs: 6.11.3
    devDependencies:
      rimraf: 3.0.2
      ts-proto: 1.115.4
      typescript: 4.7.3

  npm-pkgs/lgn-analytics-gui:
    specifiers:
      '@fluent/bundle': ^0.17.1
      '@improbable-eng/grpc-web': ^0.15.0
      '@lgn/proto-telemetry': ^0.1.0
      '@lgn/vite-plugin-api-codegen': workspace:^0.1.0
      '@lgn/vite-plugin-ts-proto': workspace:^0.1.0
      '@lgn/web-client': ^0.1.0
      '@sveltejs/adapter-static': 1.0.0-next.34
      '@sveltejs/kit': 1.0.0-next.347
      '@sveltejs/vite-plugin-svelte': 1.0.0-next.47
      '@swc/core': ^1.2.196
      '@testing-library/jest-dom': ^5.16.4
      '@testing-library/svelte': ^3.1.2
      '@trivago/prettier-plugin-sort-imports': ^3.2.0
      '@types/babel__core': ^7.1.19
      '@types/d3': ^7.4.0
      '@types/jest': ^28.1.0
      '@types/node': ^17.0.45
      '@types/progressbar.js': ^1.1.2
      '@types/tailwindcss': ^3.0.10
      '@types/testing-library__jest-dom': ^5.14.3
      '@typescript-eslint/eslint-plugin': ^5.27.0
      '@typescript-eslint/parser': ^5.27.0
      autoprefixer: ^10.4.7
      binary-search: ^1.3.6
      browser-headers: ^0.4.1
      concurrently: ^7.2.1
      copyfiles: ^2.4.1
      cross-env: ^7.0.3
      d3: ^7.4.4
      date-fns: ^2.28.0
      electron: ^19.0.3
      electron-serve: ^1.1.0
      eslint: ^8.16.0
      eslint-config-prettier: ^8.5.0
      eslint-plugin-svelte3: ^4.0.0
      google-protobuf: ^3.20.1
      grpc-web: ^1.3.1
      jsdom: ^19.0.0
      long: ^5.2.0
      node-fetch: ^3.2.6
      pnpm: ^7.1.7
      postcss: ^8.4.14
      postcss-load-config: ^4.0.1
      prettier: 2.6.2
      prettier-plugin-svelte: ^2.7.0
      progressbar.js: ^1.1.0
      protobufjs: ^6.11.3
      puppeteer: ^14.2.1
      replace-in-file: ^6.3.5
      rimraf: ^3.0.2
      semaphore-async-await: ^1.5.1
      svelte: ^3.48.0
      svelte-check: ^2.7.2
      svelte-loading-spinners: ^0.1.7
      svelte-preprocess: ^4.10.6
      tailwindcss: ^3.0.24
      ts-proto: ^1.115.1
      typescript: ^4.7.2
      uuid-random: ^1.3.2
      vite: ^2.9.9
      vite-tsconfig-paths: ^3.5.0
      vitest: ^0.13.1
    dependencies:
      '@fluent/bundle': 0.17.1
      '@improbable-eng/grpc-web': 0.15.0_google-protobuf@3.20.1
      '@lgn/proto-telemetry': link:../../crates/lgn-telemetry-proto
      '@lgn/vite-plugin-ts-proto': link:../vite-plugin-ts-proto
      '@lgn/web-client': link:../lgn-web-client
      '@types/progressbar.js': 1.1.2
      binary-search: 1.3.6
      browser-headers: 0.4.1
      d3: 7.4.4
      date-fns: 2.28.0
      electron: 19.0.4
      electron-serve: 1.1.0
      google-protobuf: 3.20.1
      grpc-web: 1.3.1
      long: 5.2.0
      progressbar.js: 1.1.0
      protobufjs: 6.11.3
      semaphore-async-await: 1.5.1
      svelte-loading-spinners: 0.1.7
      uuid-random: 1.3.2
    devDependencies:
      '@lgn/vite-plugin-api-codegen': link:../vite-plugin-api-codegen
      '@sveltejs/adapter-static': 1.0.0-next.34
      '@sveltejs/kit': 1.0.0-next.347_svelte@3.48.0
      '@sveltejs/vite-plugin-svelte': 1.0.0-next.47_svelte@3.48.0+vite@2.9.12
      '@swc/core': 1.2.203
      '@testing-library/jest-dom': 5.16.4
      '@testing-library/svelte': 3.1.3_svelte@3.48.0
      '@trivago/prettier-plugin-sort-imports': 3.2.0_prettier@2.6.2
      '@types/babel__core': 7.1.19
      '@types/d3': 7.4.0
      '@types/jest': 28.1.2
      '@types/node': 17.0.45
      '@types/tailwindcss': 3.0.10
      '@types/testing-library__jest-dom': 5.14.4
      '@typescript-eslint/eslint-plugin': 5.28.0_7yumg2qjgbp7maccqlfhx2vudu
      '@typescript-eslint/parser': 5.28.0_ud6rd4xtew5bv4yhvkvu24pzm4
      autoprefixer: 10.4.7_postcss@8.4.14
      concurrently: 7.2.2
      copyfiles: 2.4.1
      cross-env: 7.0.3
      eslint: 8.17.0
      eslint-config-prettier: 8.5.0_eslint@8.17.0
      eslint-plugin-svelte3: 4.0.0_3aft6623ti3qaietkx5ojwfh2e
      jsdom: 19.0.0
      node-fetch: 3.2.6
      pnpm: 7.2.1
      postcss: 8.4.14
      postcss-load-config: 4.0.1_postcss@8.4.14
      prettier: 2.6.2
      prettier-plugin-svelte: 2.7.0_kkjbqzpydplecjtkxrgomroeru
      puppeteer: 14.4.1
      replace-in-file: 6.3.5
      rimraf: 3.0.2
      svelte: 3.48.0
      svelte-check: 2.7.2_x4nqt44wnukty73um2kz4qdzya
      svelte-preprocess: 4.10.7_os2p3edjldbbnkvrrzdtmphz5q
      tailwindcss: 3.1.3
      ts-proto: 1.115.4
      typescript: 4.7.3
      vite: 2.9.12
      vite-tsconfig-paths: 3.5.0_vite@2.9.12
      vitest: 0.13.1_jsdom@19.0.0

  npm-pkgs/lgn-editor-gui:
    specifiers:
      '@fluent/bundle': ^0.17.1
      '@fluent/langneg': ^0.6.2
      '@iconify/svelte': ^2.2.1
      '@lgn/auth': ^0.1.0
      '@lgn/config': ^0.1.0
      '@lgn/vite-plugin-api-codegen': workspace:^0.1.0
      '@lgn/vite-plugin-wasm': workspace:^0.1.0
      '@lgn/web-client': ^0.1.0
      '@sveltejs/adapter-static': 1.0.0-next.34
      '@sveltejs/kit': 1.0.0-next.347
      '@sveltejs/vite-plugin-svelte': 1.0.0-next.47
      '@swc/core': ^1.2.196
      '@testing-library/jest-dom': ^5.16.4
      '@testing-library/svelte': 3.1.1
      '@trivago/prettier-plugin-sort-imports': ^3.2.0
      '@types/color-convert': ^2.0.0
      '@types/jest': ^28.1.0
      '@types/node': ^17.0.45
      '@types/qs': ^6.9.7
      '@types/testing-library__jest-dom': ^5.14.3
      '@types/uuid': ^8.3.4
      '@typescript-eslint/eslint-plugin': ^5.27.0
      '@typescript-eslint/parser': ^5.27.0
      autoprefixer: ^10.4.7
      browser-headers: ^0.4.1
      c8: ^7.11.2
      color-convert: ^2.0.1
      concurrently: ^7.2.1
      cross-env: ^7.0.3
      electron: ^19.0.3
      electron-serve: ^1.1.0
      eslint: ^8.16.0
      eslint-config-prettier: ^8.5.0
      eslint-plugin-svelte3: ^4.0.0
      golden-layout: ^2.5.0
      grpc-web: ^1.3.1
      jsdom: ^19.0.0
      long: ^5.2.0
      monaco-editor: 0.33.0
      node-fetch: ^3.2.6
      pnpm: ^7.1.7
      postcss: ^8.4.14
      postcss-load-config: ^4.0.1
      prettier: ^2.6.2
      prettier-plugin-svelte: ^2.7.0
      qs: ^6.10.5
      rimraf: ^3.0.2
      svelte: ^3.48.0
      svelte-check: ^2.7.2
      svelte-forms: ^2.3.0
      svelte-preprocess: ^4.10.6
      svelte-window: ^1.2.3
      tailwindcss: ^3.0.24
      typescript: ^4.7.2
      uuid: ^8.3.2
      uuid-random: ^1.3.2
      vite: ^2.9.9
      vite-tsconfig-paths: ^3.5.0
      vitest: ^0.13.1
    dependencies:
      '@fluent/bundle': 0.17.1
      '@fluent/langneg': 0.6.2
      '@iconify/svelte': 2.2.1
      '@lgn/auth': link:../../crates/lgn-auth-node
      '@lgn/web-client': link:../lgn-web-client
      browser-headers: 0.4.1
      color-convert: 2.0.1
      golden-layout: 2.5.0
      grpc-web: 1.3.1
      long: 5.2.0
      monaco-editor: 0.33.0
<<<<<<< HEAD
      pnpm: 7.1.7
=======
      pnpm: 7.2.1
      protobufjs: 6.11.3
      rxjs: 7.5.5
>>>>>>> 8903abb3
      svelte-forms: 2.3.1
      svelte-window: 1.2.3
      uuid: 8.3.2
      uuid-random: 1.3.2
    devDependencies:
      '@lgn/config': link:../../crates/lgn-config-node
      '@lgn/vite-plugin-api-codegen': link:../vite-plugin-api-codegen
      '@lgn/vite-plugin-wasm': link:../vite-plugin-wasm
      '@sveltejs/adapter-static': 1.0.0-next.34
      '@sveltejs/kit': 1.0.0-next.347_svelte@3.48.0
      '@sveltejs/vite-plugin-svelte': 1.0.0-next.47_svelte@3.48.0+vite@2.9.12
      '@swc/core': 1.2.203
      '@testing-library/jest-dom': 5.16.4
      '@testing-library/svelte': 3.1.1_svelte@3.48.0
      '@trivago/prettier-plugin-sort-imports': 3.2.0_prettier@2.7.1
      '@types/color-convert': 2.0.0
      '@types/jest': 28.1.2
      '@types/node': 17.0.45
      '@types/qs': 6.9.7
      '@types/testing-library__jest-dom': 5.14.4
      '@types/uuid': 8.3.4
      '@typescript-eslint/eslint-plugin': 5.28.0_7yumg2qjgbp7maccqlfhx2vudu
      '@typescript-eslint/parser': 5.28.0_ud6rd4xtew5bv4yhvkvu24pzm4
      autoprefixer: 10.4.7_postcss@8.4.14
      c8: 7.11.3
      concurrently: 7.2.2
      cross-env: 7.0.3
      electron: 19.0.4
      electron-serve: 1.1.0
      eslint: 8.17.0
      eslint-config-prettier: 8.5.0_eslint@8.17.0
      eslint-plugin-svelte3: 4.0.0_3aft6623ti3qaietkx5ojwfh2e
      jsdom: 19.0.0
      node-fetch: 3.2.6
      postcss: 8.4.14
      postcss-load-config: 4.0.1_postcss@8.4.14
      prettier: 2.7.1
      prettier-plugin-svelte: 2.7.0_nakrehnrzdf7fdea5k3a4dfy4m
      qs: 6.10.5
      rimraf: 3.0.2
      svelte: 3.48.0
      svelte-check: 2.7.2_x4nqt44wnukty73um2kz4qdzya
<<<<<<< HEAD
      svelte-preprocess: 4.10.6_mzsheb5iucdxpz63weqo4c6ruu
      tailwindcss: 3.0.24
      typescript: 4.7.2
      vite: 2.9.9
      vite-tsconfig-paths: 3.5.0_vite@2.9.9
=======
      svelte-preprocess: 4.10.7_os2p3edjldbbnkvrrzdtmphz5q
      tailwindcss: 3.1.3
      ts-proto: 1.115.4
      typescript: 4.7.3
      vite: 2.9.12
      vite-tsconfig-paths: 3.5.0_vite@2.9.12
>>>>>>> 8903abb3
      vitest: 0.13.1_c8@7.11.3+jsdom@19.0.0

  npm-pkgs/lgn-runtime-gui:
    specifiers:
      '@improbable-eng/grpc-web': ^0.15.0
      '@lgn/vite-plugin-api-codegen': workspace:^0.1.0
      '@lgn/web-client': ^0.1.0
      '@sveltejs/vite-plugin-svelte': 1.0.0-next.47
      '@swc/core': ^1.2.196
      '@testing-library/jest-dom': ^5.16.4
      '@testing-library/svelte': ^3.1.2
      '@trivago/prettier-plugin-sort-imports': ^3.2.0
      '@types/color-convert': ^2.0.0
      '@types/jest': ^28.1.0
      '@types/node': ^17.0.39
      '@types/testing-library__jest-dom': ^5.14.3
      '@typescript-eslint/eslint-plugin': ^5.27.0
      '@typescript-eslint/parser': ^5.27.0
      autoprefixer: ^10.4.7
      browser-headers: ^0.4.1
      c8: ^7.11.2
      color-convert: ^2.0.1
      concurrently: ^7.2.1
      cross-env: ^7.0.3
      electron: ^19.0.3
      electron-serve: ^1.1.0
      eslint: ^8.16.0
      eslint-config-prettier: ^8.5.0
      eslint-plugin-svelte3: ^4.0.0
      google-protobuf: ^3.20.1
      grpc-web: ^1.3.1
      jsdom: ^19.0.0
      long: ^5.2.0
      node-fetch: ^3.2.6
      pnpm: ^7.1.7
      postcss: ^8.4.14
      postcss-load-config: ^4.0.1
      prettier: 2.6.2
      prettier-plugin-svelte: ^2.7.0
      protobufjs: ^6.11.3
      rimraf: ^3.0.2
      svelte: ^3.48.0
      svelte-check: ^2.7.2
      svelte-preprocess: ^4.10.6
      tailwindcss: ^3.0.24
      ts-proto: ^1.115.1
      typescript: ^4.7.2
      uuid-random: ^1.3.2
      vite: ^2.9.9
      vite-tsconfig-paths: ^3.5.0
      vitest: ^0.13.1
    dependencies:
      '@improbable-eng/grpc-web': 0.15.0_google-protobuf@3.20.1
      '@lgn/web-client': link:../lgn-web-client
      browser-headers: 0.4.1
      color-convert: 2.0.1
      electron: 19.0.4
      electron-serve: 1.1.0
      google-protobuf: 3.20.1
      grpc-web: 1.3.1
      long: 5.2.0
      pnpm: 7.2.1
      protobufjs: 6.11.3
      uuid-random: 1.3.2
    devDependencies:
      '@lgn/vite-plugin-api-codegen': link:../vite-plugin-api-codegen
      '@sveltejs/vite-plugin-svelte': 1.0.0-next.47_svelte@3.48.0+vite@2.9.12
      '@swc/core': 1.2.203
      '@testing-library/jest-dom': 5.16.4
      '@testing-library/svelte': 3.1.3_svelte@3.48.0
      '@trivago/prettier-plugin-sort-imports': 3.2.0_prettier@2.6.2
      '@types/color-convert': 2.0.0
      '@types/jest': 28.1.2
      '@types/node': 17.0.45
      '@types/testing-library__jest-dom': 5.14.4
      '@typescript-eslint/eslint-plugin': 5.28.0_7yumg2qjgbp7maccqlfhx2vudu
      '@typescript-eslint/parser': 5.28.0_ud6rd4xtew5bv4yhvkvu24pzm4
      autoprefixer: 10.4.7_postcss@8.4.14
      c8: 7.11.3
      concurrently: 7.2.2
      cross-env: 7.0.3
      eslint: 8.17.0
      eslint-config-prettier: 8.5.0_eslint@8.17.0
      eslint-plugin-svelte3: 4.0.0_3aft6623ti3qaietkx5ojwfh2e
      jsdom: 19.0.0
      node-fetch: 3.2.6
      postcss: 8.4.14
      postcss-load-config: 4.0.1_postcss@8.4.14
      prettier: 2.6.2
      prettier-plugin-svelte: 2.7.0_kkjbqzpydplecjtkxrgomroeru
      rimraf: 3.0.2
      svelte: 3.48.0
      svelte-check: 2.7.2_x4nqt44wnukty73um2kz4qdzya
      svelte-preprocess: 4.10.7_os2p3edjldbbnkvrrzdtmphz5q
      tailwindcss: 3.1.3
      ts-proto: 1.115.4
      typescript: 4.7.3
      vite: 2.9.12
      vite-tsconfig-paths: 3.5.0_vite@2.9.12
      vitest: 0.13.1_c8@7.11.3+jsdom@19.0.0

  npm-pkgs/lgn-web-client:
    specifiers:
      '@fluent/bundle': ^0.17.1
      '@fluent/langneg': ^0.6.2
      '@iconify/svelte': ^2.2.1
      '@improbable-eng/grpc-web': ^0.15.0
      '@lgn/auth': workspace:^0.1.0
      '@lgn/vite-plugin-api-codegen': workspace:^0.1.0
      '@sveltejs/kit': 1.0.0-next.347
      '@sveltejs/vite-plugin-svelte': 1.0.0-next.47
      '@swc/core': ^1.2.196
      '@testing-library/jest-dom': ^5.16.4
      '@testing-library/svelte': 3.1.1
      '@trivago/prettier-plugin-sort-imports': ^3.2.0
      '@types/color-convert': ^2.0.0
      '@types/estree': ^0.0.51
      '@types/jest': ^28.1.0
      '@types/node': ^17.0.39
      '@types/qs': ^6.9.7
      '@types/testing-library__jest-dom': ^5.14.3
      '@typescript-eslint/eslint-plugin': ^5.27.0
      '@typescript-eslint/parser': ^5.27.0
      autoprefixer: ^10.4.7
      browser-headers: ^0.4.1
      c8: ^7.11.2
      eslint: ^8.16.0
      eslint-config-prettier: ^8.5.0
      eslint-plugin-svelte3: ^4.0.0
      golden-layout: ^2.5.0
      google-protobuf: ^3.20.1
      grpc-web: ^1.3.1
      jsdom: ^19.0.0
      long: ^5.2.0
      monaco-editor: 0.33.0
      node-fetch: ^3.2.6
      oauth-pkce: ^0.0.6
      pnpm: ^7.1.7
      postcss: ^8.4.14
      postcss-load-config: ^4.0.1
      prettier: ^2.6.2
      prettier-plugin-svelte: ^2.7.0
      protobufjs: ^6.11.3
      qs: ^6.10.5
      rimraf: ^3.0.2
      svelte: ^3.48.0
      svelte-check: ^2.7.2
      svelte-preprocess: ^4.10.6
      svelte-window: ^1.2.3
      tailwindcss: ^3.0.24
      type-fest: ^2.12.2
      typescript: ^4.7.2
      vite: ^2.9.9
      vitest: ^0.13.1
    dependencies:
      '@fluent/bundle': 0.17.1
      '@fluent/langneg': 0.6.2
      '@iconify/svelte': 2.2.1
      '@improbable-eng/grpc-web': 0.15.0_google-protobuf@3.20.1
      '@lgn/auth': link:../../crates/lgn-auth-node
      browser-headers: 0.4.1
      golden-layout: 2.5.0
      google-protobuf: 3.20.1
      grpc-web: 1.3.1
      long: 5.2.0
      monaco-editor: 0.33.0
      oauth-pkce: 0.0.6
      pnpm: 7.2.1
      protobufjs: 6.11.3
      svelte-window: 1.2.3
    devDependencies:
      '@lgn/vite-plugin-api-codegen': link:../vite-plugin-api-codegen
      '@sveltejs/kit': 1.0.0-next.347_svelte@3.48.0
      '@sveltejs/vite-plugin-svelte': 1.0.0-next.47_svelte@3.48.0+vite@2.9.12
      '@swc/core': 1.2.203
      '@testing-library/jest-dom': 5.16.4
      '@testing-library/svelte': 3.1.1_svelte@3.48.0
      '@trivago/prettier-plugin-sort-imports': 3.2.0_prettier@2.7.1
      '@types/color-convert': 2.0.0
      '@types/estree': 0.0.51
      '@types/jest': 28.1.2
      '@types/node': 17.0.45
      '@types/qs': 6.9.7
      '@types/testing-library__jest-dom': 5.14.4
      '@typescript-eslint/eslint-plugin': 5.28.0_7yumg2qjgbp7maccqlfhx2vudu
      '@typescript-eslint/parser': 5.28.0_ud6rd4xtew5bv4yhvkvu24pzm4
      autoprefixer: 10.4.7_postcss@8.4.14
      c8: 7.11.3
      eslint: 8.17.0
      eslint-config-prettier: 8.5.0_eslint@8.17.0
      eslint-plugin-svelte3: 4.0.0_3aft6623ti3qaietkx5ojwfh2e
      jsdom: 19.0.0
      node-fetch: 3.2.6
      postcss: 8.4.14
      postcss-load-config: 4.0.1_postcss@8.4.14
      prettier: 2.7.1
      prettier-plugin-svelte: 2.7.0_nakrehnrzdf7fdea5k3a4dfy4m
      qs: 6.10.5
      rimraf: 3.0.2
      svelte: 3.48.0
      svelte-check: 2.7.2_x4nqt44wnukty73um2kz4qdzya
      svelte-preprocess: 4.10.7_os2p3edjldbbnkvrrzdtmphz5q
      tailwindcss: 3.1.3
      type-fest: 2.13.1
      typescript: 4.7.3
      vite: 2.9.12
      vitest: 0.13.1_c8@7.11.3+jsdom@19.0.0

  npm-pkgs/vite-plugin-api-codegen:
    specifiers:
      '@lgn/api-codegen': ^0.1.0
      '@types/mkdirp': ^1.0.2
      '@types/node': ^17.0.39
      mkdirp: ^1.0.4
      rimraf: ^3.0.2
      typescript: ^4.7.2
    devDependencies:
      '@lgn/api-codegen': link:../../crates/lgn-api-codegen-node
      '@types/mkdirp': 1.0.2
      '@types/node': 17.0.45
      mkdirp: 1.0.4
      rimraf: 3.0.2
      typescript: 4.7.3

  npm-pkgs/vite-plugin-ts-proto:
    specifiers:
      '@types/glob': ^7.2.0
      '@types/mkdirp': ^1.0.2
      '@types/node': ^17.0.39
      '@types/which': ^2.0.1
      glob: ^8.0.1
      mkdirp: ^1.0.4
      rimraf: ^3.0.2
      typescript: ^4.7.2
      which: ^2.0.2
    devDependencies:
      '@types/glob': 7.2.0
      '@types/mkdirp': 1.0.2
      '@types/node': 17.0.45
      '@types/which': 2.0.1
      glob: 8.0.3
      mkdirp: 1.0.4
      rimraf: 3.0.2
      typescript: 4.7.3
      which: 2.0.2

  npm-pkgs/vite-plugin-wasm:
    specifiers:
      '@types/node': ^17.0.39
      rimraf: ^3.0.2
      typescript: ^4.7.2
    devDependencies:
      '@types/node': 17.0.45
      rimraf: 3.0.2
      typescript: 4.7.3

packages:

  /@babel/code-frame/7.16.7:
    resolution: {integrity: sha512-iAXqUn8IIeBTNd72xsFlgaXHkMBMt6y4HJp1tIaK465CWLT/fG1aqB7ykr95gHHmlBdGbFeWWfyB4NJJ0nmeIg==}
    engines: {node: '>=6.9.0'}
    dependencies:
      '@babel/highlight': 7.17.12
    dev: true

  /@babel/compat-data/7.18.5:
    resolution: {integrity: sha512-BxhE40PVCBxVEJsSBhB6UWyAuqJRxGsAw8BdHMJ3AKGydcwuWW4kOO3HmqBQAdcq/OP+/DlTVxLvsCzRTnZuGg==}
    engines: {node: '>=6.9.0'}
    dev: true

  /@babel/core/7.13.10:
    resolution: {integrity: sha512-bfIYcT0BdKeAZrovpMqX2Mx5NrgAckGbwT982AkdS5GNfn3KMGiprlBAtmBcFZRUmpaufS6WZFP8trvx8ptFDw==}
    engines: {node: '>=6.9.0'}
    dependencies:
      '@babel/code-frame': 7.16.7
      '@babel/generator': 7.13.9
      '@babel/helper-compilation-targets': 7.18.2_@babel+core@7.13.10
      '@babel/helper-module-transforms': 7.18.0
      '@babel/helpers': 7.18.2
      '@babel/parser': 7.14.6
      '@babel/template': 7.16.7
      '@babel/traverse': 7.13.0
      '@babel/types': 7.13.0
      convert-source-map: 1.8.0
      debug: 4.3.4
      gensync: 1.0.0-beta.2
      json5: 2.2.1
      lodash: 4.17.21
      semver: 6.3.0
      source-map: 0.5.7
    transitivePeerDependencies:
      - supports-color
    dev: true

  /@babel/generator/7.13.9:
    resolution: {integrity: sha512-mHOOmY0Axl/JCTkxTU6Lf5sWOg/v8nUa+Xkt4zMTftX0wqmb6Sh7J8gvcehBw7q0AhrhAR+FDacKjCZ2X8K+Sw==}
    dependencies:
      '@babel/types': 7.13.0
      jsesc: 2.5.2
      source-map: 0.5.7
    dev: true

  /@babel/generator/7.18.2:
    resolution: {integrity: sha512-W1lG5vUwFvfMd8HVXqdfbuG7RuaSrTCCD8cl8fP8wOivdbtbIg2Db3IWUcgvfxKbbn6ZBGYRW/Zk1MIwK49mgw==}
    engines: {node: '>=6.9.0'}
    dependencies:
      '@babel/types': 7.18.4
      '@jridgewell/gen-mapping': 0.3.1
      jsesc: 2.5.2
    dev: true

  /@babel/helper-compilation-targets/7.18.2_@babel+core@7.13.10:
    resolution: {integrity: sha512-s1jnPotJS9uQnzFtiZVBUxe67CuBa679oWFHpxYYnTpRL/1ffhyX44R9uYiXoa/pLXcY9H2moJta0iaanlk/rQ==}
    engines: {node: '>=6.9.0'}
    peerDependencies:
      '@babel/core': ^7.0.0
    dependencies:
      '@babel/compat-data': 7.18.5
      '@babel/core': 7.13.10
      '@babel/helper-validator-option': 7.16.7
      browserslist: 4.20.4
      semver: 6.3.0
    dev: true

  /@babel/helper-environment-visitor/7.18.2:
    resolution: {integrity: sha512-14GQKWkX9oJzPiQQ7/J36FTXcD4kSp8egKjO9nINlSKiHITRA9q/R74qu8S9xlc/b/yjsJItQUeeh3xnGN0voQ==}
    engines: {node: '>=6.9.0'}
    dev: true

  /@babel/helper-function-name/7.17.9:
    resolution: {integrity: sha512-7cRisGlVtiVqZ0MW0/yFB4atgpGLWEHUVYnb448hZK4x+vih0YO5UoS11XIYtZYqHd0dIPMdUSv8q5K4LdMnIg==}
    engines: {node: '>=6.9.0'}
    dependencies:
      '@babel/template': 7.16.7
      '@babel/types': 7.18.4
    dev: true

  /@babel/helper-hoist-variables/7.16.7:
    resolution: {integrity: sha512-m04d/0Op34H5v7pbZw6pSKP7weA6lsMvfiIAMeIvkY/R4xQtBSMFEigu9QTZ2qB/9l22vsxtM8a+Q8CzD255fg==}
    engines: {node: '>=6.9.0'}
    dependencies:
      '@babel/types': 7.18.4
    dev: true

  /@babel/helper-module-imports/7.16.7:
    resolution: {integrity: sha512-LVtS6TqjJHFc+nYeITRo6VLXve70xmq7wPhWTqDJusJEgGmkAACWwMiTNrvfoQo6hEhFwAIixNkvB0jPXDL8Wg==}
    engines: {node: '>=6.9.0'}
    dependencies:
      '@babel/types': 7.18.4
    dev: true

  /@babel/helper-module-transforms/7.18.0:
    resolution: {integrity: sha512-kclUYSUBIjlvnzN2++K9f2qzYKFgjmnmjwL4zlmU5f8ZtzgWe8s0rUPSTGy2HmK4P8T52MQsS+HTQAgZd3dMEA==}
    engines: {node: '>=6.9.0'}
    dependencies:
      '@babel/helper-environment-visitor': 7.18.2
      '@babel/helper-module-imports': 7.16.7
      '@babel/helper-simple-access': 7.18.2
      '@babel/helper-split-export-declaration': 7.16.7
      '@babel/helper-validator-identifier': 7.16.7
      '@babel/template': 7.16.7
      '@babel/traverse': 7.18.5
      '@babel/types': 7.18.4
    transitivePeerDependencies:
      - supports-color
    dev: true

  /@babel/helper-simple-access/7.18.2:
    resolution: {integrity: sha512-7LIrjYzndorDY88MycupkpQLKS1AFfsVRm2k/9PtKScSy5tZq0McZTj+DiMRynboZfIqOKvo03pmhTaUgiD6fQ==}
    engines: {node: '>=6.9.0'}
    dependencies:
      '@babel/types': 7.18.4
    dev: true

  /@babel/helper-split-export-declaration/7.16.7:
    resolution: {integrity: sha512-xbWoy/PFoxSWazIToT9Sif+jJTlrMcndIsaOKvTA6u7QEo7ilkRZpjew18/W3c7nm8fXdUDXh02VXTbZ0pGDNw==}
    engines: {node: '>=6.9.0'}
    dependencies:
      '@babel/types': 7.18.4
    dev: true

  /@babel/helper-validator-identifier/7.16.7:
    resolution: {integrity: sha512-hsEnFemeiW4D08A5gUAZxLBTXpZ39P+a+DGDsHw1yxqyQ/jzFEnxf5uTEGp+3bzAbNOxU1paTgYS4ECU/IgfDw==}
    engines: {node: '>=6.9.0'}
    dev: true

  /@babel/helper-validator-option/7.16.7:
    resolution: {integrity: sha512-TRtenOuRUVo9oIQGPC5G9DgK4743cdxvtOw0weQNpZXaS16SCBi5MNjZF8vba3ETURjZpTbVn7Vvcf2eAwFozQ==}
    engines: {node: '>=6.9.0'}
    dev: true

  /@babel/helpers/7.18.2:
    resolution: {integrity: sha512-j+d+u5xT5utcQSzrh9p+PaJX94h++KN+ng9b9WEJq7pkUPAd61FGqhjuUEdfknb3E/uDBb7ruwEeKkIxNJPIrg==}
    engines: {node: '>=6.9.0'}
    dependencies:
      '@babel/template': 7.16.7
      '@babel/traverse': 7.18.5
      '@babel/types': 7.18.4
    transitivePeerDependencies:
      - supports-color
    dev: true

  /@babel/highlight/7.17.12:
    resolution: {integrity: sha512-7yykMVF3hfZY2jsHZEEgLc+3x4o1O+fYyULu11GynEUQNwB6lua+IIQn1FiJxNucd5UlyJryrwsOh8PL9Sn8Qg==}
    engines: {node: '>=6.9.0'}
    dependencies:
      '@babel/helper-validator-identifier': 7.16.7
      chalk: 2.4.2
      js-tokens: 4.0.0
    dev: true

  /@babel/parser/7.14.6:
    resolution: {integrity: sha512-oG0ej7efjEXxb4UgE+klVx+3j4MVo+A2vCzm7OUN4CLo6WhQ+vSOD2yJ8m7B+DghObxtLxt3EfgMWpq+AsWehQ==}
    engines: {node: '>=6.0.0'}
    hasBin: true
    dependencies:
      '@babel/types': 7.13.0
    dev: true

  /@babel/parser/7.18.5:
    resolution: {integrity: sha512-YZWVaglMiplo7v8f1oMQ5ZPQr0vn7HPeZXxXWsxXJRjGVrzUFn9OxFQl1sb5wzfootjA/yChhW84BV+383FSOw==}
    engines: {node: '>=6.0.0'}
    hasBin: true
    dependencies:
      '@babel/types': 7.18.4
    dev: true

  /@babel/runtime/7.18.3:
    resolution: {integrity: sha512-38Y8f7YUhce/K7RMwTp7m0uCumpv9hZkitCbBClqQIow1qSbCvGkcegKOXpEWCQLfWmevgRiWokZ1GkpfhbZug==}
    engines: {node: '>=6.9.0'}
    dependencies:
      regenerator-runtime: 0.13.9
    dev: true

  /@babel/template/7.16.7:
    resolution: {integrity: sha512-I8j/x8kHUrbYRTUxXrrMbfCa7jxkE7tZre39x3kjr9hvI82cK1FfqLygotcWN5kdPGWcLdWMHpSBavse5tWw3w==}
    engines: {node: '>=6.9.0'}
    dependencies:
      '@babel/code-frame': 7.16.7
      '@babel/parser': 7.18.5
      '@babel/types': 7.18.4
    dev: true

  /@babel/traverse/7.13.0:
    resolution: {integrity: sha512-xys5xi5JEhzC3RzEmSGrs/b3pJW/o87SypZ+G/PhaE7uqVQNv/jlmVIBXuoh5atqQ434LfXV+sf23Oxj0bchJQ==}
    dependencies:
      '@babel/code-frame': 7.16.7
      '@babel/generator': 7.13.9
      '@babel/helper-function-name': 7.17.9
      '@babel/helper-split-export-declaration': 7.16.7
      '@babel/parser': 7.14.6
      '@babel/types': 7.13.0
      debug: 4.3.4
      globals: 11.12.0
      lodash: 4.17.21
    transitivePeerDependencies:
      - supports-color
    dev: true

  /@babel/traverse/7.18.5:
    resolution: {integrity: sha512-aKXj1KT66sBj0vVzk6rEeAO6Z9aiiQ68wfDgge3nHhA/my6xMM/7HGQUNumKZaoa2qUPQ5whJG9aAifsxUKfLA==}
    engines: {node: '>=6.9.0'}
    dependencies:
      '@babel/code-frame': 7.16.7
      '@babel/generator': 7.18.2
      '@babel/helper-environment-visitor': 7.18.2
      '@babel/helper-function-name': 7.17.9
      '@babel/helper-hoist-variables': 7.16.7
      '@babel/helper-split-export-declaration': 7.16.7
      '@babel/parser': 7.18.5
      '@babel/types': 7.18.4
      debug: 4.3.4
      globals: 11.12.0
    transitivePeerDependencies:
      - supports-color
    dev: true

  /@babel/types/7.13.0:
    resolution: {integrity: sha512-hE+HE8rnG1Z6Wzo+MhaKE5lM5eMx71T4EHJgku2E3xIfaULhDcxiiRxUYgwX8qwP1BBSlag+TdGOt6JAidIZTA==}
    dependencies:
      '@babel/helper-validator-identifier': 7.16.7
      lodash: 4.17.21
      to-fast-properties: 2.0.0
    dev: true

  /@babel/types/7.18.4:
    resolution: {integrity: sha512-ThN1mBcMq5pG/Vm2IcBmPPfyPXbd8S02rS+OBIDENdufvqC7Z/jHPCv9IcP01277aKtDI8g/2XysBN4hA8niiw==}
    engines: {node: '>=6.9.0'}
    dependencies:
      '@babel/helper-validator-identifier': 7.16.7
      to-fast-properties: 2.0.0
    dev: true

  /@bcoe/v8-coverage/0.2.3:
    resolution: {integrity: sha512-0hYQ8SB4Db5zvZB4axdMHGwEaQjkZzFjQiN9LVYvIFB2nSUHW9tYpxWriPrWDASIxiaXax83REcLxuSdnGPZtw==}
    dev: true

  /@cush/relative/1.0.0:
    resolution: {integrity: sha512-RpfLEtTlyIxeNPGKcokS+p3BZII/Q3bYxryFRglh5H3A3T8q9fsLYm72VYAMEOOIBLEa8o93kFLiBDUWKrwXZA==}
    dev: true

  /@electron/get/1.14.1:
    resolution: {integrity: sha512-BrZYyL/6m0ZXz/lDxy/nlVhQz+WF+iPS6qXolEU8atw7h6v1aYkjwJZ63m+bJMBTxDE66X+r2tPS4a/8C82sZw==}
    engines: {node: '>=8.6'}
    dependencies:
      debug: 4.3.4
      env-paths: 2.2.1
      fs-extra: 8.1.0
      got: 9.6.0
      progress: 2.0.3
      semver: 6.3.0
      sumchecker: 3.0.1
    optionalDependencies:
      global-agent: 3.0.0
      global-tunnel-ng: 2.7.1
    transitivePeerDependencies:
      - supports-color

  /@eslint/eslintrc/1.3.0:
    resolution: {integrity: sha512-UWW0TMTmk2d7hLcWD1/e2g5HDM/HQ3csaLSqXCfqwh4uNDuNqlaKWXmEsL4Cs41Z0KnILNvwbHAah3C2yt06kw==}
    engines: {node: ^12.22.0 || ^14.17.0 || >=16.0.0}
    dependencies:
      ajv: 6.12.6
      debug: 4.3.4
      espree: 9.3.2
      globals: 13.15.0
      ignore: 5.2.0
      import-fresh: 3.3.0
      js-yaml: 4.1.0
      minimatch: 3.1.2
      strip-json-comments: 3.1.1
    transitivePeerDependencies:
      - supports-color
    dev: true

  /@fluent/bundle/0.17.1:
    resolution: {integrity: sha512-CRFNT9QcSFAeFDneTF59eyv3JXFGhIIN4boUO2y22YmsuuKLyDk+N1I/NQUYz9Ab63e6V7T6vItoZIG/2oOOuw==}
    engines: {node: '>=12.0.0', npm: '>=7.0.0'}
    dev: false

  /@fluent/langneg/0.6.2:
    resolution: {integrity: sha512-YF4gZ4sLYRQfctpUR2uhb5UyPUYY5n/bi3OaED/Q4awKjPjlaF8tInO3uja7pnLQcmLTURkZL7L9zxv2Z5NDwg==}
    engines: {node: '>=12.0.0', npm: '>=7.0.0'}
    dev: false

  /@humanwhocodes/config-array/0.9.5:
    resolution: {integrity: sha512-ObyMyWxZiCu/yTisA7uzx81s40xR2fD5Cg/2Kq7G02ajkNubJf6BopgDTmDyc3U7sXpNKM8cYOw7s7Tyr+DnCw==}
    engines: {node: '>=10.10.0'}
    dependencies:
      '@humanwhocodes/object-schema': 1.2.1
      debug: 4.3.4
      minimatch: 3.1.2
    transitivePeerDependencies:
      - supports-color
    dev: true

  /@humanwhocodes/object-schema/1.2.1:
    resolution: {integrity: sha512-ZnQMnLV4e7hDlUvw8H+U8ASL02SS2Gn6+9Ac3wGGLIe7+je2AeAOxPY+izIPJDfFDb7eDjev0Us8MO1iFRN8hA==}
    dev: true

  /@iconify/svelte/2.2.1:
    resolution: {integrity: sha512-eWZq8CRrr3WfnKAj8SWknfE3S/d+j/AzEcypeJaHurS1s4zTdFnkjATcFa8lerGtcX0PAtXiVL94tbIEd69N+w==}
    dev: false

  /@improbable-eng/grpc-web/0.15.0_google-protobuf@3.20.1:
    resolution: {integrity: sha512-ERft9/0/8CmYalqOVnJnpdDry28q+j+nAlFFARdjyxXDJ+Mhgv9+F600QC8BR9ygOfrXRlAk6CvST2j+JCpQPg==}
    peerDependencies:
      google-protobuf: ^3.14.0
    dependencies:
      browser-headers: 0.4.1
      google-protobuf: 3.20.1
    dev: false

  /@istanbuljs/schema/0.1.3:
    resolution: {integrity: sha512-ZXRY4jNvVgSVQ8DL3LTcakaAtXwTVUxE81hslsyD2AtoXW/wVob10HkOJ1X/pAlcI7D+2YoZKg5do8G/w6RYgA==}
    engines: {node: '>=8'}
    dev: true

  /@jest/schemas/28.0.2:
    resolution: {integrity: sha512-YVDJZjd4izeTDkij00vHHAymNXQ6WWsdChFRK86qck6Jpr3DCL5W3Is3vslviRlP+bLuMYRLbdp98amMvqudhA==}
    engines: {node: ^12.13.0 || ^14.15.0 || ^16.10.0 || >=17.0.0}
    dependencies:
      '@sinclair/typebox': 0.23.5
    dev: true

  /@jridgewell/gen-mapping/0.3.1:
    resolution: {integrity: sha512-GcHwniMlA2z+WFPWuY8lp3fsza0I8xPFMWL5+n8LYyP6PSvPrXf4+n8stDHZY2DM0zy9sVkRDy1jDI4XGzYVqg==}
    engines: {node: '>=6.0.0'}
    dependencies:
      '@jridgewell/set-array': 1.1.1
      '@jridgewell/sourcemap-codec': 1.4.13
      '@jridgewell/trace-mapping': 0.3.13
    dev: true

  /@jridgewell/resolve-uri/3.0.7:
    resolution: {integrity: sha512-8cXDaBBHOr2pQ7j77Y6Vp5VDT2sIqWyWQ56TjEq4ih/a4iST3dItRe8Q9fp0rrIl9DoKhWQtUQz/YpOxLkXbNA==}
    engines: {node: '>=6.0.0'}
    dev: true

  /@jridgewell/set-array/1.1.1:
    resolution: {integrity: sha512-Ct5MqZkLGEXTVmQYbGtx9SVqD2fqwvdubdps5D3djjAkgkKwT918VNOz65pEHFaYTeWcukmJmH5SwsA9Tn2ObQ==}
    engines: {node: '>=6.0.0'}
    dev: true

  /@jridgewell/sourcemap-codec/1.4.13:
    resolution: {integrity: sha512-GryiOJmNcWbovBxTfZSF71V/mXbgcV3MewDe3kIMCLyIh5e7SKAeUZs+rMnJ8jkMolZ/4/VsdBmMrw3l+VdZ3w==}
    dev: true

  /@jridgewell/trace-mapping/0.3.13:
    resolution: {integrity: sha512-o1xbKhp9qnIAoHJSWd6KlCZfqslL4valSF81H8ImioOAxluWYWOpWkpyktY2vnt4tbrX9XYaxovq6cgowaJp2w==}
    dependencies:
      '@jridgewell/resolve-uri': 3.0.7
      '@jridgewell/sourcemap-codec': 1.4.13
    dev: true

  /@napi-rs/cli/2.10.0:
    resolution: {integrity: sha512-pK/VLOdo690FEItPJ9T5PLEfzmDTHgXjzuVChnsKvqI9vPg+rH12iyoxOrux6PAqg/pImJTd4CCabRqEfLt/sA==}
    engines: {node: '>= 10'}
    hasBin: true
    dev: true

  /@nodelib/fs.scandir/2.1.5:
    resolution: {integrity: sha512-vq24Bq3ym5HEQm2NKCr3yXDwjc7vTsEThRDnkp2DK9p1uqLR+DHurm/NOTo0KG7HYHU7eppKZj3MyqYuMBf62g==}
    engines: {node: '>= 8'}
    dependencies:
      '@nodelib/fs.stat': 2.0.5
      run-parallel: 1.2.0
    dev: true

  /@nodelib/fs.stat/2.0.5:
    resolution: {integrity: sha512-RkhPPp2zrqDAQA/2jNhnztcPAlv64XdhIp7a7454A5ovI7Bukxgt7MX7udwAu3zg1DcpPU0rz3VV1SeaqvY4+A==}
    engines: {node: '>= 8'}
    dev: true

  /@nodelib/fs.walk/1.2.8:
    resolution: {integrity: sha512-oGB+UxlgWcgQkgwo8GcEGwemoTFt3FIO9ababBmaGwXIoBKZ+GTy0pP185beGg7Llih/NSHSV2XAs1lnznocSg==}
    engines: {node: '>= 8'}
    dependencies:
      '@nodelib/fs.scandir': 2.1.5
      fastq: 1.13.0
    dev: true

  /@protobufjs/aspromise/1.1.2:
    resolution: {integrity: sha512-j+gKExEuLmKwvz3OgROXtrJ2UG2x8Ch2YZUxahh+s1F2HZ+wAceUNLkvy6zKCPVRkU++ZWQrdxsUeQXmcg4uoQ==}

  /@protobufjs/base64/1.1.2:
    resolution: {integrity: sha512-AZkcAA5vnN/v4PDqKyMR5lx7hZttPDgClv83E//FMNhR2TMcLUhfRUBHCmSl0oi9zMgDDqRUJkSxO3wm85+XLg==}

  /@protobufjs/codegen/2.0.4:
    resolution: {integrity: sha512-YyFaikqM5sH0ziFZCN3xDC7zeGaB/d0IUb9CATugHWbd1FRFwWwt4ld4OYMPWu5a3Xe01mGAULCdqhMlPl29Jg==}

  /@protobufjs/eventemitter/1.1.0:
    resolution: {integrity: sha512-j9ednRT81vYJ9OfVuXG6ERSTdEL1xVsNgqpkxMsbIabzSo3goCjDIveeGv5d03om39ML71RdmrGNjG5SReBP/Q==}

  /@protobufjs/fetch/1.1.0:
    resolution: {integrity: sha512-lljVXpqXebpsijW71PZaCYeIcE5on1w5DlQy5WH6GLbFryLUrBD4932W/E2BSpfRJWseIL4v/KPgBFxDOIdKpQ==}
    dependencies:
      '@protobufjs/aspromise': 1.1.2
      '@protobufjs/inquire': 1.1.0

  /@protobufjs/float/1.0.2:
    resolution: {integrity: sha512-Ddb+kVXlXst9d+R9PfTIxh1EdNkgoRe5tOX6t01f1lYWOvJnSPDBlG241QLzcyPdoNTsblLUdujGSE4RzrTZGQ==}

  /@protobufjs/inquire/1.1.0:
    resolution: {integrity: sha512-kdSefcPdruJiFMVSbn801t4vFK7KB/5gd2fYvrxhuJYg8ILrmn9SKSX2tZdV6V+ksulWqS7aXjBcRXl3wHoD9Q==}

  /@protobufjs/path/1.1.2:
    resolution: {integrity: sha512-6JOcJ5Tm08dOHAbdR3GrvP+yUUfkjG5ePsHYczMFLq3ZmMkAD98cDgcT2iA1lJ9NVwFd4tH/iSSoe44YWkltEA==}

  /@protobufjs/pool/1.1.0:
    resolution: {integrity: sha512-0kELaGSIDBKvcgS4zkjz1PeddatrjYcmMWOlAuAPwAeccUrPHdUqo/J6LiymHHEiJT5NrF1UVwxY14f+fy4WQw==}

  /@protobufjs/utf8/1.1.0:
    resolution: {integrity: sha512-Vvn3zZrhQZkkBE8LSuW3em98c0FwgO4nxzv6OdSxPKJIEKY2bGbHn+mhGIPerzI4twdxaP8/0+06HBpwf345Lw==}

  /@rollup/pluginutils/4.2.1:
    resolution: {integrity: sha512-iKnFXr7NkdZAIHiIWE+BX5ULi/ucVFYWD6TbAV+rZctiRTY2PL6tsIKhoIOaoskiWAkgu+VsbXgUVDNLHf+InQ==}
    engines: {node: '>= 8.0.0'}
    dependencies:
      estree-walker: 2.0.2
      picomatch: 2.3.1
    dev: true

  /@sinclair/typebox/0.23.5:
    resolution: {integrity: sha512-AFBVi/iT4g20DHoujvMH1aEDn8fGJh4xsRGCP6d8RpLPMqsNPvW01Jcn0QysXTsg++/xj25NmJsGyH9xug/wKg==}
    dev: true

  /@sindresorhus/is/0.14.0:
    resolution: {integrity: sha512-9NET910DNaIPngYnLLPeg+Ogzqsi9uM4mSboU5y6p8S5DzMTVEsJZrawi+BoDNUVBa2DhJqQYUFvMDfgU062LQ==}
    engines: {node: '>=6'}

  /@sveltejs/adapter-static/1.0.0-next.34:
    resolution: {integrity: sha512-XjuMhemme5z0L/B2nTZpA6k+RJjF+b6L96ts6gIQ6ixiCzJQSbBqJhrrBYBCaeLAKvdUMoGEmX8m862JhKjRFg==}
    dependencies:
      tiny-glob: 0.2.9
    dev: true

  /@sveltejs/kit/1.0.0-next.347_svelte@3.48.0:
    resolution: {integrity: sha512-kxan2F8g9nM/4QzLINsPiZdLZLx6X2Tjg+Ft8KR2QPhHKCEQ3jlosnGTzmznt572PTg89UhiUhQWKK4IDk2nSA==}
    engines: {node: '>=16.7'}
    hasBin: true
    peerDependencies:
      svelte: ^3.44.0
    dependencies:
      '@sveltejs/vite-plugin-svelte': 1.0.0-next.47_svelte@3.48.0+vite@2.9.12
      chokidar: 3.5.3
      sade: 1.8.1
      svelte: 3.48.0
      vite: 2.9.12
    transitivePeerDependencies:
      - diff-match-patch
      - less
      - sass
      - stylus
      - supports-color
    dev: true

  /@sveltejs/vite-plugin-svelte/1.0.0-next.47_svelte@3.48.0+vite@2.9.12:
    resolution: {integrity: sha512-J6n8UN51aq/TEZGQ89/EtdXTtca3cRcTJGzi6fi+xK8LkgsHQLCZhRj+PJ+swktRSWTX9IOmQS55SqVg6bz5fA==}
    engines: {node: ^14.13.1 || >= 16}
    peerDependencies:
      diff-match-patch: ^1.0.5
      svelte: ^3.44.0
      vite: ^2.9.0
    peerDependenciesMeta:
      diff-match-patch:
        optional: true
    dependencies:
      '@rollup/pluginutils': 4.2.1
      debug: 4.3.4
      deepmerge: 4.2.2
      kleur: 4.1.4
      magic-string: 0.26.2
      svelte: 3.48.0
      svelte-hmr: 0.14.12_svelte@3.48.0
      vite: 2.9.12
    transitivePeerDependencies:
      - supports-color
    dev: true

  /@swc/core-android-arm-eabi/1.2.203:
    resolution: {integrity: sha512-maKYooa0+h66Y/t81lJblimJYWAON1onMwczxe+uQs1FkcnGa/ixhnmRDXIM0wpivMu93EIq3teKR43nr2K/Yg==}
    engines: {node: '>=10'}
    cpu: [arm]
    os: [android]
    requiresBuild: true
    dev: true
    optional: true

  /@swc/core-android-arm64/1.2.203:
    resolution: {integrity: sha512-Zg57EuQa06cTNk2enort0/djXyEaYI0ectydZLPv4oj0ubjLGTZMDkuxPaYWSs9eHT1A6Ge8bwQCA7t/GLYGGA==}
    engines: {node: '>=10'}
    cpu: [arm64]
    os: [android]
    requiresBuild: true
    dev: true
    optional: true

  /@swc/core-darwin-arm64/1.2.203:
    resolution: {integrity: sha512-BVwIAhkMz58V6I+xLsVMeOKSORe8iaYnCHUZbgI0NfAqvUYBUqmwzt+Fww44wv3Ibxb4my1zk7BG02d7Ku94+A==}
    engines: {node: '>=10'}
    cpu: [arm64]
    os: [darwin]
    requiresBuild: true
    dev: true
    optional: true

  /@swc/core-darwin-x64/1.2.203:
    resolution: {integrity: sha512-Z9gwtHwv3jEntjVANYmhzVvIVkgbkWAsLGP2UBez2D8CgScx+5Gnb0C5qT4nwX0Q+YD42rdHp7M551ZqVOo2FQ==}
    engines: {node: '>=10'}
    cpu: [x64]
    os: [darwin]
    requiresBuild: true
    dev: true
    optional: true

  /@swc/core-freebsd-x64/1.2.203:
    resolution: {integrity: sha512-9aCC80BvU+IGqrmyY2r/3NRveOQg9BSCT+6N4esBKMLlTaDmuARSBON1TXjUF7HPUqzNB4ahri9HIx52wImXqQ==}
    engines: {node: '>=10'}
    cpu: [x64]
    os: [freebsd]
    requiresBuild: true
    dev: true
    optional: true

  /@swc/core-linux-arm-gnueabihf/1.2.203:
    resolution: {integrity: sha512-SoeXRqawk5aufUArS1s58prCAT24+p3lITh5Jv4dYk2PwGZpOHC7ADcVKq/55XayTxSafwXD9jObNTJzQ6moqw==}
    engines: {node: '>=10'}
    cpu: [arm]
    os: [linux]
    requiresBuild: true
    dev: true
    optional: true

  /@swc/core-linux-arm64-gnu/1.2.203:
    resolution: {integrity: sha512-bF8t8fd8MSx6qWgi1mYlyj1XYPWeGtGRVei1C1AcyXzcD34H0H37D6z2YBXfQrMhFED/s0oCPB2qvPh0j1jbjw==}
    engines: {node: '>=10'}
    cpu: [arm64]
    os: [linux]
    requiresBuild: true
    dev: true
    optional: true

  /@swc/core-linux-arm64-musl/1.2.203:
    resolution: {integrity: sha512-lFfPFgbEGhxsgL3PWRp4exzIlI3MuJWFFkiYqKMeDdHSUOdhtcQUCGw9D6Iat/1mCNxuTrDxQOBQBUhc9g6DoA==}
    engines: {node: '>=10'}
    cpu: [arm64]
    os: [linux]
    requiresBuild: true
    dev: true
    optional: true

  /@swc/core-linux-x64-gnu/1.2.203:
    resolution: {integrity: sha512-46ykzctv5W4PxeRE/brZyxWRSfdhJllCFUySRubhMLCuhs6VLtZzmWBefxPHTUDpBzmhX8kcaiKwwY2tqV0A9g==}
    engines: {node: '>=10'}
    cpu: [x64]
    os: [linux]
    requiresBuild: true
    dev: true
    optional: true

  /@swc/core-linux-x64-musl/1.2.203:
    resolution: {integrity: sha512-LXPlxppioO9d1kpqu8qJiLvyDYJmXO7vcbmtOuM3nCPQPdVDii7sx4JtbunOMs/sY2ilFUfF7f6oNf2RkRPu1Q==}
    engines: {node: '>=10'}
    cpu: [x64]
    os: [linux]
    requiresBuild: true
    dev: true
    optional: true

  /@swc/core-win32-arm64-msvc/1.2.203:
    resolution: {integrity: sha512-De9btHHbi6nTKSMaujAdpvM40XaEH1dTkKPK0H4JX+6WZYhOFYl0silvd6CIFewdnkKLdSVvTnfPubV+c0S8eA==}
    engines: {node: '>=10'}
    cpu: [arm64]
    os: [win32]
    requiresBuild: true
    dev: true
    optional: true

  /@swc/core-win32-ia32-msvc/1.2.203:
    resolution: {integrity: sha512-YwGOD22qbDZ+ByiPnLqQdbGVE8k61R/mx3bZOpQnK0hkg/W5ysUBOYwr9aflLcNMRJuKxzVrCmSGBHMJN5AjfA==}
    engines: {node: '>=10'}
    cpu: [ia32]
    os: [win32]
    requiresBuild: true
    dev: true
    optional: true

  /@swc/core-win32-x64-msvc/1.2.203:
    resolution: {integrity: sha512-LAlXKK7rl+sLAgyXxuzCkaYQdoG797O/sRFC6eMyb4/eDtSctmVSCQl5xefuH+cofuZCTSk4OgzqmdJ2Ue/Jmw==}
    engines: {node: '>=10'}
    cpu: [x64]
    os: [win32]
    requiresBuild: true
    dev: true
    optional: true

  /@swc/core/1.2.203:
    resolution: {integrity: sha512-GZXeITqg3YuXFPaSMYk3g9h9j+pIc5sjt4jS5VvFHk8wXUfk/tvP5GwOPmEyXmVJkvEDJPXLip6lqfeKlvNceA==}
    engines: {node: '>=10'}
    hasBin: true
    optionalDependencies:
      '@swc/core-android-arm-eabi': 1.2.203
      '@swc/core-android-arm64': 1.2.203
      '@swc/core-darwin-arm64': 1.2.203
      '@swc/core-darwin-x64': 1.2.203
      '@swc/core-freebsd-x64': 1.2.203
      '@swc/core-linux-arm-gnueabihf': 1.2.203
      '@swc/core-linux-arm64-gnu': 1.2.203
      '@swc/core-linux-arm64-musl': 1.2.203
      '@swc/core-linux-x64-gnu': 1.2.203
      '@swc/core-linux-x64-musl': 1.2.203
      '@swc/core-win32-arm64-msvc': 1.2.203
      '@swc/core-win32-ia32-msvc': 1.2.203
      '@swc/core-win32-x64-msvc': 1.2.203
    dev: true

  /@szmarczak/http-timer/1.1.2:
    resolution: {integrity: sha512-XIB2XbzHTN6ieIjfIMV9hlVcfPU26s2vafYWQcZHWXHOxiaRZYEDKEwdl129Zyg50+foYV2jCgtrqSA6qNuNSA==}
    engines: {node: '>=6'}
    dependencies:
      defer-to-connect: 1.1.3

  /@testing-library/dom/8.13.0:
    resolution: {integrity: sha512-9VHgfIatKNXQNaZTtLnalIy0jNZzY35a4S3oi08YAt9Hv1VsfZ/DfA45lM8D/UhtHBGJ4/lGwp0PZkVndRkoOQ==}
    engines: {node: '>=12'}
    dependencies:
      '@babel/code-frame': 7.16.7
      '@babel/runtime': 7.18.3
      '@types/aria-query': 4.2.2
      aria-query: 5.0.0
      chalk: 4.1.2
      dom-accessibility-api: 0.5.14
      lz-string: 1.4.4
      pretty-format: 27.5.1
    dev: true

  /@testing-library/jest-dom/5.16.4:
    resolution: {integrity: sha512-Gy+IoFutbMQcky0k+bqqumXZ1cTGswLsFqmNLzNdSKkU9KGV2u9oXhukCbbJ9/LRPKiqwxEE8VpV/+YZlfkPUA==}
    engines: {node: '>=8', npm: '>=6', yarn: '>=1'}
    dependencies:
      '@babel/runtime': 7.18.3
      '@types/testing-library__jest-dom': 5.14.4
      aria-query: 5.0.0
      chalk: 3.0.0
      css: 3.0.0
      css.escape: 1.5.1
      dom-accessibility-api: 0.5.14
      lodash: 4.17.21
      redent: 3.0.0
    dev: true

  /@testing-library/svelte/3.1.1_svelte@3.48.0:
    resolution: {integrity: sha512-JM0MwtUCbL13CkdosivF5So5s7Y1cGTrrIGTNUOy4vq+quCvHTiFkHLRsUuOyFhGG3fXT6lhCzX30ichG+AlHA==}
    engines: {node: '>= 8'}
    peerDependencies:
      svelte: 3.x
    dependencies:
      '@testing-library/dom': 8.13.0
      svelte: 3.48.0
    dev: true

  /@testing-library/svelte/3.1.3_svelte@3.48.0:
    resolution: {integrity: sha512-pyed3yMnTu7wG9Z4XKoIxdrx52hSEFDC8qUaiSsiSh8tBVj3ZjqEKnV2Nfc0IF2llEkT0B7QOXnOVTLJ3O5RCw==}
    engines: {node: '>= 10'}
    peerDependencies:
      svelte: 3.x
    dependencies:
      '@testing-library/dom': 8.13.0
      svelte: 3.48.0
    dev: true

  /@tootallnate/once/2.0.0:
    resolution: {integrity: sha512-XCuKFP5PS55gnMVu3dty8KPatLqUoy/ZYzDzAGCQ8JNFCkLXzmI7vNHCR+XpbZaMWQK/vQubr7PkYq8g470J/A==}
    engines: {node: '>= 10'}
    dev: true

  /@trivago/prettier-plugin-sort-imports/3.2.0_prettier@2.6.2:
    resolution: {integrity: sha512-DnwLe+z8t/dZX5xBbYZV1+C5STkyK/P6SSq3Nk6NXlJZsgvDZX2eN4ND7bMFgGV/NL/YChWzcNf6ziGba1ktQQ==}
    peerDependencies:
      prettier: 2.x
    dependencies:
      '@babel/core': 7.13.10
      '@babel/generator': 7.13.9
      '@babel/parser': 7.14.6
      '@babel/traverse': 7.13.0
      '@babel/types': 7.13.0
      javascript-natural-sort: 0.7.1
      lodash: 4.17.21
      prettier: 2.6.2
    transitivePeerDependencies:
      - supports-color
    dev: true

  /@trivago/prettier-plugin-sort-imports/3.2.0_prettier@2.7.1:
    resolution: {integrity: sha512-DnwLe+z8t/dZX5xBbYZV1+C5STkyK/P6SSq3Nk6NXlJZsgvDZX2eN4ND7bMFgGV/NL/YChWzcNf6ziGba1ktQQ==}
    peerDependencies:
      prettier: 2.x
    dependencies:
      '@babel/core': 7.13.10
      '@babel/generator': 7.13.9
      '@babel/parser': 7.14.6
      '@babel/traverse': 7.13.0
      '@babel/types': 7.13.0
      javascript-natural-sort: 0.7.1
      lodash: 4.17.21
      prettier: 2.7.1
    transitivePeerDependencies:
      - supports-color
    dev: true

  /@types/aria-query/4.2.2:
    resolution: {integrity: sha512-HnYpAE1Y6kRyKM/XkEuiRQhTHvkzMBurTHnpFLYLBGPIylZNPs9jJcuOOYWxPLJCSEtmZT0Y8rHDokKN7rRTig==}
    dev: true

  /@types/babel__core/7.1.19:
    resolution: {integrity: sha512-WEOTgRsbYkvA/KCsDwVEGkd7WAr1e3g31VHQ8zy5gul/V1qKullU/BU5I68X5v7V3GnB9eotmom4v5a5gjxorw==}
    dependencies:
      '@babel/parser': 7.18.5
      '@babel/types': 7.18.4
      '@types/babel__generator': 7.6.4
      '@types/babel__template': 7.4.1
      '@types/babel__traverse': 7.17.1
    dev: true

  /@types/babel__generator/7.6.4:
    resolution: {integrity: sha512-tFkciB9j2K755yrTALxD44McOrk+gfpIpvC3sxHjRawj6PfnQxrse4Clq5y/Rq+G3mrBurMax/lG8Qn2t9mSsg==}
    dependencies:
      '@babel/types': 7.18.4
    dev: true

  /@types/babel__template/7.4.1:
    resolution: {integrity: sha512-azBFKemX6kMg5Io+/rdGT0dkGreboUVR0Cdm3fz9QJWpaQGJRQXl7C+6hOTCZcMll7KFyEQpgbYI2lHdsS4U7g==}
    dependencies:
      '@babel/parser': 7.18.5
      '@babel/types': 7.18.4
    dev: true

  /@types/babel__traverse/7.17.1:
    resolution: {integrity: sha512-kVzjari1s2YVi77D3w1yuvohV2idweYXMCDzqBiVNN63TcDWrIlTVOYpqVrvbbyOE/IyzBoTKF0fdnLPEORFxA==}
    dependencies:
      '@babel/types': 7.18.4
    dev: true

  /@types/chai-subset/1.3.3:
    resolution: {integrity: sha512-frBecisrNGz+F4T6bcc+NLeolfiojh5FxW2klu669+8BARtyQv2C/GkNW6FUodVe4BroGMP/wER/YDGc7rEllw==}
    dependencies:
      '@types/chai': 4.3.1
    dev: true

  /@types/chai/4.3.1:
    resolution: {integrity: sha512-/zPMqDkzSZ8t3VtxOa4KPq7uzzW978M9Tvh+j7GHKuo6k6GTLxPJ4J5gE5cjfJ26pnXst0N5Hax8Sr0T2Mi9zQ==}
    dev: true

  /@types/color-convert/2.0.0:
    resolution: {integrity: sha512-m7GG7IKKGuJUXvkZ1qqG3ChccdIM/qBBo913z+Xft0nKCX4hAU/IxKwZBU4cpRZ7GS5kV4vOblUkILtSShCPXQ==}
    dependencies:
      '@types/color-name': 1.1.1
    dev: true

  /@types/color-name/1.1.1:
    resolution: {integrity: sha512-rr+OQyAjxze7GgWrSaJwydHStIhHq2lvY3BOC2Mj7KnzI7XK0Uw1TOOdI9lDoajEbSWLiYgoo4f1R51erQfhPQ==}
    dev: true

  /@types/d3-array/3.0.3:
    resolution: {integrity: sha512-Reoy+pKnvsksN0lQUlcH6dOGjRZ/3WRwXR//m+/8lt1BXeI4xyaUZoqULNjyXXRuh0Mj4LNpkCvhUpQlY3X5xQ==}
    dev: true

  /@types/d3-axis/3.0.1:
    resolution: {integrity: sha512-zji/iIbdd49g9WN0aIsGcwcTBUkgLsCSwB+uH+LPVDAiKWENMtI3cJEWt+7/YYwelMoZmbBfzA3qCdrZ2XFNnw==}
    dependencies:
      '@types/d3-selection': 3.0.2
    dev: true

  /@types/d3-brush/3.0.1:
    resolution: {integrity: sha512-B532DozsiTuQMHu2YChdZU0qsFJSio3Q6jmBYGYNp3gMDzBmuFFgPt9qKA4VYuLZMp4qc6eX7IUFUEsvHiXZAw==}
    dependencies:
      '@types/d3-selection': 3.0.2
    dev: true

  /@types/d3-chord/3.0.1:
    resolution: {integrity: sha512-eQfcxIHrg7V++W8Qxn6QkqBNBokyhdWSAS73AbkbMzvLQmVVBviknoz2SRS/ZJdIOmhcmmdCRE/NFOm28Z1AMw==}
    dev: true

  /@types/d3-color/3.1.0:
    resolution: {integrity: sha512-HKuicPHJuvPgCD+np6Se9MQvS6OCbJmOjGvylzMJRlDwUXjKTTXs6Pwgk79O09Vj/ho3u1ofXnhFOaEWWPrlwA==}
    dev: true

  /@types/d3-contour/3.0.1:
    resolution: {integrity: sha512-C3zfBrhHZvrpAAK3YXqLWVAGo87A4SvJ83Q/zVJ8rFWJdKejUnDYaWZPkA8K84kb2vDA/g90LTQAz7etXcgoQQ==}
    dependencies:
      '@types/d3-array': 3.0.3
      '@types/geojson': 7946.0.8
    dev: true

  /@types/d3-delaunay/6.0.1:
    resolution: {integrity: sha512-tLxQ2sfT0p6sxdG75c6f/ekqxjyYR0+LwPrsO1mbC9YDBzPJhs2HbJJRrn8Ez1DBoHRo2yx7YEATI+8V1nGMnQ==}
    dev: true

  /@types/d3-dispatch/3.0.1:
    resolution: {integrity: sha512-NhxMn3bAkqhjoxabVJWKryhnZXXYYVQxaBnbANu0O94+O/nX9qSjrA1P1jbAQJxJf+VC72TxDX/YJcKue5bRqw==}
    dev: true

  /@types/d3-drag/3.0.1:
    resolution: {integrity: sha512-o1Va7bLwwk6h03+nSM8dpaGEYnoIG19P0lKqlic8Un36ymh9NSkNFX1yiXMKNMx8rJ0Kfnn2eovuFaL6Jvj0zA==}
    dependencies:
      '@types/d3-selection': 3.0.2
    dev: true

  /@types/d3-dsv/3.0.0:
    resolution: {integrity: sha512-o0/7RlMl9p5n6FQDptuJVMxDf/7EDEv2SYEO/CwdG2tr1hTfUVi0Iavkk2ax+VpaQ/1jVhpnj5rq1nj8vwhn2A==}
    dev: true

  /@types/d3-ease/3.0.0:
    resolution: {integrity: sha512-aMo4eaAOijJjA6uU+GIeW018dvy9+oH5Y2VPPzjjfxevvGQ/oRDs+tfYC9b50Q4BygRR8yE2QCLsrT0WtAVseA==}
    dev: true

  /@types/d3-fetch/3.0.1:
    resolution: {integrity: sha512-toZJNOwrOIqz7Oh6Q7l2zkaNfXkfR7mFSJvGvlD/Ciq/+SQ39d5gynHJZ/0fjt83ec3WL7+u3ssqIijQtBISsw==}
    dependencies:
      '@types/d3-dsv': 3.0.0
    dev: true

  /@types/d3-force/3.0.3:
    resolution: {integrity: sha512-z8GteGVfkWJMKsx6hwC3SiTSLspL98VNpmvLpEFJQpZPq6xpA1I8HNBDNSpukfK0Vb0l64zGFhzunLgEAcBWSA==}
    dev: true

  /@types/d3-format/3.0.1:
    resolution: {integrity: sha512-5KY70ifCCzorkLuIkDe0Z9YTf9RR2CjBX1iaJG+rgM/cPP+sO+q9YdQ9WdhQcgPj1EQiJ2/0+yUkkziTG6Lubg==}
    dev: true

  /@types/d3-geo/3.0.2:
    resolution: {integrity: sha512-DbqK7MLYA8LpyHQfv6Klz0426bQEf7bRTvhMy44sNGVyZoWn//B0c+Qbeg8Osi2Obdc9BLLXYAKpyWege2/7LQ==}
    dependencies:
      '@types/geojson': 7946.0.8
    dev: true

  /@types/d3-hierarchy/3.1.0:
    resolution: {integrity: sha512-g+sey7qrCa3UbsQlMZZBOHROkFqx7KZKvUpRzI/tAp/8erZWpYq7FgNKvYwebi2LaEiVs1klhUfd3WCThxmmWQ==}
    dev: true

  /@types/d3-interpolate/3.0.1:
    resolution: {integrity: sha512-jx5leotSeac3jr0RePOH1KdR9rISG91QIE4Q2PYTu4OymLTZfA3SrnURSLzKH48HmXVUru50b8nje4E79oQSQw==}
    dependencies:
      '@types/d3-color': 3.1.0
    dev: true

  /@types/d3-path/3.0.0:
    resolution: {integrity: sha512-0g/A+mZXgFkQxN3HniRDbXMN79K3CdTpLsevj+PXiTcb2hVyvkZUBg37StmgCQkaD84cUJ4uaDAWq7UJOQy2Tg==}
    dev: true

  /@types/d3-polygon/3.0.0:
    resolution: {integrity: sha512-D49z4DyzTKXM0sGKVqiTDTYr+DHg/uxsiWDAkNrwXYuiZVd9o9wXZIo+YsHkifOiyBkmSWlEngHCQme54/hnHw==}
    dev: true

  /@types/d3-quadtree/3.0.2:
    resolution: {integrity: sha512-QNcK8Jguvc8lU+4OfeNx+qnVy7c0VrDJ+CCVFS9srBo2GL9Y18CnIxBdTF3v38flrGy5s1YggcoAiu6s4fLQIw==}
    dev: true

  /@types/d3-random/3.0.1:
    resolution: {integrity: sha512-IIE6YTekGczpLYo/HehAy3JGF1ty7+usI97LqraNa8IiDur+L44d0VOjAvFQWJVdZOJHukUJw+ZdZBlgeUsHOQ==}
    dev: true

  /@types/d3-scale-chromatic/3.0.0:
    resolution: {integrity: sha512-dsoJGEIShosKVRBZB0Vo3C8nqSDqVGujJU6tPznsBJxNJNwMF8utmS83nvCBKQYPpjCzaaHcrf66iTRpZosLPw==}
    dev: true

  /@types/d3-scale/4.0.2:
    resolution: {integrity: sha512-Yk4htunhPAwN0XGlIwArRomOjdoBFXC3+kCxK2Ubg7I9shQlVSJy/pG/Ht5ASN+gdMIalpk8TJ5xV74jFsetLA==}
    dependencies:
      '@types/d3-time': 3.0.0
    dev: true

  /@types/d3-selection/3.0.2:
    resolution: {integrity: sha512-d29EDd0iUBrRoKhPndhDY6U/PYxOWqgIZwKTooy2UkBfU7TNZNpRho0yLWPxlatQrFWk2mnTu71IZQ4+LRgKlQ==}
    dev: true

  /@types/d3-shape/3.1.0:
    resolution: {integrity: sha512-jYIYxFFA9vrJ8Hd4Se83YI6XF+gzDL1aC5DCsldai4XYYiVNdhtpGbA/GM6iyQ8ayhSp3a148LY34hy7A4TxZA==}
    dependencies:
      '@types/d3-path': 3.0.0
    dev: true

  /@types/d3-time-format/4.0.0:
    resolution: {integrity: sha512-yjfBUe6DJBsDin2BMIulhSHmr5qNR5Pxs17+oW4DoVPyVIXZ+m6bs7j1UVKP08Emv6jRmYrYqxYzO63mQxy1rw==}
    dev: true

  /@types/d3-time/3.0.0:
    resolution: {integrity: sha512-sZLCdHvBUcNby1cB6Fd3ZBrABbjz3v1Vm90nysCQ6Vt7vd6e/h9Lt7SiJUoEX0l4Dzc7P5llKyhqSi1ycSf1Hg==}
    dev: true

  /@types/d3-timer/3.0.0:
    resolution: {integrity: sha512-HNB/9GHqu7Fo8AQiugyJbv6ZxYz58wef0esl4Mv828w1ZKpAshw/uFWVDUcIB9KKFeFKoxS3cHY07FFgtTRZ1g==}
    dev: true

  /@types/d3-transition/3.0.1:
    resolution: {integrity: sha512-Sv4qEI9uq3bnZwlOANvYK853zvpdKEm1yz9rcc8ZTsxvRklcs9Fx4YFuGA3gXoQN/c/1T6QkVNjhaRO/cWj94g==}
    dependencies:
      '@types/d3-selection': 3.0.2
    dev: true

  /@types/d3-zoom/3.0.1:
    resolution: {integrity: sha512-7s5L9TjfqIYQmQQEUcpMAcBOahem7TRoSO/+Gkz02GbMVuULiZzjF2BOdw291dbO2aNon4m2OdFsRGaCq2caLQ==}
    dependencies:
      '@types/d3-interpolate': 3.0.1
      '@types/d3-selection': 3.0.2
    dev: true

  /@types/d3/7.4.0:
    resolution: {integrity: sha512-jIfNVK0ZlxcuRDKtRS/SypEyOQ6UHaFQBKv032X45VvxSJ6Yi5G9behy9h6tNTHTDGh5Vq+KbmBjUWLgY4meCA==}
    dependencies:
      '@types/d3-array': 3.0.3
      '@types/d3-axis': 3.0.1
      '@types/d3-brush': 3.0.1
      '@types/d3-chord': 3.0.1
      '@types/d3-color': 3.1.0
      '@types/d3-contour': 3.0.1
      '@types/d3-delaunay': 6.0.1
      '@types/d3-dispatch': 3.0.1
      '@types/d3-drag': 3.0.1
      '@types/d3-dsv': 3.0.0
      '@types/d3-ease': 3.0.0
      '@types/d3-fetch': 3.0.1
      '@types/d3-force': 3.0.3
      '@types/d3-format': 3.0.1
      '@types/d3-geo': 3.0.2
      '@types/d3-hierarchy': 3.1.0
      '@types/d3-interpolate': 3.0.1
      '@types/d3-path': 3.0.0
      '@types/d3-polygon': 3.0.0
      '@types/d3-quadtree': 3.0.2
      '@types/d3-random': 3.0.1
      '@types/d3-scale': 4.0.2
      '@types/d3-scale-chromatic': 3.0.0
      '@types/d3-selection': 3.0.2
      '@types/d3-shape': 3.1.0
      '@types/d3-time': 3.0.0
      '@types/d3-time-format': 4.0.0
      '@types/d3-timer': 3.0.0
      '@types/d3-transition': 3.0.1
      '@types/d3-zoom': 3.0.1
    dev: true

  /@types/estree/0.0.51:
    resolution: {integrity: sha512-CuPgU6f3eT/XgKKPqKd/gLZV1Xmvf1a2R5POBOGQa6uv82xpls89HU5zKeVoyR8XzHd1RGNOlQlvUe3CFkjWNQ==}
    dev: true

  /@types/geojson/7946.0.8:
    resolution: {integrity: sha512-1rkryxURpr6aWP7R786/UQOkJ3PcpQiWkAXBmdWc7ryFWqN6a4xfK7BtjXvFBKO9LjQ+MWQSWxYeZX1OApnArA==}
    dev: true

  /@types/glob/7.2.0:
    resolution: {integrity: sha512-ZUxbzKl0IfJILTS6t7ip5fQQM/J3TJYubDm3nMbgubNNYS62eXeUpoLUC8/7fJNiFYHTrGPQn7hspDUzIHX3UA==}
    dependencies:
      '@types/minimatch': 3.0.5
      '@types/node': 17.0.45
    dev: true

  /@types/istanbul-lib-coverage/2.0.4:
    resolution: {integrity: sha512-z/QT1XN4K4KYuslS23k62yDIDLwLFkzxOuMplDtObz0+y7VqJCaO2o+SPwHCvLFZh7xazvvoor2tA/hPz9ee7g==}
    dev: true

  /@types/jest/28.1.2:
    resolution: {integrity: sha512-5dNM7mMuIrCtNJsFfvUO/5xCrG8swuT2c7ND+sl3XwlwxJf3k7e7o+PRvcFN/iIm8XhCqHqxLOj9yutDDOJoRg==}
    dependencies:
      jest-matcher-utils: 28.1.1
      pretty-format: 28.1.1
    dev: true

  /@types/json-schema/7.0.11:
    resolution: {integrity: sha512-wOuvG1SN4Us4rez+tylwwwCV1psiNVOkJeM3AUWUNWg/jDQY2+HE/444y5gc+jBmRqASOm2Oeh5c1axHobwRKQ==}
    dev: true

  /@types/keyv/3.1.4:
    resolution: {integrity: sha512-BQ5aZNSCpj7D6K2ksrRCTmKRLEpnPvWDiLPfoGyhZ++8YtiK9d/3DBKPJgry359X/P1PfruyYwvnvwFjuEiEIg==}
    dependencies:
      '@types/node': 18.0.0

  /@types/long/4.0.2:
    resolution: {integrity: sha512-MqTGEo5bj5t157U6fA/BiDynNkn0YknVdh48CMPkTSpFTVmvao5UQmm7uEF6xBEo7qIMAlY/JSleYaE6VOdpaA==}

  /@types/minimatch/3.0.5:
    resolution: {integrity: sha512-Klz949h02Gz2uZCMGwDUSDS1YBlTdDDgbWHi+81l29tQALUtvz4rAYi5uoVhE5Lagoq6DeqAUlbrHvW/mXDgdQ==}
    dev: true

  /@types/mkdirp/1.0.2:
    resolution: {integrity: sha512-o0K1tSO0Dx5X6xlU5F1D6625FawhC3dU3iqr25lluNv/+/QIVH8RLNEiVokgIZo+mz+87w/3Mkg/VvQS+J51fQ==}
    dependencies:
      '@types/node': 17.0.45
    dev: true

  /@types/node/16.11.41:
    resolution: {integrity: sha512-mqoYK2TnVjdkGk8qXAVGc/x9nSaTpSrFaGFm43BUH3IdoBV0nta6hYaGmdOvIMlbHJbUEVen3gvwpwovAZKNdQ==}

  /@types/node/17.0.45:
    resolution: {integrity: sha512-w+tIMs3rq2afQdsPJlODhoUEKzFP1ayaoyl1CcnwtIlsVe7K7bA1NGm4s3PraqTLlXnbIN84zuBlxBWo1u9BLw==}
    dev: true

  /@types/node/18.0.0:
    resolution: {integrity: sha512-cHlGmko4gWLVI27cGJntjs/Sj8th9aYwplmZFwmmgYQQvL5NUsgVJG7OddLvNfLqYS31KFN0s3qlaD9qCaxACA==}

  /@types/object-hash/1.3.4:
    resolution: {integrity: sha512-xFdpkAkikBgqBdG9vIlsqffDV8GpvnPEzs0IUtr1v3BEB97ijsFQ4RXVbUZwjFThhB4MDSTUfvmxUD5PGx0wXA==}
    dev: true

  /@types/progressbar.js/1.1.2:
    resolution: {integrity: sha512-duYBKZ6aRWrJm1rt6HMaS8SYIpOUkstVuGpbIIOAI1UpkOhdOIsptHJxvLxUDYDVnfcapn1bN2mxRMwjAMcvsw==}
    dev: false

  /@types/pug/2.0.6:
    resolution: {integrity: sha512-SnHmG9wN1UVmagJOnyo/qkk0Z7gejYxOYYmaAwr5u2yFYfsupN3sg10kyzN8Hep/2zbHxCnsumxOoRIRMBwKCg==}
    dev: true

  /@types/qs/6.9.7:
    resolution: {integrity: sha512-FGa1F62FT09qcrueBA6qYTrJPVDzah9a+493+o2PCXsesWHIn27G98TsSMs3WPNbZIEj4+VJf6saSFpvD+3Zsw==}
    dev: true

  /@types/responselike/1.0.0:
    resolution: {integrity: sha512-85Y2BjiufFzaMIlvJDvTTB8Fxl2xfLo4HgmHzVBz08w4wDePCTjYw66PdrolO0kzli3yam/YCgRufyo1DdQVTA==}
    dependencies:
      '@types/node': 18.0.0

  /@types/sass/1.43.1:
    resolution: {integrity: sha512-BPdoIt1lfJ6B7rw35ncdwBZrAssjcwzI5LByIrYs+tpXlj/CAkuVdRsgZDdP4lq5EjyWzwxZCqAoFyHKFwp32g==}
    dependencies:
      '@types/node': 18.0.0
    dev: true

  /@types/tailwindcss/3.0.10:
    resolution: {integrity: sha512-1UnZIHO0NOPyPlPFV0HuMjki2SHkvG9uBA1ZehWj/OQMSROk503nuNyyfmJSIT289yewxTbKoPG+KLxYRvfIIg==}
    dev: true

  /@types/testing-library__jest-dom/5.14.4:
    resolution: {integrity: sha512-EUCs9PTBOEyfRtLKkKd31YrRCx/9Wxjy2Uqb6IH/KAOr7/vP0i8iClOyxQqjm/UxMGU5r5s2vOBM7vSPQVmabg==}
    dependencies:
      '@types/jest': 28.1.2
    dev: true

  /@types/uuid/8.3.4:
    resolution: {integrity: sha512-c/I8ZRb51j+pYGAu5CrFMRxqZ2ke4y2grEBO5AUjgSkSk+qT2Ea+OdWElz/OiMf5MNpn2b17kuVBwZLQJXzihw==}
    dev: true

  /@types/which/2.0.1:
    resolution: {integrity: sha512-Jjakcv8Roqtio6w1gr0D7y6twbhx6gGgFGF5BLwajPpnOIOxFkakFhCq+LmyyeAz7BX6ULrjBOxdKaCDy+4+dQ==}
    dev: true

  /@types/yauzl/2.10.0:
    resolution: {integrity: sha512-Cn6WYCm0tXv8p6k+A8PvbDG763EDpBoTzHdA+Q/MF6H3sapGjCm9NzoaJncJS9tUKSuCoDs9XHxYYsQDgxR6kw==}
    requiresBuild: true
    dependencies:
      '@types/node': 17.0.45
    dev: true
    optional: true

  /@typescript-eslint/eslint-plugin/5.28.0_7yumg2qjgbp7maccqlfhx2vudu:
    resolution: {integrity: sha512-DXVU6Cg29H2M6EybqSg2A+x8DgO9TCUBRp4QEXQHJceLS7ogVDP0g3Lkg/SZCqcvkAP/RruuQqK0gdlkgmhSUA==}
    engines: {node: ^12.22.0 || ^14.17.0 || >=16.0.0}
    peerDependencies:
      '@typescript-eslint/parser': ^5.0.0
      eslint: ^6.0.0 || ^7.0.0 || ^8.0.0
      typescript: '*'
    peerDependenciesMeta:
      typescript:
        optional: true
    dependencies:
      '@typescript-eslint/parser': 5.28.0_ud6rd4xtew5bv4yhvkvu24pzm4
      '@typescript-eslint/scope-manager': 5.28.0
      '@typescript-eslint/type-utils': 5.28.0_ud6rd4xtew5bv4yhvkvu24pzm4
      '@typescript-eslint/utils': 5.28.0_ud6rd4xtew5bv4yhvkvu24pzm4
      debug: 4.3.4
      eslint: 8.17.0
      functional-red-black-tree: 1.0.1
      ignore: 5.2.0
      regexpp: 3.2.0
      semver: 7.3.7
      tsutils: 3.21.0_typescript@4.7.3
      typescript: 4.7.3
    transitivePeerDependencies:
      - supports-color
    dev: true

  /@typescript-eslint/parser/5.28.0_ud6rd4xtew5bv4yhvkvu24pzm4:
    resolution: {integrity: sha512-ekqoNRNK1lAcKhZESN/PdpVsWbP9jtiNqzFWkp/yAUdZvJalw2heCYuqRmM5eUJSIYEkgq5sGOjq+ZqsLMjtRA==}
    engines: {node: ^12.22.0 || ^14.17.0 || >=16.0.0}
    peerDependencies:
      eslint: ^6.0.0 || ^7.0.0 || ^8.0.0
      typescript: '*'
    peerDependenciesMeta:
      typescript:
        optional: true
    dependencies:
      '@typescript-eslint/scope-manager': 5.28.0
      '@typescript-eslint/types': 5.28.0
      '@typescript-eslint/typescript-estree': 5.28.0_typescript@4.7.3
      debug: 4.3.4
      eslint: 8.17.0
      typescript: 4.7.3
    transitivePeerDependencies:
      - supports-color
    dev: true

  /@typescript-eslint/scope-manager/5.28.0:
    resolution: {integrity: sha512-LeBLTqF/he1Z+boRhSqnso6YrzcKMTQ8bO/YKEe+6+O/JGof9M0g3IJlIsqfrK/6K03MlFIlycbf1uQR1IjE+w==}
    engines: {node: ^12.22.0 || ^14.17.0 || >=16.0.0}
    dependencies:
      '@typescript-eslint/types': 5.28.0
      '@typescript-eslint/visitor-keys': 5.28.0
    dev: true

  /@typescript-eslint/type-utils/5.28.0_ud6rd4xtew5bv4yhvkvu24pzm4:
    resolution: {integrity: sha512-SyKjKh4CXPglueyC6ceAFytjYWMoPHMswPQae236zqe1YbhvCVQyIawesYywGiu98L9DwrxsBN69vGIVxJ4mQQ==}
    engines: {node: ^12.22.0 || ^14.17.0 || >=16.0.0}
    peerDependencies:
      eslint: '*'
      typescript: '*'
    peerDependenciesMeta:
      typescript:
        optional: true
    dependencies:
      '@typescript-eslint/utils': 5.28.0_ud6rd4xtew5bv4yhvkvu24pzm4
      debug: 4.3.4
      eslint: 8.17.0
      tsutils: 3.21.0_typescript@4.7.3
      typescript: 4.7.3
    transitivePeerDependencies:
      - supports-color
    dev: true

  /@typescript-eslint/types/5.28.0:
    resolution: {integrity: sha512-2OOm8ZTOQxqkPbf+DAo8oc16sDlVR5owgJfKheBkxBKg1vAfw2JsSofH9+16VPlN9PWtv8Wzhklkqw3k/zCVxA==}
    engines: {node: ^12.22.0 || ^14.17.0 || >=16.0.0}
    dev: true

  /@typescript-eslint/typescript-estree/5.28.0_typescript@4.7.3:
    resolution: {integrity: sha512-9GX+GfpV+F4hdTtYc6OV9ZkyYilGXPmQpm6AThInpBmKJEyRSIjORJd1G9+bknb7OTFYL+Vd4FBJAO6T78OVqA==}
    engines: {node: ^12.22.0 || ^14.17.0 || >=16.0.0}
    peerDependencies:
      typescript: '*'
    peerDependenciesMeta:
      typescript:
        optional: true
    dependencies:
      '@typescript-eslint/types': 5.28.0
      '@typescript-eslint/visitor-keys': 5.28.0
      debug: 4.3.4
      globby: 11.1.0
      is-glob: 4.0.3
      semver: 7.3.7
      tsutils: 3.21.0_typescript@4.7.3
      typescript: 4.7.3
    transitivePeerDependencies:
      - supports-color
    dev: true

  /@typescript-eslint/utils/5.28.0_ud6rd4xtew5bv4yhvkvu24pzm4:
    resolution: {integrity: sha512-E60N5L0fjv7iPJV3UGc4EC+A3Lcj4jle9zzR0gW7vXhflO7/J29kwiTGITA2RlrmPokKiZbBy2DgaclCaEUs6g==}
    engines: {node: ^12.22.0 || ^14.17.0 || >=16.0.0}
    peerDependencies:
      eslint: ^6.0.0 || ^7.0.0 || ^8.0.0
    dependencies:
      '@types/json-schema': 7.0.11
      '@typescript-eslint/scope-manager': 5.28.0
      '@typescript-eslint/types': 5.28.0
      '@typescript-eslint/typescript-estree': 5.28.0_typescript@4.7.3
      eslint: 8.17.0
      eslint-scope: 5.1.1
      eslint-utils: 3.0.0_eslint@8.17.0
    transitivePeerDependencies:
      - supports-color
      - typescript
    dev: true

  /@typescript-eslint/visitor-keys/5.28.0:
    resolution: {integrity: sha512-BtfP1vCor8cWacovzzPFOoeW4kBQxzmhxGoOpt0v1SFvG+nJ0cWaVdJk7cky1ArTcFHHKNIxyo2LLr3oNkSuXA==}
    engines: {node: ^12.22.0 || ^14.17.0 || >=16.0.0}
    dependencies:
      '@typescript-eslint/types': 5.28.0
      eslint-visitor-keys: 3.3.0
    dev: true

  /abab/2.0.6:
    resolution: {integrity: sha512-j2afSsaIENvHZN2B8GOpF566vZ5WVk5opAiMTvWgaQT8DkbOqsTfvNAvHoRGU2zzP8cPoqys+xHTRDWW8L+/BA==}
    dev: true

  /acorn-globals/6.0.0:
    resolution: {integrity: sha512-ZQl7LOWaF5ePqqcX4hLuv/bLXYQNfNWw2c0/yX/TsPRKamzHcTGQnlCjHT3TsmkOUVEPS3crCxiPfdzE/Trlhg==}
    dependencies:
      acorn: 7.4.1
      acorn-walk: 7.2.0
    dev: true

  /acorn-jsx/5.3.2_acorn@8.7.1:
    resolution: {integrity: sha512-rq9s+JNhf0IChjtDXxllJ7g41oZk5SlXtp0LHwyA5cejwn7vKmKp4pPri6YEePv2PU65sAsegbXtIinmDFDXgQ==}
    peerDependencies:
      acorn: ^6.0.0 || ^7.0.0 || ^8.0.0
    dependencies:
      acorn: 8.7.1
    dev: true

  /acorn-node/1.8.2:
    resolution: {integrity: sha512-8mt+fslDufLYntIoPAaIMUe/lrbrehIiwmR3t2k9LljIzoigEPF27eLk2hy8zSGzmR/ogr7zbRKINMo1u0yh5A==}
    dependencies:
      acorn: 7.4.1
      acorn-walk: 7.2.0
      xtend: 4.0.2
    dev: true

  /acorn-walk/7.2.0:
    resolution: {integrity: sha512-OPdCF6GsMIP+Az+aWfAAOEt2/+iVDKE7oy6lJ098aoe59oAmK76qV6Gw60SbZ8jHuG2wH058GF4pLFbYamYrVA==}
    engines: {node: '>=0.4.0'}
    dev: true

  /acorn/7.4.1:
    resolution: {integrity: sha512-nQyp0o1/mNdbTO1PO6kHkwSrmgZ0MT/jCCpNiwbUjGoRN4dlBhqJtoQuCnEOKzgTVwg0ZWiCoQy6SxMebQVh8A==}
    engines: {node: '>=0.4.0'}
    hasBin: true
    dev: true

  /acorn/8.7.1:
    resolution: {integrity: sha512-Xx54uLJQZ19lKygFXOWsscKUbsBZW0CPykPhVQdhIeIwrbPmJzqeASDInc8nKBnp/JT6igTs82qPXz069H8I/A==}
    engines: {node: '>=0.4.0'}
    hasBin: true
    dev: true

  /agent-base/6.0.2:
    resolution: {integrity: sha512-RZNwNclF7+MS/8bDg70amg32dyeZGZxiDuQmZxKLAlQjr3jGyLx+4Kkk58UO7D2QdgFIQCovuSuZESne6RG6XQ==}
    engines: {node: '>= 6.0.0'}
    dependencies:
      debug: 4.3.4
    transitivePeerDependencies:
      - supports-color
    dev: true

  /ajv/6.12.6:
    resolution: {integrity: sha512-j3fVLgvTo527anyYyJOGTYJbG+vnnQYvE0m5mmkc1TK+nxAppkCLMIL0aZ4dblVCNoGShhm+kzE4ZUykBoMg4g==}
    dependencies:
      fast-deep-equal: 3.1.3
      fast-json-stable-stringify: 2.1.0
      json-schema-traverse: 0.4.1
      uri-js: 4.4.1
    dev: true

  /ansi-regex/5.0.1:
    resolution: {integrity: sha512-quJQXlTSUGL2LH9SUXo8VwsY4soanhgo6LNSm84E1LBcE8s3O0wpdiRzyR9z/ZZJMlMWv37qOOb9pdJlMUEKFQ==}
    engines: {node: '>=8'}
    dev: true

  /ansi-styles/3.2.1:
    resolution: {integrity: sha512-VT0ZI6kZRdTh8YyJw3SMbYm/u+NqfsAxEpWO0Pf9sq8/e94WxxOpPKx9FR1FlyCtOVDNOQ+8ntlqFxiRc+r5qA==}
    engines: {node: '>=4'}
    dependencies:
      color-convert: 1.9.3
    dev: true

  /ansi-styles/4.3.0:
    resolution: {integrity: sha512-zbB9rCJAT1rbjiVDb2hqKFHNYLxgtk8NURxZ3IZwD3F6NtxbXZQCnnSi1Lkx+IDohdPlFp222wVALIheZJQSEg==}
    engines: {node: '>=8'}
    dependencies:
      color-convert: 2.0.1
    dev: true

  /ansi-styles/5.2.0:
    resolution: {integrity: sha512-Cxwpt2SfTzTtXcfOlzGEee8O+c+MmUgGrNiBcXnuWxuFJHe6a5Hz7qwhwe5OgaSYI0IJvkLqWX1ASG+cJOkEiA==}
    engines: {node: '>=10'}
    dev: true

  /anymatch/3.1.2:
    resolution: {integrity: sha512-P43ePfOAIupkguHUycrc4qJ9kz8ZiuOUijaETwX7THt0Y/GNK7v0aa8rY816xWjZ7rJdA5XdMcpVFTKMq+RvWg==}
    engines: {node: '>= 8'}
    dependencies:
      normalize-path: 3.0.0
      picomatch: 2.3.1
    dev: true

  /arg/5.0.2:
    resolution: {integrity: sha512-PYjyFOLKQ9y57JvQ6QLo8dAgNqswh8M1RMJYdQduT6xbWSgK36P/Z/v+p888pM69jMMfS8Xd8F6I1kQ/I9HUGg==}
    dev: true

  /argparse/2.0.1:
    resolution: {integrity: sha512-8+9WqebbFzpX9OR+Wa6O29asIogeRMzcGtAINdpMHHyAg10f05aSFVBbcEqGf/PXw1EjAZ+q2/bEBg3DvurK3Q==}
    dev: true

  /aria-query/5.0.0:
    resolution: {integrity: sha512-V+SM7AbUwJ+EBnB8+DXs0hPZHO0W6pqBcc0dW90OwtVG02PswOu/teuARoLQjdDOH+t9pJgGnW5/Qmouf3gPJg==}
    engines: {node: '>=6.0'}
    dev: true

  /array-union/2.1.0:
    resolution: {integrity: sha512-HGyxoOTYUyCM6stUe6EJgnd4EoewAI7zMdfqO+kGjnlZmBDz/cR5pf8r/cR4Wq60sL/p0IkcjUEEPwS3GFrIyw==}
    engines: {node: '>=8'}
    dev: true

  /assertion-error/1.1.0:
    resolution: {integrity: sha512-jgsaNduz+ndvGyFt3uSuWqvy4lCnIJiovtouQN5JZHOKCS2QuhEdbcQHFhVksz2N2U9hXJo8odG7ETyWlEeuDw==}
    dev: true

  /asynckit/0.4.0:
    resolution: {integrity: sha512-Oei9OH4tRh0YqU3GxhX79dM/mwVgvbZJaSNaRk+bshkj0S5cfHcgYakreBjrHwatXKbz+IoIdYLxrKim2MjW0Q==}
    dev: true

  /atob/2.1.2:
    resolution: {integrity: sha512-Wm6ukoaOGJi/73p/cl2GvLjTI5JM1k/O14isD73YML8StrH/7/lRFgmg8nICZgD3bZZvjwCGxtMOD3wWNAu8cg==}
    engines: {node: '>= 4.5.0'}
    hasBin: true
    dev: true

  /autoprefixer/10.4.7_postcss@8.4.14:
    resolution: {integrity: sha512-ypHju4Y2Oav95SipEcCcI5J7CGPuvz8oat7sUtYj3ClK44bldfvtvcxK6IEK++7rqB7YchDGzweZIBG+SD0ZAA==}
    engines: {node: ^10 || ^12 || >=14}
    hasBin: true
    peerDependencies:
      postcss: ^8.1.0
    dependencies:
      browserslist: 4.20.4
      caniuse-lite: 1.0.30001355
      fraction.js: 4.2.0
      normalize-range: 0.1.2
      picocolors: 1.0.0
      postcss: 8.4.14
      postcss-value-parser: 4.2.0
    dev: true

  /axios/0.21.4:
    resolution: {integrity: sha512-ut5vewkiu8jjGBdqpM44XxjuCjq9LAKeHVmoVfHVzy8eHgxxq8SbAVQNovDA8mVi05kP0Ea/n/UzcSHcTJQfNg==}
    dependencies:
      follow-redirects: 1.15.1
    transitivePeerDependencies:
      - debug
    dev: true

  /balanced-match/1.0.2:
    resolution: {integrity: sha512-3oSeUO0TMV67hN1AmbXsK4yaqU7tjiHlbxRDZOpH0KW9+CeX4bRAaX0Anxt0tx2MrpRpWwQaPwIlISEJhYU5Pw==}
    dev: true

  /base64-js/1.5.1:
    resolution: {integrity: sha512-AKpaYlHn8t4SVbOHCy+b5+KKgvR4vrsD8vbvrbiQJps7fKDTkjkDry6ji0rUJjC0kzbNePLwzxq8iypo41qeWA==}
    dev: true

  /binary-extensions/2.2.0:
    resolution: {integrity: sha512-jDctJ/IVQbZoJykoeHbhXpOlNBqGNcwXJKJog42E5HDPUwQTSdjCHdihjj0DlnheQ7blbT6dHOafNAiS8ooQKA==}
    engines: {node: '>=8'}
    dev: true

  /binary-install/0.1.1:
    resolution: {integrity: sha512-DqED0D/6LrS+BHDkKn34vhRqOGjy5gTMgvYZsGK2TpNbdPuz4h+MRlNgGv5QBRd7pWq/jylM4eKNCizgAq3kNQ==}
    engines: {node: '>=10'}
    dependencies:
      axios: 0.21.4
      rimraf: 3.0.2
      tar: 6.1.11
    transitivePeerDependencies:
      - debug
    dev: true

  /binary-search/1.3.6:
    resolution: {integrity: sha512-nbE1WxOTTrUWIfsfZ4aHGYu5DOuNkbxGokjV6Z2kxfJK3uaAb8zNK1muzOeipoLHZjInT4Br88BHpzevc681xA==}
    dev: false

  /bl/4.1.0:
    resolution: {integrity: sha512-1W07cM9gS6DcLperZfFSj+bWLtaPGSOHWhPiGzXmvVJbRLdG82sH/Kn8EtW1VqWVA54AKf2h5k5BbnIbwF3h6w==}
    dependencies:
      buffer: 5.7.1
      inherits: 2.0.4
      readable-stream: 3.6.0
    dev: true

  /boolean/3.2.0:
    resolution: {integrity: sha512-d0II/GO9uf9lfUHH2BQsjxzRJZBdsjgsBiW4BvhWk/3qoKwQFjIDVN19PfX8F2D/r9PCMTtLWjYVCFrpeYUzsw==}
    optional: true

  /brace-expansion/1.1.11:
    resolution: {integrity: sha512-iCuPHDFgrHX7H2vEI/5xpz07zSHB00TpugqhmYtVmMO6518mCuRMoOYFldEBl0g187ufozdaHgWKcYFb61qGiA==}
    dependencies:
      balanced-match: 1.0.2
      concat-map: 0.0.1
    dev: true

  /brace-expansion/2.0.1:
    resolution: {integrity: sha512-XnAIvQ8eM+kC6aULx6wuQiwVsnzsi9d3WxzV3FpWTGA19F621kwdbsAcFKXgKUHZWsy+mY6iL1sHTxWEFCytDA==}
    dependencies:
      balanced-match: 1.0.2
    dev: true

  /braces/3.0.2:
    resolution: {integrity: sha512-b8um+L1RzM3WDSzvhm6gIz1yfTbBt6YTlcEKAvsmqCZZFw46z626lVj9j1yEPW33H5H+lBQpZMP1k8l+78Ha0A==}
    engines: {node: '>=8'}
    dependencies:
      fill-range: 7.0.1
    dev: true

  /browser-headers/0.4.1:
    resolution: {integrity: sha512-CA9hsySZVo9371qEHjHZtYxV2cFtVj5Wj/ZHi8ooEsrtm4vOnl9Y9HmyYWk9q+05d7K3rdoAE0j3MVEFVvtQtg==}
    dev: false

  /browser-process-hrtime/1.0.0:
    resolution: {integrity: sha512-9o5UecI3GhkpM6DrXr69PblIuWxPKk9Y0jHBRhdocZ2y7YECBFCsHm79Pr3OyR2AvjhDkabFJaDJMYRazHgsow==}
    dev: true

  /browserslist/4.20.4:
    resolution: {integrity: sha512-ok1d+1WpnU24XYN7oC3QWgTyMhY/avPJ/r9T00xxvUOIparA/gc+UPUMaod3i+G6s+nI2nUb9xZ5k794uIwShw==}
    engines: {node: ^6 || ^7 || ^8 || ^9 || ^10 || ^11 || ^12 || >=13.7}
    hasBin: true
    dependencies:
      caniuse-lite: 1.0.30001355
      electron-to-chromium: 1.4.160
      escalade: 3.1.1
      node-releases: 2.0.5
      picocolors: 1.0.0
    dev: true

  /buffer-crc32/0.2.13:
    resolution: {integrity: sha512-VO9Ht/+p3SN7SKWqcrgEzjGbRSJYTx+Q1pTQC0wrWqHx0vpJraQ6GtHx8tvcg1rlK1byhU5gccxgOgj7B0TDkQ==}

  /buffer-from/1.1.2:
    resolution: {integrity: sha512-E+XQCRwSbaaiChtv6k6Dwgc+bx+Bs6vuKJHHl5kox/BaKbhiXzqQOwK4cO22yElGp2OCmjwVhT3HmxgyPGnJfQ==}

  /buffer/5.7.1:
    resolution: {integrity: sha512-EHcyIPBQ4BSGlvjB16k5KgAJ27CIsHY/2JBmCRReo48y9rQ3MaUzWX3KVlBa4U7MyX02HdVj0K7C3WaB3ju7FQ==}
    dependencies:
      base64-js: 1.5.1
      ieee754: 1.2.1
    dev: true

  /c8/7.11.3:
    resolution: {integrity: sha512-6YBmsaNmqRm9OS3ZbIiL2EZgi1+Xc4O24jL3vMYGE6idixYuGdy76rIfIdltSKDj9DpLNrcXSonUTR1miBD0wA==}
    engines: {node: '>=10.12.0'}
    hasBin: true
    dependencies:
      '@bcoe/v8-coverage': 0.2.3
      '@istanbuljs/schema': 0.1.3
      find-up: 5.0.0
      foreground-child: 2.0.0
      istanbul-lib-coverage: 3.2.0
      istanbul-lib-report: 3.0.0
      istanbul-reports: 3.1.4
      rimraf: 3.0.2
      test-exclude: 6.0.0
      v8-to-istanbul: 9.0.0
      yargs: 16.2.0
      yargs-parser: 20.2.9
    dev: true

  /cacheable-request/6.1.0:
    resolution: {integrity: sha512-Oj3cAGPCqOZX7Rz64Uny2GYAZNliQSqfbePrgAQ1wKAihYmCUnraBtJtKcGR4xz7wF+LoJC+ssFZvv5BgF9Igg==}
    engines: {node: '>=8'}
    dependencies:
      clone-response: 1.0.2
      get-stream: 5.2.0
      http-cache-semantics: 4.1.0
      keyv: 3.1.0
      lowercase-keys: 2.0.0
      normalize-url: 4.5.1
      responselike: 1.0.2

  /call-bind/1.0.2:
    resolution: {integrity: sha512-7O+FbCihrB5WGbFYesctwmTKae6rOiIzmz1icreWJ+0aA7LJfuqhEso2T9ncpcFtzMQtzXf2QGGueWJGTYsqrA==}
    dependencies:
      function-bind: 1.1.1
      get-intrinsic: 1.1.2
    dev: true

  /callsites/3.1.0:
    resolution: {integrity: sha512-P8BjAsXvZS+VIDUI11hHCQEv74YT67YUi5JJFNWIqL235sBmjX4+qx9Muvls5ivyNENctx46xQLQ3aTuE7ssaQ==}
    engines: {node: '>=6'}
    dev: true

  /camelcase-css/2.0.1:
    resolution: {integrity: sha512-QOSvevhslijgYwRx6Rv7zKdMF8lbRmx+uQGx2+vDc+KI/eBnsy9kit5aj23AgGu3pa4t9AgwbnXWqS+iOY+2aA==}
    engines: {node: '>= 6'}
    dev: true

  /caniuse-lite/1.0.30001355:
    resolution: {integrity: sha512-Sd6pjJHF27LzCB7pT7qs+kuX2ndurzCzkpJl6Qct7LPSZ9jn0bkOA8mdgMgmqnQAWLVOOGjLpc+66V57eLtb1g==}
    dev: true

  /chai/4.3.6:
    resolution: {integrity: sha512-bbcp3YfHCUzMOvKqsztczerVgBKSsEijCySNlHHbX3VG1nskvqjz5Rfso1gGwD6w6oOV3eI60pKuMOV5MV7p3Q==}
    engines: {node: '>=4'}
    dependencies:
      assertion-error: 1.1.0
      check-error: 1.0.2
      deep-eql: 3.0.1
      get-func-name: 2.0.0
      loupe: 2.3.4
      pathval: 1.1.1
      type-detect: 4.0.8
    dev: true

  /chalk/2.4.2:
    resolution: {integrity: sha512-Mti+f9lpJNcwF4tWV8/OrTTtF1gZi+f8FqlyAdouralcFWFQWF2+NgCHShjkCb+IFBLq9buZwE1xckQU4peSuQ==}
    engines: {node: '>=4'}
    dependencies:
      ansi-styles: 3.2.1
      escape-string-regexp: 1.0.5
      supports-color: 5.5.0
    dev: true

  /chalk/3.0.0:
    resolution: {integrity: sha512-4D3B6Wf41KOYRFdszmDqMCGq5VV/uMAB273JILmO+3jAlh8X4qDtdtgCR3fxtbLEMzSx22QdhnDcJvu2u1fVwg==}
    engines: {node: '>=8'}
    dependencies:
      ansi-styles: 4.3.0
      supports-color: 7.2.0
    dev: true

  /chalk/4.1.2:
    resolution: {integrity: sha512-oKnbhFyRIXpUuez8iBMmyEa4nbj4IOQyuhc/wy9kY7/WVPcwIO9VA668Pu8RkO7+0G76SLROeyw9CpQ061i4mA==}
    engines: {node: '>=10'}
    dependencies:
      ansi-styles: 4.3.0
      supports-color: 7.2.0
    dev: true

  /check-error/1.0.2:
    resolution: {integrity: sha512-BrgHpW9NURQgzoNyjfq0Wu6VFO6D7IZEmJNdtgNqpzGG8RuNFHt2jQxWlAs4HMe119chBnv+34syEZtc6IhLtA==}
    dev: true

  /chokidar/3.5.3:
    resolution: {integrity: sha512-Dr3sfKRP6oTcjf2JmUmFJfeVMvXBdegxB0iVQ5eb2V10uFJUCAS8OByZdVAyVb8xXNz3GjjTgj9kLWsZTqE6kw==}
    engines: {node: '>= 8.10.0'}
    dependencies:
      anymatch: 3.1.2
      braces: 3.0.2
      glob-parent: 5.1.2
      is-binary-path: 2.1.0
      is-glob: 4.0.3
      normalize-path: 3.0.0
      readdirp: 3.6.0
    optionalDependencies:
      fsevents: 2.3.2
    dev: true

  /chownr/1.1.4:
    resolution: {integrity: sha512-jJ0bqzaylmJtVnNgzTeSOs8DPavpbYgEr/b0YL8/2GO3xJEhInFmhKMUnEJQjZumK7KXGFhUy89PrsJWlakBVg==}
    dev: true

  /chownr/2.0.0:
    resolution: {integrity: sha512-bIomtDF5KGpdogkLd9VspvFzk9KfpyyGlS8YFVZl7TGPBHL5snIOnxeshwVgPteQ9b4Eydl+pVbIyE1DcvCWgQ==}
    engines: {node: '>=10'}
    dev: true

  /cliui/7.0.4:
    resolution: {integrity: sha512-OcRE68cOsVMXp1Yvonl/fzkQOyjLSu/8bhPDfQt0e0/Eb283TKP20Fs2MqoPsr9SwA595rRCA+QMzYc9nBP+JQ==}
    dependencies:
      string-width: 4.2.3
      strip-ansi: 6.0.1
      wrap-ansi: 7.0.0
    dev: true

  /clone-response/1.0.2:
    resolution: {integrity: sha512-yjLXh88P599UOyPTFX0POsd7WxnbsVsGohcwzHOLspIhhpalPw1BcqED8NblyZLKcGrL8dTgMlcaZxV2jAD41Q==}
    dependencies:
      mimic-response: 1.0.1

  /color-convert/1.9.3:
    resolution: {integrity: sha512-QfAUtd+vFdAtFQcC8CCyYt1fYWxSqAiK2cSD6zDB8N3cpsEBAvRxp9zOGg6G/SHHJYAT88/az/IuDGALsNVbGg==}
    dependencies:
      color-name: 1.1.3
    dev: true

  /color-convert/2.0.1:
    resolution: {integrity: sha512-RRECPsj7iu/xb5oKYcsFHSppFNnsj/52OVTRKb4zP5onXwVF3zVmmToNcOfGC+CRDpfK/U584fMg38ZHCaElKQ==}
    engines: {node: '>=7.0.0'}
    dependencies:
      color-name: 1.1.4

  /color-name/1.1.3:
    resolution: {integrity: sha512-72fSenhMw2HZMTVHeCA9KCmpEIbzWiQsjN+BHcBbS9vr1mtt+vJjPdksIBNUmKAW8TFUDPJK5SUU3QhE9NEXDw==}
    dev: true

  /color-name/1.1.4:
    resolution: {integrity: sha512-dOy+3AuW3a2wNbZHIuMZpTcgjGuLU/uBL/ubcZF9OXbDo8ff4O8yVp5Bf0efS8uEoYo5q4Fx7dY9OgQGXgAsQA==}

  /combined-stream/1.0.8:
    resolution: {integrity: sha512-FQN4MRfuJeHf7cBbBMJFXhKSDq+2kAArBlmRBvcvFE5BB1HZKXtSFASDhdlz9zOYwxh8lDdnvmMOe/+5cdoEdg==}
    engines: {node: '>= 0.8'}
    dependencies:
      delayed-stream: 1.0.0
    dev: true

  /commander/7.2.0:
    resolution: {integrity: sha512-QrWXB+ZQSVPmIWIhtEO9H+gwHaMGYiF5ChvoJ+K9ZGHG/sVsa6yiesAD1GC/x46sET00Xlwo1u49RVVVzvcSkw==}
    engines: {node: '>= 10'}
    dev: false

  /concat-map/0.0.1:
    resolution: {integrity: sha1-2Klr13/Wjfd5OnMDajug1UBdR3s=}
    dev: true

  /concat-stream/1.6.2:
    resolution: {integrity: sha512-27HBghJxjiZtIk3Ycvn/4kbJk/1uZuJFfuPEns6LaEvpvG1f0hTea8lilrouyo9mVc2GWdcEZ8OLoGmSADlrCw==}
    engines: {'0': node >= 0.8}
    dependencies:
      buffer-from: 1.1.2
      inherits: 2.0.4
      readable-stream: 2.3.7
      typedarray: 0.0.6

  /concurrently/7.2.2:
    resolution: {integrity: sha512-DcQkI0ruil5BA/g7Xy3EWySGrFJovF5RYAYxwGvv9Jf9q9B1v3jPFP2tl6axExNf1qgF30kjoNYrangZ0ey4Aw==}
    engines: {node: ^12.20.0 || ^14.13.0 || >=16.0.0}
    hasBin: true
    dependencies:
      chalk: 4.1.2
      date-fns: 2.28.0
      lodash: 4.17.21
      rxjs: 7.5.5
      shell-quote: 1.7.3
      spawn-command: 0.0.2-1
      supports-color: 8.1.1
      tree-kill: 1.2.2
      yargs: 17.5.1
    dev: true

  /config-chain/1.1.13:
    resolution: {integrity: sha512-qj+f8APARXHrM0hraqXYb2/bOVSV4PvJQlNZ/DVj0QrmNM2q2euizkeuVckQ57J+W0mRH6Hvi+k50M4Jul2VRQ==}
    dependencies:
      ini: 1.3.8
      proto-list: 1.2.4
    optional: true

  /convert-source-map/1.8.0:
    resolution: {integrity: sha512-+OQdjP49zViI/6i7nIJpA8rAl4sV/JdPfU9nZs3VqOwGIgizICvuN2ru6fMd+4llL0tar18UYJXfZ/TWtmhUjA==}
    dependencies:
      safe-buffer: 5.1.2
    dev: true

  /copyfiles/2.4.1:
    resolution: {integrity: sha512-fereAvAvxDrQDOXybk3Qu3dPbOoKoysFMWtkY3mv5BsL8//OSZVL5DCLYqgRfY5cWirgRzlC+WSrxp6Bo3eNZg==}
    hasBin: true
    dependencies:
      glob: 7.2.3
      minimatch: 3.1.2
      mkdirp: 1.0.4
      noms: 0.0.0
      through2: 2.0.5
      untildify: 4.0.0
      yargs: 16.2.0
    dev: true

  /core-util-is/1.0.3:
    resolution: {integrity: sha512-ZQBvi1DcpJ4GDqanjucZ2Hj3wEO5pZDS89BWbkcrvdxksJorwUDDZamX9ldFkp9aw2lmBDLgkObEA4DWNJ9FYQ==}

  /cross-env/7.0.3:
    resolution: {integrity: sha512-+/HKd6EgcQCJGh2PSjZuUitQBQynKor4wrFbRg4DtAgS1aWO+gU52xpH7M9ScGgXSYmAVS9bIJ8EzuaGw0oNAw==}
    engines: {node: '>=10.14', npm: '>=6', yarn: '>=1'}
    hasBin: true
    dependencies:
      cross-spawn: 7.0.3
    dev: true

  /cross-fetch/3.1.5:
    resolution: {integrity: sha512-lvb1SBsI0Z7GDwmuid+mU3kWVBwTVUbe7S0H52yaaAdQOXq2YktTCZdlAcNKFzE6QtRz0snpw9bNiPeOIkkQvw==}
    dependencies:
      node-fetch: 2.6.7
    transitivePeerDependencies:
      - encoding
    dev: true

  /cross-spawn/7.0.3:
    resolution: {integrity: sha512-iRDPJKUPVEND7dHPO8rkbOnPpyDygcDFtWjpeWNCgy8WP2rXcxXL8TskReQl6OrB2G7+UJrags1q15Fudc7G6w==}
    engines: {node: '>= 8'}
    dependencies:
      path-key: 3.1.1
      shebang-command: 2.0.0
      which: 2.0.2
    dev: true

  /css.escape/1.5.1:
    resolution: {integrity: sha512-YUifsXXuknHlUsmlgyY0PKzgPOr7/FjCePfHNt0jxm83wHZi44VDMQ7/fGNkjY3/jV1MC+1CmZbaHzugyeRtpg==}
    dev: true

  /css/3.0.0:
    resolution: {integrity: sha512-DG9pFfwOrzc+hawpmqX/dHYHJG+Bsdb0klhyi1sDneOgGOXy9wQIC8hzyVp1e4NRYDBdxcylvywPkkXCHAzTyQ==}
    dependencies:
      inherits: 2.0.4
      source-map: 0.6.1
      source-map-resolve: 0.6.0
    dev: true

  /cssesc/3.0.0:
    resolution: {integrity: sha512-/Tb/JcjK111nNScGob5MNtsntNM1aCNUDipB/TkwZFhyDrrE47SOx/18wF2bbjgc3ZzCSKW1T5nt5EbFoAz/Vg==}
    engines: {node: '>=4'}
    hasBin: true
    dev: true

  /cssom/0.3.8:
    resolution: {integrity: sha512-b0tGHbfegbhPJpxpiBPU2sCkigAqtM9O121le6bbOlgyV+NyGyCmVfJ6QW9eRjz8CpNfWEOYBIMIGRYkLwsIYg==}
    dev: true

  /cssom/0.5.0:
    resolution: {integrity: sha512-iKuQcq+NdHqlAcwUY0o/HL69XQrUaQdMjmStJ8JFmUaiiQErlhrmuigkg/CU4E2J0IyUKUrMAgl36TvN67MqTw==}
    dev: true

  /cssstyle/2.3.0:
    resolution: {integrity: sha512-AZL67abkUzIuvcHqk7c09cezpGNcxUxU4Ioi/05xHk4DQeTkWmGYftIE6ctU6AEt+Gn4n1lDStOtj7FKycP71A==}
    engines: {node: '>=8'}
    dependencies:
      cssom: 0.3.8
    dev: true

  /d3-array/3.1.6:
    resolution: {integrity: sha512-DCbBBNuKOeiR9h04ySRBMW52TFVc91O9wJziuyXw6Ztmy8D3oZbmCkOO3UHKC7ceNJsN2Mavo9+vwV8EAEUXzA==}
    engines: {node: '>=12'}
    dependencies:
      internmap: 2.0.3
    dev: false

  /d3-axis/3.0.0:
    resolution: {integrity: sha512-IH5tgjV4jE/GhHkRV0HiVYPDtvfjHQlQfJHs0usq7M30XcSBvOotpmH1IgkcXsO/5gEQZD43B//fc7SRT5S+xw==}
    engines: {node: '>=12'}
    dev: false

  /d3-brush/3.0.0:
    resolution: {integrity: sha512-ALnjWlVYkXsVIGlOsuWH1+3udkYFI48Ljihfnh8FZPF2QS9o+PzGLBslO0PjzVoHLZ2KCVgAM8NVkXPJB2aNnQ==}
    engines: {node: '>=12'}
    dependencies:
      d3-dispatch: 3.0.1
      d3-drag: 3.0.0
      d3-interpolate: 3.0.1
      d3-selection: 3.0.0
      d3-transition: 3.0.1_d3-selection@3.0.0
    dev: false

  /d3-chord/3.0.1:
    resolution: {integrity: sha512-VE5S6TNa+j8msksl7HwjxMHDM2yNK3XCkusIlpX5kwauBfXuyLAtNg9jCp/iHH61tgI4sb6R/EIMWCqEIdjT/g==}
    engines: {node: '>=12'}
    dependencies:
      d3-path: 3.0.1
    dev: false

  /d3-color/3.1.0:
    resolution: {integrity: sha512-zg/chbXyeBtMQ1LbD/WSoW2DpC3I0mpmPdW+ynRTj/x2DAWYrIY7qeZIHidozwV24m4iavr15lNwIwLxRmOxhA==}
    engines: {node: '>=12'}
    dev: false

  /d3-contour/3.0.1:
    resolution: {integrity: sha512-0Oc4D0KyhwhM7ZL0RMnfGycLN7hxHB8CMmwZ3+H26PWAG0ozNuYG5hXSDNgmP1SgJkQMrlG6cP20HoaSbvcJTQ==}
    engines: {node: '>=12'}
    dependencies:
      d3-array: 3.1.6
    dev: false

  /d3-delaunay/6.0.2:
    resolution: {integrity: sha512-IMLNldruDQScrcfT+MWnazhHbDJhcRJyOEBAJfwQnHle1RPh6WDuLvxNArUju2VSMSUuKlY5BGHRJ2cYyoFLQQ==}
    engines: {node: '>=12'}
    dependencies:
      delaunator: 5.0.0
    dev: false

  /d3-dispatch/3.0.1:
    resolution: {integrity: sha512-rzUyPU/S7rwUflMyLc1ETDeBj0NRuHKKAcvukozwhshr6g6c5d8zh4c2gQjY2bZ0dXeGLWc1PF174P2tVvKhfg==}
    engines: {node: '>=12'}
    dev: false

  /d3-drag/3.0.0:
    resolution: {integrity: sha512-pWbUJLdETVA8lQNJecMxoXfH6x+mO2UQo8rSmZ+QqxcbyA3hfeprFgIT//HW2nlHChWeIIMwS2Fq+gEARkhTkg==}
    engines: {node: '>=12'}
    dependencies:
      d3-dispatch: 3.0.1
      d3-selection: 3.0.0
    dev: false

  /d3-dsv/3.0.1:
    resolution: {integrity: sha512-UG6OvdI5afDIFP9w4G0mNq50dSOsXHJaRE8arAS5o9ApWnIElp8GZw1Dun8vP8OyHOZ/QJUKUJwxiiCCnUwm+Q==}
    engines: {node: '>=12'}
    hasBin: true
    dependencies:
      commander: 7.2.0
      iconv-lite: 0.6.3
      rw: 1.3.3
    dev: false

  /d3-ease/3.0.1:
    resolution: {integrity: sha512-wR/XK3D3XcLIZwpbvQwQ5fK+8Ykds1ip7A2Txe0yxncXSdq1L9skcG7blcedkOX+ZcgxGAmLX1FrRGbADwzi0w==}
    engines: {node: '>=12'}
    dev: false

  /d3-fetch/3.0.1:
    resolution: {integrity: sha512-kpkQIM20n3oLVBKGg6oHrUchHM3xODkTzjMoj7aWQFq5QEM+R6E4WkzT5+tojDY7yjez8KgCBRoj4aEr99Fdqw==}
    engines: {node: '>=12'}
    dependencies:
      d3-dsv: 3.0.1
    dev: false

  /d3-force/3.0.0:
    resolution: {integrity: sha512-zxV/SsA+U4yte8051P4ECydjD/S+qeYtnaIyAs9tgHCqfguma/aAQDjo85A9Z6EKhBirHRJHXIgJUlffT4wdLg==}
    engines: {node: '>=12'}
    dependencies:
      d3-dispatch: 3.0.1
      d3-quadtree: 3.0.1
      d3-timer: 3.0.1
    dev: false

  /d3-format/3.1.0:
    resolution: {integrity: sha512-YyUI6AEuY/Wpt8KWLgZHsIU86atmikuoOmCfommt0LYHiQSPjvX2AcFc38PX0CBpr2RCyZhjex+NS/LPOv6YqA==}
    engines: {node: '>=12'}
    dev: false

  /d3-geo/3.0.1:
    resolution: {integrity: sha512-Wt23xBych5tSy9IYAM1FR2rWIBFWa52B/oF/GYe5zbdHrg08FU8+BuI6X4PvTwPDdqdAdq04fuWJpELtsaEjeA==}
    engines: {node: '>=12'}
    dependencies:
      d3-array: 3.1.6
    dev: false

  /d3-hierarchy/3.1.2:
    resolution: {integrity: sha512-FX/9frcub54beBdugHjDCdikxThEqjnR93Qt7PvQTOHxyiNCAlvMrHhclk3cD5VeAaq9fxmfRp+CnWw9rEMBuA==}
    engines: {node: '>=12'}
    dev: false

  /d3-interpolate/3.0.1:
    resolution: {integrity: sha512-3bYs1rOD33uo8aqJfKP3JWPAibgw8Zm2+L9vBKEHJ2Rg+viTR7o5Mmv5mZcieN+FRYaAOWX5SJATX6k1PWz72g==}
    engines: {node: '>=12'}
    dependencies:
      d3-color: 3.1.0
    dev: false

  /d3-path/3.0.1:
    resolution: {integrity: sha512-gq6gZom9AFZby0YLduxT1qmrp4xpBA1YZr19OI717WIdKE2OM5ETq5qrHLb301IgxhLwcuxvGZVLeeWc/k1I6w==}
    engines: {node: '>=12'}
    dev: false

  /d3-polygon/3.0.1:
    resolution: {integrity: sha512-3vbA7vXYwfe1SYhED++fPUQlWSYTTGmFmQiany/gdbiWgU/iEyQzyymwL9SkJjFFuCS4902BSzewVGsHHmHtXg==}
    engines: {node: '>=12'}
    dev: false

  /d3-quadtree/3.0.1:
    resolution: {integrity: sha512-04xDrxQTDTCFwP5H6hRhsRcb9xxv2RzkcsygFzmkSIOJy3PeRJP7sNk3VRIbKXcog561P9oU0/rVH6vDROAgUw==}
    engines: {node: '>=12'}
    dev: false

  /d3-random/3.0.1:
    resolution: {integrity: sha512-FXMe9GfxTxqd5D6jFsQ+DJ8BJS4E/fT5mqqdjovykEB2oFbTMDVdg1MGFxfQW+FBOGoB++k8swBrgwSHT1cUXQ==}
    engines: {node: '>=12'}
    dev: false

  /d3-scale-chromatic/3.0.0:
    resolution: {integrity: sha512-Lx9thtxAKrO2Pq6OO2Ua474opeziKr279P/TKZsMAhYyNDD3EnCffdbgeSYN5O7m2ByQsxtuP2CSDczNUIZ22g==}
    engines: {node: '>=12'}
    dependencies:
      d3-color: 3.1.0
      d3-interpolate: 3.0.1
    dev: false

  /d3-scale/4.0.2:
    resolution: {integrity: sha512-GZW464g1SH7ag3Y7hXjf8RoUuAFIqklOAq3MRl4OaWabTFJY9PN/E1YklhXLh+OQ3fM9yS2nOkCoS+WLZ6kvxQ==}
    engines: {node: '>=12'}
    dependencies:
      d3-array: 3.1.6
      d3-format: 3.1.0
      d3-interpolate: 3.0.1
      d3-time: 3.0.0
      d3-time-format: 4.1.0
    dev: false

  /d3-selection/3.0.0:
    resolution: {integrity: sha512-fmTRWbNMmsmWq6xJV8D19U/gw/bwrHfNXxrIN+HfZgnzqTHp9jOmKMhsTUjXOJnZOdZY9Q28y4yebKzqDKlxlQ==}
    engines: {node: '>=12'}
    dev: false

  /d3-shape/3.1.0:
    resolution: {integrity: sha512-tGDh1Muf8kWjEDT/LswZJ8WF85yDZLvVJpYU9Nq+8+yW1Z5enxrmXOhTArlkaElU+CTn0OTVNli+/i+HP45QEQ==}
    engines: {node: '>=12'}
    dependencies:
      d3-path: 3.0.1
    dev: false

  /d3-time-format/4.1.0:
    resolution: {integrity: sha512-dJxPBlzC7NugB2PDLwo9Q8JiTR3M3e4/XANkreKSUxF8vvXKqm1Yfq4Q5dl8budlunRVlUUaDUgFt7eA8D6NLg==}
    engines: {node: '>=12'}
    dependencies:
      d3-time: 3.0.0
    dev: false

  /d3-time/3.0.0:
    resolution: {integrity: sha512-zmV3lRnlaLI08y9IMRXSDshQb5Nj77smnfpnd2LrBa/2K281Jijactokeak14QacHs/kKq0AQ121nidNYlarbQ==}
    engines: {node: '>=12'}
    dependencies:
      d3-array: 3.1.6
    dev: false

  /d3-timer/3.0.1:
    resolution: {integrity: sha512-ndfJ/JxxMd3nw31uyKoY2naivF+r29V+Lc0svZxe1JvvIRmi8hUsrMvdOwgS1o6uBHmiz91geQ0ylPP0aj1VUA==}
    engines: {node: '>=12'}
    dev: false

  /d3-transition/3.0.1_d3-selection@3.0.0:
    resolution: {integrity: sha512-ApKvfjsSR6tg06xrL434C0WydLr7JewBB3V+/39RMHsaXTOG0zmt/OAXeng5M5LBm0ojmxJrpomQVZ1aPvBL4w==}
    engines: {node: '>=12'}
    peerDependencies:
      d3-selection: 2 - 3
    dependencies:
      d3-color: 3.1.0
      d3-dispatch: 3.0.1
      d3-ease: 3.0.1
      d3-interpolate: 3.0.1
      d3-selection: 3.0.0
      d3-timer: 3.0.1
    dev: false

  /d3-zoom/3.0.0:
    resolution: {integrity: sha512-b8AmV3kfQaqWAuacbPuNbL6vahnOJflOhexLzMMNLga62+/nh0JzvJ0aO/5a5MVgUFGS7Hu1P9P03o3fJkDCyw==}
    engines: {node: '>=12'}
    dependencies:
      d3-dispatch: 3.0.1
      d3-drag: 3.0.0
      d3-interpolate: 3.0.1
      d3-selection: 3.0.0
      d3-transition: 3.0.1_d3-selection@3.0.0
    dev: false

  /d3/7.4.4:
    resolution: {integrity: sha512-97FE+MYdAlV3R9P74+R3Uar7wUKkIFu89UWMjEaDhiJ9VxKvqaMxauImy8PC2DdBkdM2BxJOIoLxPrcZUyrKoQ==}
    engines: {node: '>=12'}
    dependencies:
      d3-array: 3.1.6
      d3-axis: 3.0.0
      d3-brush: 3.0.0
      d3-chord: 3.0.1
      d3-color: 3.1.0
      d3-contour: 3.0.1
      d3-delaunay: 6.0.2
      d3-dispatch: 3.0.1
      d3-drag: 3.0.0
      d3-dsv: 3.0.1
      d3-ease: 3.0.1
      d3-fetch: 3.0.1
      d3-force: 3.0.0
      d3-format: 3.1.0
      d3-geo: 3.0.1
      d3-hierarchy: 3.1.2
      d3-interpolate: 3.0.1
      d3-path: 3.0.1
      d3-polygon: 3.0.1
      d3-quadtree: 3.0.1
      d3-random: 3.0.1
      d3-scale: 4.0.2
      d3-scale-chromatic: 3.0.0
      d3-selection: 3.0.0
      d3-shape: 3.1.0
      d3-time: 3.0.0
      d3-time-format: 4.1.0
      d3-timer: 3.0.1
      d3-transition: 3.0.1_d3-selection@3.0.0
      d3-zoom: 3.0.0
    dev: false

  /data-uri-to-buffer/4.0.0:
    resolution: {integrity: sha512-Vr3mLBA8qWmcuschSLAOogKgQ/Jwxulv3RNE4FXnYWRGujzrRWQI4m12fQqRkwX06C0KanhLr4hK+GydchZsaA==}
    engines: {node: '>= 12'}
    dev: true

  /data-urls/3.0.2:
    resolution: {integrity: sha512-Jy/tj3ldjZJo63sVAvg6LHt2mHvl4V6AgRAmNDtLdm7faqtsx+aJG42rsyCo9JCoRVKwPFzKlIPx3DIibwSIaQ==}
    engines: {node: '>=12'}
    dependencies:
      abab: 2.0.6
      whatwg-mimetype: 3.0.0
      whatwg-url: 11.0.0
    dev: true

  /dataloader/1.4.0:
    resolution: {integrity: sha512-68s5jYdlvasItOJnCuI2Q9s4q98g0pCyL3HrcKJu8KNugUl8ahgmZYg38ysLTgQjjXX3H8CJLkAvWrclWfcalw==}
    dev: true

  /date-fns/2.28.0:
    resolution: {integrity: sha512-8d35hViGYx/QH0icHYCeLmsLmMUheMmTyV9Fcm6gvNwdw31yXXH+O85sOBJ+OLnLQMKZowvpKb6FgMIQjcpvQw==}
    engines: {node: '>=0.11'}

  /debug/2.6.9:
    resolution: {integrity: sha512-bC7ElrdJaJnPbAP+1EotYvqZsb3ecl5wi6Bfi6BJTUcNowp6cvspg0jXznRTKDjm/E7AdgFBVeAPVMNcKGsHMA==}
    peerDependencies:
      supports-color: '*'
    peerDependenciesMeta:
      supports-color:
        optional: true
    dependencies:
      ms: 2.0.0

  /debug/4.3.4:
    resolution: {integrity: sha512-PRWFHuSU3eDtQJPvnNY7Jcket1j0t5OuOsFzPPzsekD52Zl8qUfFIPEiswXqIvHWGVHOgX+7G/vCNNhehwxfkQ==}
    engines: {node: '>=6.0'}
    peerDependencies:
      supports-color: '*'
    peerDependenciesMeta:
      supports-color:
        optional: true
    dependencies:
      ms: 2.1.2

  /decimal.js/10.3.1:
    resolution: {integrity: sha512-V0pfhfr8suzyPGOx3nmq4aHqabehUZn6Ch9kyFpV79TGDTWFmHqUqXdabR7QHqxzrYolF4+tVmJhUG4OURg5dQ==}
    dev: true

  /decode-uri-component/0.2.0:
    resolution: {integrity: sha512-hjf+xovcEn31w/EUYdTXQh/8smFL/dzYjohQGEIgjyNavaJfBY2p5F527Bo1VPATxv0VYTUC2bOcXvqFwk78Og==}
    engines: {node: '>=0.10'}
    dev: true

  /decompress-response/3.3.0:
    resolution: {integrity: sha512-BzRPQuY1ip+qDonAOz42gRm/pg9F768C+npV/4JOsxRC2sq+Rlk+Q4ZCAsOhnIaMrgarILY+RMUIvMmmX1qAEA==}
    engines: {node: '>=4'}
    dependencies:
      mimic-response: 1.0.1

  /deep-eql/3.0.1:
    resolution: {integrity: sha512-+QeIQyN5ZuO+3Uk5DYh6/1eKO0m0YmJFGNmFHGACpf1ClL1nmlV/p4gNgbl2pJGxgXb4faqo6UE+M5ACEMyVcw==}
    engines: {node: '>=0.12'}
    dependencies:
      type-detect: 4.0.8
    dev: true

  /deep-is/0.1.4:
    resolution: {integrity: sha512-oIPzksmTg4/MriiaYGO+okXDT7ztn/w3Eptv/+gSIdMdKsJo0u4CfYNFJPy+4SKMuCqGw2wxnA+URMg3t8a/bQ==}
    dev: true

  /deepmerge/4.2.2:
    resolution: {integrity: sha512-FJ3UgI4gIl+PHZm53knsuSFpE+nESMr7M4v9QcgB7S63Kj/6WqMiFQJpBBYz1Pt+66bZpP3Q7Lye0Oo9MPKEdg==}
    engines: {node: '>=0.10.0'}
    dev: true

  /defer-to-connect/1.1.3:
    resolution: {integrity: sha512-0ISdNousHvZT2EiFlZeZAHBUvSxmKswVCEf8hW7KWgG4a8MVEu/3Vb6uWYozkjylyCxe0JBIiRB1jV45S70WVQ==}

  /define-properties/1.1.4:
    resolution: {integrity: sha512-uckOqKcfaVvtBdsVkdPv3XjveQJsNQqmhXgRi8uhvWWuPYZCNlzT8qAyblUgNoXdHdjMTzAqeGjAoli8f+bzPA==}
    engines: {node: '>= 0.4'}
    dependencies:
      has-property-descriptors: 1.0.0
      object-keys: 1.1.1
    optional: true

  /defined/1.0.0:
    resolution: {integrity: sha512-Y2caI5+ZwS5c3RiNDJ6u53VhQHv+hHKwhkI1iHvceKUHw9Df6EK2zRLfjejRgMuCuxK7PfSWIMwWecceVvThjQ==}
    dev: true

  /delaunator/5.0.0:
    resolution: {integrity: sha512-AyLvtyJdbv/U1GkiS6gUUzclRoAY4Gs75qkMygJJhU75LW4DNuSF2RMzpxs9jw9Oz1BobHjTdkG3zdP55VxAqw==}
    dependencies:
      robust-predicates: 3.0.1
    dev: false

  /delayed-stream/1.0.0:
    resolution: {integrity: sha512-ZySD7Nf91aLB0RxL4KGrKHBXl7Eds1DAmEdcoVawXnLD7SDhpNgtuII2aAkg7a7QS41jxPSZ17p4VdGnMHk3MQ==}
    engines: {node: '>=0.4.0'}
    dev: true

  /detect-indent/6.1.0:
    resolution: {integrity: sha512-reYkTUJAZb9gUuZ2RvVCNhVHdg62RHnJ7WJl8ftMi4diZ6NWlciOzQN88pUhSELEwflJht4oQDv0F0BMlwaYtA==}
    engines: {node: '>=8'}
    dev: true

  /detect-node/2.1.0:
    resolution: {integrity: sha512-T0NIuQpnTvFDATNuHN5roPwSBG83rFsuO+MXXH9/3N1eFbn4wcPjttvjMLEPWJ0RGUYgQE7cGgS3tNxbqCGM7g==}
    optional: true

  /detective/5.2.1:
    resolution: {integrity: sha512-v9XE1zRnz1wRtgurGu0Bs8uHKFSTdteYZNbIPFVhUZ39L/S79ppMpdmVOZAnoz1jfEFodc48n6MX483Xo3t1yw==}
    engines: {node: '>=0.8.0'}
    hasBin: true
    dependencies:
      acorn-node: 1.8.2
      defined: 1.0.0
      minimist: 1.2.6
    dev: true

  /devtools-protocol/0.0.1001819:
    resolution: {integrity: sha512-G6OsIFnv/rDyxSqBa2lDLR6thp9oJioLsb2Gl+LbQlyoA9/OBAkrTU9jiCcQ8Pnh7z4d6slDiLaogR5hzgJLmQ==}
    dev: true

  /didyoumean/1.2.2:
    resolution: {integrity: sha512-gxtyfqMg7GKyhQmb056K7M3xszy/myH8w+B4RT+QXBQsvAOdc3XymqDDPHx1BgPgsdAA5SIifona89YtRATDzw==}
    dev: true

  /diff-sequences/28.1.1:
    resolution: {integrity: sha512-FU0iFaH/E23a+a718l8Qa/19bF9p06kgE0KipMOMadwa3SjnaElKzPaUC0vnibs6/B/9ni97s61mcejk8W1fQw==}
    engines: {node: ^12.13.0 || ^14.15.0 || ^16.10.0 || >=17.0.0}
    dev: true

  /dir-glob/3.0.1:
    resolution: {integrity: sha512-WkrWp9GR4KXfKGYzOLmTuGVi1UWFfws377n9cc55/tb6DuqyF6pcQ5AbiHEshaDpY9v6oaSr2XCDidGmMwdzIA==}
    engines: {node: '>=8'}
    dependencies:
      path-type: 4.0.0
    dev: true

  /dlv/1.1.3:
    resolution: {integrity: sha512-+HlytyjlPKnIG8XuRG8WvmBP8xs8P71y+SKKS6ZXWoEgLuePxtDoUEiH7WkdePWrQ5JBpE6aoVqfZfJUQkjXwA==}
    dev: true

  /doctrine/3.0.0:
    resolution: {integrity: sha512-yS+Q5i3hBf7GBkd4KG8a7eBNNWNGLTaEwwYWUijIYM7zrlYDM0BFXHjjPWlWZ1Rg7UaddZeIDmi9jF3HmqiQ2w==}
    engines: {node: '>=6.0.0'}
    dependencies:
      esutils: 2.0.3
    dev: true

  /dom-accessibility-api/0.5.14:
    resolution: {integrity: sha512-NMt+m9zFMPZe0JcY9gN224Qvk6qLIdqex29clBvc/y75ZBX9YA9wNK3frsYvu2DI1xcCIwxwnX+TlsJ2DSOADg==}
    dev: true

  /domexception/4.0.0:
    resolution: {integrity: sha512-A2is4PLG+eeSfoTMA95/s4pvAoSo2mKtiM5jlHkAVewmiO8ISFTFKZjH7UAM1Atli/OT/7JHOrJRJiMKUZKYBw==}
    engines: {node: '>=12'}
    dependencies:
      webidl-conversions: 7.0.0
    dev: true

  /duplexer3/0.1.4:
    resolution: {integrity: sha512-CEj8FwwNA4cVH2uFCoHUrmojhYh1vmCdOaneKJXwkeY1i9jnlslVo9dx+hQ5Hl9GnH/Bwy/IjxAyOePyPKYnzA==}

  /electron-serve/1.1.0:
    resolution: {integrity: sha512-tQJBCbXKoKCfkBC143QCqnEtT1s8dNE2V+b/82NF6lxnGO/2Q3a3GSLHtKl3iEDQgdzTf9pH7p418xq2rXbz1Q==}

  /electron-to-chromium/1.4.160:
    resolution: {integrity: sha512-O1Z12YfyeX2LXYO7MdHIPazGXzLzQnr1ADW55U2ARQsJBPgfpJz3u+g3Mo2l1wSyfOCdiGqaX9qtV4XKZ0HNRA==}
    dev: true

  /electron/19.0.4:
    resolution: {integrity: sha512-roRYr1VNAWIhjD9n8qZdmhROtrzsFpuZEXrjWAw+GqPbZlrUInmvFCviRDC2Lt+VBsTNRpTfPpfzXSlLL4reEw==}
    engines: {node: '>= 8.6'}
    hasBin: true
    requiresBuild: true
    dependencies:
      '@electron/get': 1.14.1
      '@types/node': 16.11.41
      extract-zip: 1.7.0
    transitivePeerDependencies:
      - supports-color

  /emoji-regex/8.0.0:
    resolution: {integrity: sha512-MSjYzcWNOA0ewAHpz0MxpYFvwg6yjy1NG3xteoqz644VCo/RPgnr1/GGt+ic3iJTzQ8Eu3TdM14SawnVUmGE6A==}
    dev: true

  /encodeurl/1.0.2:
    resolution: {integrity: sha512-TPJXq8JqFaVYm2CWmPvnP2Iyo4ZSM7/QKcSmuMLDObfpH5fi7RUGmd/rTDf+rut/saiDiQEeVTNgAmJEdAOx0w==}
    engines: {node: '>= 0.8'}
    optional: true

  /end-of-stream/1.4.4:
    resolution: {integrity: sha512-+uw1inIHVPQoaVuHzRyXd21icM+cnt4CzD5rW+NC1wjOUSTOs+Te7FOv7AhN7vS9x/oIyhLP5PR1H+phQAHu5Q==}
    dependencies:
      once: 1.4.0

  /env-paths/2.2.1:
    resolution: {integrity: sha512-+h1lkLKhZMTYjog1VEpJNG7NZJWcuc2DDk/qsqSTRRCOXiLjeQ1d1/udrUGhqMxUgAlwKNZ0cf2uqan5GLuS2A==}
    engines: {node: '>=6'}

  /es6-error/4.1.1:
    resolution: {integrity: sha512-Um/+FxMr9CISWh0bi5Zv0iOD+4cFh5qLeks1qhAopKVAJw3drgKbKySikp7wGhDL0HPeaja0P5ULZrxLkniUVg==}
    optional: true

  /es6-promise/3.3.1:
    resolution: {integrity: sha512-SOp9Phqvqn7jtEUxPWdWfWoLmyt2VaJ6MpvP9Comy1MceMXqE6bxvaTu4iaxpYYPzhny28Lc+M87/c2cPK6lDg==}
    dev: true

  /esbuild-android-64/0.14.45:
    resolution: {integrity: sha512-krVmwL2uXQN1A+Ci4u2MR+Y0IAvQK0u3no5TsgguHVhTy138szjuohScCGjkpvLCpGLk7P4kFP1LKuntvJ0d4A==}
    engines: {node: '>=12'}
    cpu: [x64]
    os: [android]
    requiresBuild: true
    dev: true
    optional: true

  /esbuild-android-arm64/0.14.45:
    resolution: {integrity: sha512-62POGdzAjM+XOXEM5MmFW6k9Pjdjg1hTrXKKBbPE700LFF36B+1Jv9QkskT5UadbTk4cdH9BQ7bGiRPYY0p/Dw==}
    engines: {node: '>=12'}
    cpu: [arm64]
    os: [android]
    requiresBuild: true
    dev: true
    optional: true

  /esbuild-darwin-64/0.14.45:
    resolution: {integrity: sha512-dbkVUAnGx5IeZesWnIhnvxy7dSvgUQvfy0TVLzd9XVP3oI/VsKs8UNsfPrxI5HiN4SINv7oPAbxWceMpB7IqNA==}
    engines: {node: '>=12'}
    cpu: [x64]
    os: [darwin]
    requiresBuild: true
    dev: true
    optional: true

  /esbuild-darwin-arm64/0.14.45:
    resolution: {integrity: sha512-O6Bz7nnOae5rvbh2Ueo8ibSr7+/eLjsbPdgeMsAZri+LkOa7nsVPnhmocpO3Hy/LWfagTtHy1O9HRPIaArPmTg==}
    engines: {node: '>=12'}
    cpu: [arm64]
    os: [darwin]
    requiresBuild: true
    dev: true
    optional: true

  /esbuild-freebsd-64/0.14.45:
    resolution: {integrity: sha512-y1X2nr3XSWnDC7MRcy21EVAT0TiCtdefOntJ+SQcZnPBTURzX77f99S8lDF2KswukChkiacpd2Wd4VZieo7w7Q==}
    engines: {node: '>=12'}
    cpu: [x64]
    os: [freebsd]
    requiresBuild: true
    dev: true
    optional: true

  /esbuild-freebsd-arm64/0.14.45:
    resolution: {integrity: sha512-r3ZNejkx1BKXQ6sYOP6C5rTwgiUajyAh03wygLWZtl+SLyygvAnu+OouqtveesufjBDgujp4wZXP/n8PVqXkqg==}
    engines: {node: '>=12'}
    cpu: [arm64]
    os: [freebsd]
    requiresBuild: true
    dev: true
    optional: true

  /esbuild-linux-32/0.14.45:
    resolution: {integrity: sha512-Qk9cCO3PJig/Y+SdslN/Th4pbAjgaH9oUjVH28eMsLTPf6QDUuK6EED91jepJdR3vxhcnVjyl6JqtOWmP+uxCg==}
    engines: {node: '>=12'}
    cpu: [ia32]
    os: [linux]
    requiresBuild: true
    dev: true
    optional: true

  /esbuild-linux-64/0.14.45:
    resolution: {integrity: sha512-IybO2ugqvc/Zzn1Kih3x0FVjYAy3GTCwhtcp91dbdqk3wPqxYCzObYspa8ca0s+OovI0Cnb+rhXrUtq8gBqlqw==}
    engines: {node: '>=12'}
    cpu: [x64]
    os: [linux]
    requiresBuild: true
    dev: true
    optional: true

  /esbuild-linux-arm/0.14.45:
    resolution: {integrity: sha512-qKWJ4A4TAcxXV2TBLPw3Av5X2SYNfyNnBHNJTQJ5VuevK6Aq5i6XEMvUgdlcVuZ9MYPfS5aJZWglzDzJMf1Lpw==}
    engines: {node: '>=12'}
    cpu: [arm]
    os: [linux]
    requiresBuild: true
    dev: true
    optional: true

  /esbuild-linux-arm64/0.14.45:
    resolution: {integrity: sha512-UNEyuHTwztrkEU/+mWIxGzKrYBo2cEtjYAZQVZB1kliANKgRITktg2miaO/b/VtNe84ob1aXSvW8XOPEn5RTGQ==}
    engines: {node: '>=12'}
    cpu: [arm64]
    os: [linux]
    requiresBuild: true
    dev: true
    optional: true

  /esbuild-linux-mips64le/0.14.45:
    resolution: {integrity: sha512-s/jcfw3Vpku5dIVSFVY7idJsGdIpIJ88IrkyprVgCG2yBeXatb67B7yIt0E1tL+OHrJJdNBw6GikCiMPAAu1VA==}
    engines: {node: '>=12'}
    cpu: [mips64el]
    os: [linux]
    requiresBuild: true
    dev: true
    optional: true

  /esbuild-linux-ppc64le/0.14.45:
    resolution: {integrity: sha512-lJItl6ESZnhSx951U9R7MTBopgwIELHlQzC6SBR023V5JC1rPRFDZ/UEBsV+7BFcCAfqlyb+odGEAmcBSf4XCA==}
    engines: {node: '>=12'}
    cpu: [ppc64]
    os: [linux]
    requiresBuild: true
    dev: true
    optional: true

  /esbuild-linux-riscv64/0.14.45:
    resolution: {integrity: sha512-8anMu+QLl9MununVCGJN2I/JvUWPm1EVsBBLq/J+Nz4hr8t6QOCuEp0HRaeMohyl2XiMFBchVu0mwa05rF7GFQ==}
    engines: {node: '>=12'}
    cpu: [riscv64]
    os: [linux]
    requiresBuild: true
    dev: true
    optional: true

  /esbuild-linux-s390x/0.14.45:
    resolution: {integrity: sha512-1TPeNvNCoahMw745KNTA6POKaFfSqQrBb3fdOL82GXZqyKU/6rHNwGP0NgHe88bAUMp3QZfjGfCGKxfBHL77RQ==}
    engines: {node: '>=12'}
    cpu: [s390x]
    os: [linux]
    requiresBuild: true
    dev: true
    optional: true

  /esbuild-netbsd-64/0.14.45:
    resolution: {integrity: sha512-55f2eZ8EQhhOZosqX0mApgRoI9PrVyXlHd9Uivk+B0B4WTKUgzkoHaVk4EkIUtNRQTpDWPciTlpb/C2tUYVejA==}
    engines: {node: '>=12'}
    cpu: [x64]
    os: [netbsd]
    requiresBuild: true
    dev: true
    optional: true

  /esbuild-openbsd-64/0.14.45:
    resolution: {integrity: sha512-Z5sNcT3oN9eryMW3mGn5HAgg7XCxiUS4isqH1tZXpsdOdOESbgbTEP0mBEJU0WU7Vt2gIN5XMbAp7Oigm0k71g==}
    engines: {node: '>=12'}
    cpu: [x64]
    os: [openbsd]
    requiresBuild: true
    dev: true
    optional: true

  /esbuild-sunos-64/0.14.45:
    resolution: {integrity: sha512-WmWu4wAm8mIxxK9aWFCj5VHunY3BHQDT3dAPexMLLszPyMF7RDtUYf+Dash9tjyitvnoxPAvR7DpWpirDLQIlQ==}
    engines: {node: '>=12'}
    cpu: [x64]
    os: [sunos]
    requiresBuild: true
    dev: true
    optional: true

  /esbuild-windows-32/0.14.45:
    resolution: {integrity: sha512-DPPehKwPJFBoSG+jILc/vcJNN8pTwz1m6FWojxqtqPhgw8OabTgN4vL7gNMqL/FSeDxF+zyvZeeMrZFYF1d81Q==}
    engines: {node: '>=12'}
    cpu: [ia32]
    os: [win32]
    requiresBuild: true
    dev: true
    optional: true

  /esbuild-windows-64/0.14.45:
    resolution: {integrity: sha512-t6bxFZcp9bLmSs+1pCNL/BW2bq3QEQHxU4HoiMEyWfF8QBU8iNXFI1iLGdyCzB1Ue2739h55tpOvojFrfyNPWA==}
    engines: {node: '>=12'}
    cpu: [x64]
    os: [win32]
    requiresBuild: true
    dev: true
    optional: true

  /esbuild-windows-arm64/0.14.45:
    resolution: {integrity: sha512-DnhrvjECBJ2L0owoznPb4RqQKZ498SM8J+YHqmqzi0Gf/enkUwwTjB8vPCK6dDuFnNU/NE8f94FhKdkBHYruDQ==}
    engines: {node: '>=12'}
    cpu: [arm64]
    os: [win32]
    requiresBuild: true
    dev: true
    optional: true

  /esbuild/0.14.45:
    resolution: {integrity: sha512-JOxGUD8jcs8xE8DjyGWC8by/vLMCXTJ/wuauWipL5kJRZx1dhpqIntb31QHjA45GZJWaXv7SjC/Zwu1bCkXWtQ==}
    engines: {node: '>=12'}
    hasBin: true
    requiresBuild: true
    optionalDependencies:
      esbuild-android-64: 0.14.45
      esbuild-android-arm64: 0.14.45
      esbuild-darwin-64: 0.14.45
      esbuild-darwin-arm64: 0.14.45
      esbuild-freebsd-64: 0.14.45
      esbuild-freebsd-arm64: 0.14.45
      esbuild-linux-32: 0.14.45
      esbuild-linux-64: 0.14.45
      esbuild-linux-arm: 0.14.45
      esbuild-linux-arm64: 0.14.45
      esbuild-linux-mips64le: 0.14.45
      esbuild-linux-ppc64le: 0.14.45
      esbuild-linux-riscv64: 0.14.45
      esbuild-linux-s390x: 0.14.45
      esbuild-netbsd-64: 0.14.45
      esbuild-openbsd-64: 0.14.45
      esbuild-sunos-64: 0.14.45
      esbuild-windows-32: 0.14.45
      esbuild-windows-64: 0.14.45
      esbuild-windows-arm64: 0.14.45
    dev: true

  /escalade/3.1.1:
    resolution: {integrity: sha512-k0er2gUkLf8O0zKJiAhmkTnJlTvINGv7ygDNPbeIsX/TJjGJZHuh9B2UxbsaEkmlEo9MfhrSzmhIlhRlI2GXnw==}
    engines: {node: '>=6'}
    dev: true

  /escape-string-regexp/1.0.5:
    resolution: {integrity: sha512-vbRorB5FUQWvla16U8R/qgaFIya2qGzwDrNmCZuYKrbdSUMG6I1ZCGQRefkRVhuOkIGVne7BQ35DSfo1qvJqFg==}
    engines: {node: '>=0.8.0'}
    dev: true

  /escape-string-regexp/4.0.0:
    resolution: {integrity: sha512-TtpcNJ3XAzx3Gq8sWRzJaVajRs0uVxA2YAkdb1jm2YkPz4G6egUFAyA3n5vtEIZefPk5Wa4UXbKuS5fKkJWdgA==}
    engines: {node: '>=10'}

  /escodegen/2.0.0:
    resolution: {integrity: sha512-mmHKys/C8BFUGI+MAWNcSYoORYLMdPzjrknd2Vc+bUsjN5bXcr8EhrNB+UTqfL1y3I9c4fw2ihgtMPQLBRiQxw==}
    engines: {node: '>=6.0'}
    hasBin: true
    dependencies:
      esprima: 4.0.1
      estraverse: 5.3.0
      esutils: 2.0.3
      optionator: 0.8.3
    optionalDependencies:
      source-map: 0.6.1
    dev: true

  /eslint-config-prettier/8.5.0_eslint@8.17.0:
    resolution: {integrity: sha512-obmWKLUNCnhtQRKc+tmnYuQl0pFU1ibYJQ5BGhTVB08bHe9wC8qUeG7c08dj9XX+AuPj1YSGSQIHl1pnDHZR0Q==}
    hasBin: true
    peerDependencies:
      eslint: '>=7.0.0'
    dependencies:
      eslint: 8.17.0
    dev: true

  /eslint-plugin-svelte3/4.0.0_3aft6623ti3qaietkx5ojwfh2e:
    resolution: {integrity: sha512-OIx9lgaNzD02+MDFNLw0GEUbuovNcglg+wnd/UY0fbZmlQSz7GlQiQ1f+yX0XvC07XPcDOnFcichqI3xCwp71g==}
    peerDependencies:
      eslint: '>=8.0.0'
      svelte: ^3.2.0
    dependencies:
      eslint: 8.17.0
      svelte: 3.48.0
    dev: true

  /eslint-scope/5.1.1:
    resolution: {integrity: sha512-2NxwbF/hZ0KpepYN0cNbo+FN6XoK7GaHlQhgx/hIZl6Va0bF45RQOOwhLIy8lQDbuCiadSLCBnH2CFYquit5bw==}
    engines: {node: '>=8.0.0'}
    dependencies:
      esrecurse: 4.3.0
      estraverse: 4.3.0
    dev: true

  /eslint-scope/7.1.1:
    resolution: {integrity: sha512-QKQM/UXpIiHcLqJ5AOyIW7XZmzjkzQXYE54n1++wb0u9V/abW3l9uQnxX8Z5Xd18xyKIMTUAyQ0k1e8pz6LUrw==}
    engines: {node: ^12.22.0 || ^14.17.0 || >=16.0.0}
    dependencies:
      esrecurse: 4.3.0
      estraverse: 5.3.0
    dev: true

  /eslint-utils/3.0.0_eslint@8.17.0:
    resolution: {integrity: sha512-uuQC43IGctw68pJA1RgbQS8/NP7rch6Cwd4j3ZBtgo4/8Flj4eGE7ZYSZRN3iq5pVUv6GPdW5Z1RFleo84uLDA==}
    engines: {node: ^10.0.0 || ^12.0.0 || >= 14.0.0}
    peerDependencies:
      eslint: '>=5'
    dependencies:
      eslint: 8.17.0
      eslint-visitor-keys: 2.1.0
    dev: true

  /eslint-visitor-keys/2.1.0:
    resolution: {integrity: sha512-0rSmRBzXgDzIsD6mGdJgevzgezI534Cer5L/vyMX0kHzT/jiB43jRhd9YUlMGYLQy2zprNmoT8qasCGtY+QaKw==}
    engines: {node: '>=10'}
    dev: true

  /eslint-visitor-keys/3.3.0:
    resolution: {integrity: sha512-mQ+suqKJVyeuwGYHAdjMFqjCyfl8+Ldnxuyp3ldiMBFKkvytrXUZWaiPCEav8qDHKty44bD+qV1IP4T+w+xXRA==}
    engines: {node: ^12.22.0 || ^14.17.0 || >=16.0.0}
    dev: true

  /eslint/8.17.0:
    resolution: {integrity: sha512-gq0m0BTJfci60Fz4nczYxNAlED+sMcihltndR8t9t1evnU/azx53x3t2UHXC/uRjcbvRw/XctpaNygSTcQD+Iw==}
    engines: {node: ^12.22.0 || ^14.17.0 || >=16.0.0}
    hasBin: true
    dependencies:
      '@eslint/eslintrc': 1.3.0
      '@humanwhocodes/config-array': 0.9.5
      ajv: 6.12.6
      chalk: 4.1.2
      cross-spawn: 7.0.3
      debug: 4.3.4
      doctrine: 3.0.0
      escape-string-regexp: 4.0.0
      eslint-scope: 7.1.1
      eslint-utils: 3.0.0_eslint@8.17.0
      eslint-visitor-keys: 3.3.0
      espree: 9.3.2
      esquery: 1.4.0
      esutils: 2.0.3
      fast-deep-equal: 3.1.3
      file-entry-cache: 6.0.1
      functional-red-black-tree: 1.0.1
      glob-parent: 6.0.2
      globals: 13.15.0
      ignore: 5.2.0
      import-fresh: 3.3.0
      imurmurhash: 0.1.4
      is-glob: 4.0.3
      js-yaml: 4.1.0
      json-stable-stringify-without-jsonify: 1.0.1
      levn: 0.4.1
      lodash.merge: 4.6.2
      minimatch: 3.1.2
      natural-compare: 1.4.0
      optionator: 0.9.1
      regexpp: 3.2.0
      strip-ansi: 6.0.1
      strip-json-comments: 3.1.1
      text-table: 0.2.0
      v8-compile-cache: 2.3.0
    transitivePeerDependencies:
      - supports-color
    dev: true

  /espree/9.3.2:
    resolution: {integrity: sha512-D211tC7ZwouTIuY5x9XnS0E9sWNChB7IYKX/Xp5eQj3nFXhqmiUDB9q27y76oFl8jTg3pXcQx/bpxMfs3CIZbA==}
    engines: {node: ^12.22.0 || ^14.17.0 || >=16.0.0}
    dependencies:
      acorn: 8.7.1
      acorn-jsx: 5.3.2_acorn@8.7.1
      eslint-visitor-keys: 3.3.0
    dev: true

  /esprima/4.0.1:
    resolution: {integrity: sha512-eGuFFw7Upda+g4p+QHvnW0RyTX/SVeJBDM/gCtMARO0cLuT2HcEKnTPvhjV6aGeqrCB/sbNop0Kszm0jsaWU4A==}
    engines: {node: '>=4'}
    hasBin: true
    dev: true

  /esquery/1.4.0:
    resolution: {integrity: sha512-cCDispWt5vHHtwMY2YrAQ4ibFkAL8RbH5YGBnZBc90MolvvfkkQcJro/aZiAQUlQ3qgrYS6D6v8Gc5G5CQsc9w==}
    engines: {node: '>=0.10'}
    dependencies:
      estraverse: 5.3.0
    dev: true

  /esrecurse/4.3.0:
    resolution: {integrity: sha512-KmfKL3b6G+RXvP8N1vr3Tq1kL/oCFgn2NYXEtqP8/L3pKapUA4G8cFVaoF3SU323CD4XypR/ffioHmkti6/Tag==}
    engines: {node: '>=4.0'}
    dependencies:
      estraverse: 5.3.0
    dev: true

  /estraverse/4.3.0:
    resolution: {integrity: sha512-39nnKffWz8xN1BU/2c79n9nB9HDzo0niYUqx6xyqUnyoAnQyyWpOTdZEeiCch8BBu515t4wp9ZmgVfVhn9EBpw==}
    engines: {node: '>=4.0'}
    dev: true

  /estraverse/5.3.0:
    resolution: {integrity: sha512-MMdARuVEQziNTeJD8DgMqmhwR11BRQ/cBP+pLtYdSTnf3MIO8fFeiINEbX36ZdNlfU/7A9f3gUw49B3oQsvwBA==}
    engines: {node: '>=4.0'}
    dev: true

  /estree-walker/2.0.2:
    resolution: {integrity: sha512-Rfkk/Mp/DL7JVje3u18FxFujQlTNR2q6QfMSMB7AvCBx91NGj/ba3kCfza0f6dVDbw7YlRf/nDrn7pQrCCyQ/w==}
    dev: true

  /esutils/2.0.3:
    resolution: {integrity: sha512-kVscqXk4OCp68SZ0dkgEKVi6/8ij300KBWTJq32P/dYeWTSwK41WyTxalN1eRmA5Z9UU/LX9D7FWSmV9SAYx6g==}
    engines: {node: '>=0.10.0'}
    dev: true

  /extract-zip/1.7.0:
    resolution: {integrity: sha512-xoh5G1W/PB0/27lXgMQyIhP5DSY/LhoCsOyZgb+6iMmRtCwVBo55uKaMoEYrDCKQhWvqEip5ZPKAc6eFNyf/MA==}
    hasBin: true
    dependencies:
      concat-stream: 1.6.2
      debug: 2.6.9
      mkdirp: 0.5.6
      yauzl: 2.10.0
    transitivePeerDependencies:
      - supports-color

  /extract-zip/2.0.1:
    resolution: {integrity: sha512-GDhU9ntwuKyGXdZBUgTIe+vXnWj0fppUEtMDL0+idd5Sta8TGpHssn/eusA9mrPr9qNDym6SxAYZjNvCn/9RBg==}
    engines: {node: '>= 10.17.0'}
    hasBin: true
    dependencies:
      debug: 4.3.4
      get-stream: 5.2.0
      yauzl: 2.10.0
    optionalDependencies:
      '@types/yauzl': 2.10.0
    transitivePeerDependencies:
      - supports-color
    dev: true

  /fast-deep-equal/3.1.3:
    resolution: {integrity: sha512-f3qQ9oQy9j2AhBe/H9VC91wLmKBCCU/gDOnKNAYG5hswO7BLKj09Hc5HYNz9cGI++xlpDCIgDaitVs03ATR84Q==}
    dev: true

  /fast-glob/3.2.11:
    resolution: {integrity: sha512-xrO3+1bxSo3ZVHAnqzyuewYT6aMFHRAd4Kcs92MAonjwQZLsK9d0SF1IyQ3k5PoirxTW0Oe/RqFgMQ6TcNE5Ew==}
    engines: {node: '>=8.6.0'}
    dependencies:
      '@nodelib/fs.stat': 2.0.5
      '@nodelib/fs.walk': 1.2.8
      glob-parent: 5.1.2
      merge2: 1.4.1
      micromatch: 4.0.5
    dev: true

  /fast-json-stable-stringify/2.1.0:
    resolution: {integrity: sha512-lhd/wF+Lk98HZoTCtlVraHtfh5XYijIjalXck7saUtuanSDyLMxnHhSXEDJqHxD7msR8D0uCmqlkwjCV8xvwHw==}
    dev: true

  /fast-levenshtein/2.0.6:
    resolution: {integrity: sha512-DCXu6Ifhqcks7TZKY3Hxp3y6qphY5SJZmrWMDrKcERSOXWQdMhU9Ig/PYrzyw/ul9jOIyh0N4M0tbC5hodg8dw==}
    dev: true

  /fastq/1.13.0:
    resolution: {integrity: sha512-YpkpUnK8od0o1hmeSc7UUs/eB/vIPWJYjKck2QKIzAf71Vm1AAQ3EbuZB3g2JIy+pg+ERD0vqI79KyZiB2e2Nw==}
    dependencies:
      reusify: 1.0.4
    dev: true

  /fd-slicer/1.1.0:
    resolution: {integrity: sha512-cE1qsB/VwyQozZ+q1dGxR8LBYNZeofhEdUNGSMbQD3Gw2lAzX9Zb3uIU6Ebc/Fmyjo9AWWfnn0AUCHqtevs/8g==}
    dependencies:
      pend: 1.2.0

  /fetch-blob/3.1.5:
    resolution: {integrity: sha512-N64ZpKqoLejlrwkIAnb9iLSA3Vx/kjgzpcDhygcqJ2KKjky8nCgUQ+dzXtbrLaWZGZNmNfQTsiQ0weZ1svglHg==}
    engines: {node: ^12.20 || >= 14.13}
    dependencies:
      node-domexception: 1.0.0
      web-streams-polyfill: 3.2.1
    dev: true

  /file-entry-cache/6.0.1:
    resolution: {integrity: sha512-7Gps/XWymbLk2QLYK4NzpMOrYjMhdIxXuIvy2QBsLE6ljuodKvdkWs/cpyJJ3CVIVpH0Oi1Hvg1ovbMzLdFBBg==}
    engines: {node: ^10.12.0 || >=12.0.0}
    dependencies:
      flat-cache: 3.0.4
    dev: true

  /fill-range/7.0.1:
    resolution: {integrity: sha512-qOo9F+dMUmC2Lcb4BbVvnKJxTPjCm+RRpe4gDuGrzkL7mEVl/djYSu2OdQ2Pa302N4oqkSg9ir6jaLWJ2USVpQ==}
    engines: {node: '>=8'}
    dependencies:
      to-regex-range: 5.0.1
    dev: true

  /find-up/4.1.0:
    resolution: {integrity: sha512-PpOwAdQ/YlXQ2vj8a3h8IipDuYRi3wceVQQGYWxNINccq40Anw7BlsEXCMbt1Zt+OLA6Fq9suIpIWD0OsnISlw==}
    engines: {node: '>=8'}
    dependencies:
      locate-path: 5.0.0
      path-exists: 4.0.0
    dev: true

  /find-up/5.0.0:
    resolution: {integrity: sha512-78/PXT1wlLLDgTzDs7sjq9hzz0vXD+zn+7wypEe4fXQxCmdmqfGsEPQxmiCSQI3ajFV91bVSsvNtrJRiW6nGng==}
    engines: {node: '>=10'}
    dependencies:
      locate-path: 6.0.0
      path-exists: 4.0.0
    dev: true

  /flat-cache/3.0.4:
    resolution: {integrity: sha512-dm9s5Pw7Jc0GvMYbshN6zchCA9RgQlzzEZX3vylR9IqFfS8XciblUXOKfW6SiuJ0e13eDYZoZV5wdrev7P3Nwg==}
    engines: {node: ^10.12.0 || >=12.0.0}
    dependencies:
      flatted: 3.2.5
      rimraf: 3.0.2
    dev: true

  /flatted/3.2.5:
    resolution: {integrity: sha512-WIWGi2L3DyTUvUrwRKgGi9TwxQMUEqPOPQBVi71R96jZXJdFskXEmf54BoZaS1kknGODoIGASGEzBUYdyMCBJg==}
    dev: true

  /follow-redirects/1.15.1:
    resolution: {integrity: sha512-yLAMQs+k0b2m7cVxpS1VKJVvoz7SS9Td1zss3XRwXj+ZDH00RJgnuLx7E44wx02kQLrdM3aOOy+FpzS7+8OizA==}
    engines: {node: '>=4.0'}
    peerDependencies:
      debug: '*'
    peerDependenciesMeta:
      debug:
        optional: true
    dev: true

  /foreground-child/2.0.0:
    resolution: {integrity: sha512-dCIq9FpEcyQyXKCkyzmlPTFNgrCzPudOe+mhvJU5zAtlBnGVy2yKxtfsxK2tQBThwq225jcvBjpw1Gr40uzZCA==}
    engines: {node: '>=8.0.0'}
    dependencies:
      cross-spawn: 7.0.3
      signal-exit: 3.0.7
    dev: true

  /form-data/4.0.0:
    resolution: {integrity: sha512-ETEklSGi5t0QMZuiXoA/Q6vcnxcLQP5vdugSpuAyi6SVGi2clPPp+xgEhuMaHC+zGgn31Kd235W35f7Hykkaww==}
    engines: {node: '>= 6'}
    dependencies:
      asynckit: 0.4.0
      combined-stream: 1.0.8
      mime-types: 2.1.35
    dev: true

  /formdata-polyfill/4.0.10:
    resolution: {integrity: sha512-buewHzMvYL29jdeQTVILecSaZKnt/RJWjoZCF5OW60Z67/GmSLBkOFM7qh1PI3zFNtJbaZL5eQu1vLfazOwj4g==}
    engines: {node: '>=12.20.0'}
    dependencies:
      fetch-blob: 3.1.5
    dev: true

  /fraction.js/4.2.0:
    resolution: {integrity: sha512-MhLuK+2gUcnZe8ZHlaaINnQLl0xRIGRfcGk2yl8xoQAfHrSsL3rYu6FCmBdkdbhc9EPlwyGHewaRsvwRMJtAlA==}
    dev: true

  /fs-constants/1.0.0:
    resolution: {integrity: sha512-y6OAwoSIf7FyjMIv94u+b5rdheZEjzR63GTyZJm5qh4Bi+2YgwLCcI/fPFZkL5PSixOt6ZNKm+w+Hfp/Bciwow==}
    dev: true

  /fs-extra/8.1.0:
    resolution: {integrity: sha512-yhlQgA6mnOJUKOsRUFsgJdQCvkKhcz8tlZG5HBQfReYZy46OwLcY+Zia0mtdHsOo9y/hP+CxMN0TU9QxoOtG4g==}
    engines: {node: '>=6 <7 || >=8'}
    dependencies:
      graceful-fs: 4.2.10
      jsonfile: 4.0.0
      universalify: 0.1.2

  /fs-minipass/2.1.0:
    resolution: {integrity: sha512-V/JgOLFCS+R6Vcq0slCuaeWEdNC3ouDlJMNIsacH2VtALiu9mV4LPrHc5cDl8k5aw6J8jwgWWpiTo5RYhmIzvg==}
    engines: {node: '>= 8'}
    dependencies:
      minipass: 3.1.6
    dev: true

  /fs.realpath/1.0.0:
    resolution: {integrity: sha512-OO0pH2lK6a0hZnAdau5ItzHPI6pUlvI7jMVnxUQRtw4owF2wk8lOSabtGDCTP4Ggrg2MbGnWO9X8K1t4+fGMDw==}
    dev: true

  /fsevents/2.3.2:
    resolution: {integrity: sha512-xiqMQR4xAeHTuB9uWm+fFRcIOgKBMiOBP+eXiyT7jsgVCq1bkVygt00oASowB7EdtpOHaaPgKt812P9ab+DDKA==}
    engines: {node: ^8.16.0 || ^10.6.0 || >=11.0.0}
    os: [darwin]
    requiresBuild: true
    optional: true

  /function-bind/1.1.1:
    resolution: {integrity: sha512-yIovAzMX49sF8Yl58fSCWJ5svSLuaibPxXQJFLmBObTuCr0Mf1KiPopGM9NiFjiYBCbfaa2Fh6breQ6ANVTI0A==}

  /functional-red-black-tree/1.0.1:
    resolution: {integrity: sha512-dsKNQNdj6xA3T+QlADDA7mOSlX0qiMINjn0cgr+eGHGsbSHzTabcIogz2+p/iqP1Xs6EP/sS2SbqH+brGTbq0g==}
    dev: true

  /gensync/1.0.0-beta.2:
    resolution: {integrity: sha512-3hN7NaskYvMDLQY55gnW3NQ+mesEAepTqlg+VEbj7zzqEMBVNhzcGYYeqFo/TlYz6eQiFcp1HcsCZO+nGgS8zg==}
    engines: {node: '>=6.9.0'}
    dev: true

  /get-caller-file/2.0.5:
    resolution: {integrity: sha512-DyFP3BM/3YHTQOCUL/w0OZHR0lpKeGrxotcHWcqNEdnltqFwXVfhEBQ94eIo34AfQpo0rGki4cyIiftY06h2Fg==}
    engines: {node: 6.* || 8.* || >= 10.*}
    dev: true

  /get-func-name/2.0.0:
    resolution: {integrity: sha512-Hm0ixYtaSZ/V7C8FJrtZIuBBI+iSgL+1Aq82zSu8VQNB4S3Gk8e7Qs3VwBDJAhmRZcFqkl3tQu36g/Foh5I5ig==}
    dev: true

  /get-intrinsic/1.1.2:
    resolution: {integrity: sha512-Jfm3OyCxHh9DJyc28qGk+JmfkpO41A4XkneDSujN9MDXrm4oDKdHvndhZ2dN94+ERNfkYJWDclW6k2L/ZGHjXA==}
    dependencies:
      function-bind: 1.1.1
      has: 1.0.3
      has-symbols: 1.0.3

  /get-stream/4.1.0:
    resolution: {integrity: sha512-GMat4EJ5161kIy2HevLlr4luNjBgvmj413KaQA7jt4V8B4RDsfpHk7WQ9GVqfYyyx8OS/L66Kox+rJRNklLK7w==}
    engines: {node: '>=6'}
    dependencies:
      pump: 3.0.0

  /get-stream/5.2.0:
    resolution: {integrity: sha512-nBF+F1rAZVCu/p7rjzgA+Yb4lfYXrpl7a6VmJrU8wF9I1CKvP/QwPNZHnOlwbTkY6dvtFIzFMSyQXbLoTQPRpA==}
    engines: {node: '>=8'}
    dependencies:
      pump: 3.0.0

  /glob-parent/5.1.2:
    resolution: {integrity: sha512-AOIgSQCepiJYwP3ARnGx+5VnTu2HBYdzbGP45eLw1vr3zB3vZLeyed1sC9hnbcOc9/SrMyM5RPQrkGz4aS9Zow==}
    engines: {node: '>= 6'}
    dependencies:
      is-glob: 4.0.3
    dev: true

  /glob-parent/6.0.2:
    resolution: {integrity: sha512-XxwI8EOhVQgWp6iDL+3b0r86f4d6AX6zSU55HfB4ydCEuXLXc5FcYeOu+nnGftS4TEju/11rt4KJPTMgbfmv4A==}
    engines: {node: '>=10.13.0'}
    dependencies:
      is-glob: 4.0.3
    dev: true

  /glob-regex/0.3.2:
    resolution: {integrity: sha512-m5blUd3/OqDTWwzBBtWBPrGlAzatRywHameHeekAZyZrskYouOGdNB8T/q6JucucvJXtOuyHIn0/Yia7iDasDw==}
    dev: true

  /glob/7.2.3:
    resolution: {integrity: sha512-nFR0zLpU2YCaRxwoCJvL6UvCH2JFyFVIvwTLsIf21AuHlMskA1hhTdk+LlYJtOlYt9v6dvszD2BGRqBL+iQK9Q==}
    dependencies:
      fs.realpath: 1.0.0
      inflight: 1.0.6
      inherits: 2.0.4
      minimatch: 3.1.2
      once: 1.4.0
      path-is-absolute: 1.0.1
    dev: true

  /glob/8.0.3:
    resolution: {integrity: sha512-ull455NHSHI/Y1FqGaaYFaLGkNMMJbavMrEGFXG/PGrg6y7sutWHUHrz6gy6WEBH6akM1M414dWKCNs+IhKdiQ==}
    engines: {node: '>=12'}
    dependencies:
      fs.realpath: 1.0.0
      inflight: 1.0.6
      inherits: 2.0.4
      minimatch: 5.1.0
      once: 1.4.0
    dev: true

  /global-agent/3.0.0:
    resolution: {integrity: sha512-PT6XReJ+D07JvGoxQMkT6qji/jVNfX/h364XHZOWeRzy64sSFr+xJ5OX7LI3b4MPQzdL4H8Y8M0xzPpsVMwA8Q==}
    engines: {node: '>=10.0'}
    requiresBuild: true
    dependencies:
      boolean: 3.2.0
      es6-error: 4.1.1
      matcher: 3.0.0
      roarr: 2.15.4
      semver: 7.3.7
      serialize-error: 7.0.1
    optional: true

  /global-tunnel-ng/2.7.1:
    resolution: {integrity: sha512-4s+DyciWBV0eK148wqXxcmVAbFVPqtc3sEtUE/GTQfuU80rySLcMhUmHKSHI7/LDj8q0gDYI1lIhRRB7ieRAqg==}
    engines: {node: '>=0.10'}
    requiresBuild: true
    dependencies:
      encodeurl: 1.0.2
      lodash: 4.17.21
      npm-conf: 1.1.3
      tunnel: 0.0.6
    optional: true

  /globals/11.12.0:
    resolution: {integrity: sha512-WOBp/EEGUiIsJSp7wcv/y6MO+lV9UoncWqxuFfm8eBwzWNgyfBd6Gz+IeKQ9jCmyhoH99g15M3T+QaVHFjizVA==}
    engines: {node: '>=4'}
    dev: true

  /globals/13.15.0:
    resolution: {integrity: sha512-bpzcOlgDhMG070Av0Vy5Owklpv1I6+j96GhUI7Rh7IzDCKLzboflLrrfqMu8NquDbiR4EOQk7XzJwqVJxicxog==}
    engines: {node: '>=8'}
    dependencies:
      type-fest: 0.20.2
    dev: true

  /globalthis/1.0.3:
    resolution: {integrity: sha512-sFdI5LyBiNTHjRd7cGPWapiHWMOXKyuBNX/cWJ3NfzrZQVa8GI/8cofCl74AOVqq9W5kNmguTIzJ/1s2gyI9wA==}
    engines: {node: '>= 0.4'}
    dependencies:
      define-properties: 1.1.4
    optional: true

  /globalyzer/0.1.0:
    resolution: {integrity: sha512-40oNTM9UfG6aBmuKxk/giHn5nQ8RVz/SS4Ir6zgzOv9/qC3kKZ9v4etGTcJbEl/NyVQH7FGU7d+X1egr57Md2Q==}
    dev: true

  /globby/11.1.0:
    resolution: {integrity: sha512-jhIXaOzy1sb8IyocaruWSn1TjmnBVs8Ayhcy83rmxNJ8q2uWKCAj3CnJY+KpGSXCueAPc0i05kVvVKtP1t9S3g==}
    engines: {node: '>=10'}
    dependencies:
      array-union: 2.1.0
      dir-glob: 3.0.1
      fast-glob: 3.2.11
      ignore: 5.2.0
      merge2: 1.4.1
      slash: 3.0.0
    dev: true

  /globrex/0.1.2:
    resolution: {integrity: sha512-uHJgbwAMwNFf5mLst7IWLNg14x1CkeqglJb/K3doi4dw6q2IvAAmM/Y81kevy83wP+Sst+nutFTYOGg3d1lsxg==}
    dev: true

  /golden-layout/2.5.0:
    resolution: {integrity: sha512-HmLJLPKgKSMO+48Ro2CO5Hikk7NWQmQU5qJvpKu/PCV1Iw+mGyxRaqDGYKnx0K7DZmZs1Bk3YvWSATajjkNksw==}
    dev: false

  /google-protobuf/3.20.1:
    resolution: {integrity: sha512-XMf1+O32FjYIV3CYu6Tuh5PNbfNEU5Xu22X+Xkdb/DUexFlCzhvv7d5Iirm4AOwn8lv4al1YvIhzGrg2j9Zfzw==}
    dev: false

  /got/9.6.0:
    resolution: {integrity: sha512-R7eWptXuGYxwijs0eV+v3o6+XH1IqVK8dJOEecQfTmkncw9AV4dcw/Dhxi8MdlqPthxxpZyizMzyg8RTmEsG+Q==}
    engines: {node: '>=8.6'}
    dependencies:
      '@sindresorhus/is': 0.14.0
      '@szmarczak/http-timer': 1.1.2
      '@types/keyv': 3.1.4
      '@types/responselike': 1.0.0
      cacheable-request: 6.1.0
      decompress-response: 3.3.0
      duplexer3: 0.1.4
      get-stream: 4.1.0
      lowercase-keys: 1.0.1
      mimic-response: 1.0.1
      p-cancelable: 1.1.0
      to-readable-stream: 1.0.0
      url-parse-lax: 3.0.0

  /graceful-fs/4.2.10:
    resolution: {integrity: sha512-9ByhssR2fPVsNZj478qUUbKfmL0+t5BDVyjShtyZZLiK7ZDAArFFfopyOTj0M05wE2tJPisA4iTnnXl2YoPvOA==}

  /grpc-web/1.3.1:
    resolution: {integrity: sha512-VxyYEAGsatecAFY3xieRDzsuhm92yQBsJD7fd5Z3MY150hZWPwkrUWetzJ0QK5W0uym4+VedPQrei38wk0eIjQ==}
    dev: false

  /has-flag/3.0.0:
    resolution: {integrity: sha512-sKJf1+ceQBr4SMkvQnBDNDtf4TXpVhVGateu0t918bl30FnbE2m4vNLX+VWe/dpjlb+HugGYzW7uQXH98HPEYw==}
    engines: {node: '>=4'}
    dev: true

  /has-flag/4.0.0:
    resolution: {integrity: sha512-EykJT/Q1KjTWctppgIAgfSO0tKVuZUjhgMr17kqTumMl6Afv3EISleU7qZUzoXDFTAHTDC4NOoG/ZxU3EvlMPQ==}
    engines: {node: '>=8'}
    dev: true

  /has-property-descriptors/1.0.0:
    resolution: {integrity: sha512-62DVLZGoiEBDHQyqG4w9xCuZ7eJEwNmJRWw2VY84Oedb7WFcA27fiEVe8oUQx9hAUJ4ekurquucTGwsyO1XGdQ==}
    dependencies:
      get-intrinsic: 1.1.2
    optional: true

  /has-symbols/1.0.3:
    resolution: {integrity: sha512-l3LCuF6MgDNwTDKkdYGEihYjt5pRPbEg46rtlmnSPlUbgmB8LOIrKJbYYFBSbnPaJexMKtiPO8hmeRjRz2Td+A==}
    engines: {node: '>= 0.4'}

  /has/1.0.3:
    resolution: {integrity: sha512-f2dvO0VU6Oej7RkWJGrehjbzMAjFp5/VKPp5tTpWIV4JHHZK1/BxbFRtf/siA2SWTe09caDmVtYYzWEIbBS4zw==}
    engines: {node: '>= 0.4.0'}
    dependencies:
      function-bind: 1.1.1

  /html-encoding-sniffer/3.0.0:
    resolution: {integrity: sha512-oWv4T4yJ52iKrufjnyZPkrN0CH3QnrUqdB6In1g5Fe1mia8GmF36gnfNySxoZtxD5+NmYw1EElVXiBk93UeskA==}
    engines: {node: '>=12'}
    dependencies:
      whatwg-encoding: 2.0.0
    dev: true

  /html-escaper/2.0.2:
    resolution: {integrity: sha512-H2iMtd0I4Mt5eYiapRdIDjp+XzelXQ0tFE4JS7YFwFevXXMmOp9myNrUvCg0D6ws8iqkRPBfKHgbwig1SmlLfg==}
    dev: true

  /http-cache-semantics/4.1.0:
    resolution: {integrity: sha512-carPklcUh7ROWRK7Cv27RPtdhYhUsela/ue5/jKzjegVvXDqM2ILE9Q2BGn9JZJh1g87cp56su/FgQSzcWS8cQ==}

  /http-proxy-agent/5.0.0:
    resolution: {integrity: sha512-n2hY8YdoRE1i7r6M0w9DIw5GgZN0G25P8zLCRQ8rjXtTU3vsNFBI/vWK/UIeE6g5MUUz6avwAPXmL6Fy9D/90w==}
    engines: {node: '>= 6'}
    dependencies:
      '@tootallnate/once': 2.0.0
      agent-base: 6.0.2
      debug: 4.3.4
    transitivePeerDependencies:
      - supports-color
    dev: true

  /https-proxy-agent/5.0.1:
    resolution: {integrity: sha512-dFcAjpTQFgoLMzC2VwU+C/CbS7uRL0lWmxDITmqm7C+7F0Odmj6s9l6alZc6AELXhrnggM2CeWSXHGOdX2YtwA==}
    engines: {node: '>= 6'}
    dependencies:
      agent-base: 6.0.2
      debug: 4.3.4
    transitivePeerDependencies:
      - supports-color
    dev: true

  /iconv-lite/0.6.3:
    resolution: {integrity: sha512-4fCk79wshMdzMp2rH06qWrJE4iolqLhCUH+OiuIgU++RB0+94NlDL81atO7GX55uUKueo0txHNtvEyI6D7WdMw==}
    engines: {node: '>=0.10.0'}
    dependencies:
      safer-buffer: 2.1.2

  /ieee754/1.2.1:
    resolution: {integrity: sha512-dcyqhDvX1C46lXZcVqCpK+FtMRQVdIMN6/Df5js2zouUsqG7I6sFxitIC+7KYK29KdXOLHdu9zL4sFnoVQnqaA==}
    dev: true

  /ignore/5.2.0:
    resolution: {integrity: sha512-CmxgYGiEPCLhfLnpPp1MoRmifwEIOgjcHXxOBjv7mY96c+eWScsOP9c112ZyLdWHi0FxHjI+4uVhKYp/gcdRmQ==}
    engines: {node: '>= 4'}
    dev: true

  /import-fresh/3.3.0:
    resolution: {integrity: sha512-veYYhQa+D1QBKznvhUHxb8faxlrwUnxseDAbAp457E0wLNio2bOSKnjYDhMj+YiAq61xrMGhQk9iXVk5FzgQMw==}
    engines: {node: '>=6'}
    dependencies:
      parent-module: 1.0.1
      resolve-from: 4.0.0
    dev: true

  /imurmurhash/0.1.4:
    resolution: {integrity: sha512-JmXMZ6wuvDmLiHEml9ykzqO6lwFbof0GG4IkcGaENdCRDDmMVnny7s5HsIgHCbaq0w2MyPhDqkhTUgS2LU2PHA==}
    engines: {node: '>=0.8.19'}
    dev: true

  /indent-string/4.0.0:
    resolution: {integrity: sha512-EdDDZu4A2OyIK7Lr/2zG+w5jmbuk1DVBnEwREQvBzspBJkCEbRa8GxU1lghYcaGJCnRWibjDXlq779X1/y5xwg==}
    engines: {node: '>=8'}
    dev: true

  /inflight/1.0.6:
    resolution: {integrity: sha512-k92I/b08q4wvFscXCLvqfsHCrjrF7yiXsQuIVvVE7N82W3+aqpzuUdBbfhWcy/FZR3/4IgflMgKLOsvPDrGCJA==}
    dependencies:
      once: 1.4.0
      wrappy: 1.0.2
    dev: true

  /inherits/2.0.4:
    resolution: {integrity: sha512-k/vGaX4/Yla3WzyMCvTQOXYeIHvqOKtnqBduzTHpzpQZzAskKMhZ2K+EnBiSM9zGSoIFeMpXKxa4dYeZIQqewQ==}

  /ini/1.3.8:
    resolution: {integrity: sha512-JV/yugV2uzW5iMRSiZAyDtQd+nxtUnjeLt0acNdw98kKLrvuRVyB80tsREOE7yvGVgalhZ6RNXCmEHkUKBKxew==}
    optional: true

  /internmap/2.0.3:
    resolution: {integrity: sha512-5Hh7Y1wQbvY5ooGgPbDaL5iYLAPzMTUrjMulskHLH6wnv/A+1q5rgEaiuqEjB+oxGXIVZs1FF+R/KPN3ZSQYYg==}
    engines: {node: '>=12'}
    dev: false

  /is-binary-path/2.1.0:
    resolution: {integrity: sha512-ZMERYes6pDydyuGidse7OsHxtbI7WVeUEozgR/g7rd0xUimYNlvZRE/K2MgZTjWy725IfelLeVcEM97mmtRGXw==}
    engines: {node: '>=8'}
    dependencies:
      binary-extensions: 2.2.0
    dev: true

  /is-core-module/2.9.0:
    resolution: {integrity: sha512-+5FPy5PnwmO3lvfMb0AsoPaBG+5KHUI0wYFXOtYPnVVVspTFUuMZNfNaNVRt3FZadstu2c8x23vykRW/NBoU6A==}
    dependencies:
      has: 1.0.3
    dev: true

  /is-extglob/2.1.1:
    resolution: {integrity: sha512-SbKbANkN603Vi4jEZv49LeVJMn4yGwsbzZworEoyEiutsN3nJYdbO36zfhGJ6QEDpOZIFkDtnq5JRxmvl3jsoQ==}
    engines: {node: '>=0.10.0'}
    dev: true

  /is-fullwidth-code-point/3.0.0:
    resolution: {integrity: sha512-zymm5+u+sCsSWyD9qNaejV3DFvhCKclKdizYaJUuHA83RLjb7nSuGnddCHGv0hk+KY7BMAlsWeK4Ueg6EV6XQg==}
    engines: {node: '>=8'}
    dev: true

  /is-glob/4.0.3:
    resolution: {integrity: sha512-xelSayHH36ZgE7ZWhli7pW34hNbNl8Ojv5KVmkJD4hBdD3th8Tfk9vYasLM+mXWOZhFkgZfxhLSnrwRr4elSSg==}
    engines: {node: '>=0.10.0'}
    dependencies:
      is-extglob: 2.1.1
    dev: true

  /is-number/7.0.0:
    resolution: {integrity: sha512-41Cifkg6e8TylSpdtTpeLVMqvSBEVzTttHvERD741+pnZ8ANv0004MRL43QKPDlK9cGvNp6NZWZUBlbGXYxxng==}
    engines: {node: '>=0.12.0'}
    dev: true

  /is-potential-custom-element-name/1.0.1:
    resolution: {integrity: sha512-bCYeRA2rVibKZd+s2625gGnGF/t7DSqDs4dP7CrLA1m7jKWz6pps0LpYLJN8Q64HtmPKJ1hrN3nzPNKFEKOUiQ==}
    dev: true

  /is-promise/4.0.0:
    resolution: {integrity: sha512-hvpoI6korhJMnej285dSg6nu1+e6uxs7zG3BYAm5byqDsgJNWwxzM6z6iZiAgQR4TJ30JmBTOwqZUw3WlyH3AQ==}
    dev: false

  /isarray/0.0.1:
    resolution: {integrity: sha512-D2S+3GLxWH+uhrNEcoh/fnmYeP8E8/zHl644d/jdA0g2uyXvy3sb0qxotE+ne0LtccHknQzWwZEzhak7oJ0COQ==}
    dev: true

  /isarray/1.0.0:
    resolution: {integrity: sha512-VLghIWNM6ELQzo7zwmcg0NmTVyWKYjvIeM83yjp0wRDTmUnrM678fQbcKBo6n2CJEF0szoG//ytg+TKla89ALQ==}

  /isexe/2.0.0:
    resolution: {integrity: sha512-RHxMLp9lnKHGHRng9QFhRCMbYAcVpn69smSGcq3f36xjgVVWThj4qqLbTLlq7Ssj8B+fIQ1EuCEGI2lKsyQeIw==}
    dev: true

  /istanbul-lib-coverage/3.2.0:
    resolution: {integrity: sha512-eOeJ5BHCmHYvQK7xt9GkdHuzuCGS1Y6g9Gvnx3Ym33fz/HpLRYxiS0wHNr+m/MBC8B647Xt608vCDEvhl9c6Mw==}
    engines: {node: '>=8'}
    dev: true

  /istanbul-lib-report/3.0.0:
    resolution: {integrity: sha512-wcdi+uAKzfiGT2abPpKZ0hSU1rGQjUQnLvtY5MpQ7QCTahD3VODhcu4wcfY1YtkGaDD5yuydOLINXsfbus9ROw==}
    engines: {node: '>=8'}
    dependencies:
      istanbul-lib-coverage: 3.2.0
      make-dir: 3.1.0
      supports-color: 7.2.0
    dev: true

  /istanbul-reports/3.1.4:
    resolution: {integrity: sha512-r1/DshN4KSE7xWEknZLLLLDn5CJybV3nw01VTkp6D5jzLuELlcbudfj/eSQFvrKsJuTVCGnePO7ho82Nw9zzfw==}
    engines: {node: '>=8'}
    dependencies:
      html-escaper: 2.0.2
      istanbul-lib-report: 3.0.0
    dev: true

  /javascript-natural-sort/0.7.1:
    resolution: {integrity: sha1-+eIwPUUH9tdDVac2ZNFED7Wg71k=}
    dev: true

  /jest-diff/28.1.1:
    resolution: {integrity: sha512-/MUUxeR2fHbqHoMMiffe/Afm+U8U4olFRJ0hiVG2lZatPJcnGxx292ustVu7bULhjV65IYMxRdploAKLbcrsyg==}
    engines: {node: ^12.13.0 || ^14.15.0 || ^16.10.0 || >=17.0.0}
    dependencies:
      chalk: 4.1.2
      diff-sequences: 28.1.1
      jest-get-type: 28.0.2
      pretty-format: 28.1.1
    dev: true

  /jest-get-type/28.0.2:
    resolution: {integrity: sha512-ioj2w9/DxSYHfOm5lJKCdcAmPJzQXmbM/Url3rhlghrPvT3tt+7a/+oXc9azkKmLvoiXjtV83bEWqi+vs5nlPA==}
    engines: {node: ^12.13.0 || ^14.15.0 || ^16.10.0 || >=17.0.0}
    dev: true

  /jest-matcher-utils/28.1.1:
    resolution: {integrity: sha512-NPJPRWrbmR2nAJ+1nmnfcKKzSwgfaciCCrYZzVnNoxVoyusYWIjkBMNvu0RHJe7dNj4hH3uZOPZsQA+xAYWqsw==}
    engines: {node: ^12.13.0 || ^14.15.0 || ^16.10.0 || >=17.0.0}
    dependencies:
      chalk: 4.1.2
      jest-diff: 28.1.1
      jest-get-type: 28.0.2
      pretty-format: 28.1.1
    dev: true

  /js-tokens/4.0.0:
    resolution: {integrity: sha512-RdJUflcE3cUzKiMqQgsCu06FPu9UdIJO0beYbPhHN4k6apgJtifcoCtT9bcxOpYBtpD2kCM6Sbzg4CausW/PKQ==}
    dev: true

  /js-yaml/4.1.0:
    resolution: {integrity: sha512-wpxZs9NoxZaJESJGIZTyDEaYpl0FKSA+FB9aJiyemKhMwkxQg63h4T1KJgUGHpTqPDNRcmmYLugrRjJlBtWvRA==}
    hasBin: true
    dependencies:
      argparse: 2.0.1
    dev: true

  /jsdom/19.0.0:
    resolution: {integrity: sha512-RYAyjCbxy/vri/CfnjUWJQQtZ3LKlLnDqj+9XLNnJPgEGeirZs3hllKR20re8LUZ6o1b1X4Jat+Qd26zmP41+A==}
    engines: {node: '>=12'}
    peerDependencies:
      canvas: ^2.5.0
    peerDependenciesMeta:
      canvas:
        optional: true
    dependencies:
      abab: 2.0.6
      acorn: 8.7.1
      acorn-globals: 6.0.0
      cssom: 0.5.0
      cssstyle: 2.3.0
      data-urls: 3.0.2
      decimal.js: 10.3.1
      domexception: 4.0.0
      escodegen: 2.0.0
      form-data: 4.0.0
      html-encoding-sniffer: 3.0.0
      http-proxy-agent: 5.0.0
      https-proxy-agent: 5.0.1
      is-potential-custom-element-name: 1.0.1
      nwsapi: 2.2.0
      parse5: 6.0.1
      saxes: 5.0.1
      symbol-tree: 3.2.4
      tough-cookie: 4.0.0
      w3c-hr-time: 1.0.2
      w3c-xmlserializer: 3.0.0
      webidl-conversions: 7.0.0
      whatwg-encoding: 2.0.0
      whatwg-mimetype: 3.0.0
      whatwg-url: 10.0.0
      ws: 8.8.0
      xml-name-validator: 4.0.0
    transitivePeerDependencies:
      - bufferutil
      - supports-color
      - utf-8-validate
    dev: true

  /jsesc/2.5.2:
    resolution: {integrity: sha512-OYu7XEzjkCQ3C5Ps3QIZsQfNpqoJyZZA99wd9aWd05NCtC5pWOkShK2mkL6HXQR6/Cy2lbNdPlZBpuQHXE63gA==}
    engines: {node: '>=4'}
    hasBin: true
    dev: true

  /json-buffer/3.0.0:
    resolution: {integrity: sha1-Wx85evx11ne96Lz8Dkfh+aPZqJg=}

  /json-schema-traverse/0.4.1:
    resolution: {integrity: sha512-xbbCH5dCYU5T8LcEhhuh7HJ88HXuW3qsI3Y0zOZFKfZEHcpWiHU/Jxzk629Brsab/mMiHQti9wMP+845RPe3Vg==}
    dev: true

  /json-stable-stringify-without-jsonify/1.0.1:
    resolution: {integrity: sha512-Bdboy+l7tA3OGW6FjyFHWkP5LuByj1Tk33Ljyq0axyzdk9//JSi2u3fP1QSmd1KNwq6VOKYGlAu87CisVir6Pw==}
    dev: true

  /json-stringify-safe/5.0.1:
    resolution: {integrity: sha512-ZClg6AaYvamvYEE82d3Iyd3vSSIjQ+odgjaTzRuO3s7toCdFKczob2i0zCh7JE8kWn17yvAWhUVxvqGwUalsRA==}
    optional: true

  /json5/2.2.1:
    resolution: {integrity: sha512-1hqLFMSrGHRHxav9q9gNjJ5EXznIxGVO09xQRrwplcS8qs28pZ8s8hupZAmqDwZUmVZ2Qb2jnyPOWcDH8m8dlA==}
    engines: {node: '>=6'}
    hasBin: true
    dev: true

  /jsonfile/4.0.0:
    resolution: {integrity: sha512-m6F1R3z8jjlf2imQHS2Qez5sjKWQzbuuhuJ/FKYFRZvPE3PuHcSMVZzfsLhGVOkfd20obL5SWEBew5ShlquNxg==}
    optionalDependencies:
      graceful-fs: 4.2.10

  /keyv/3.1.0:
    resolution: {integrity: sha512-9ykJ/46SN/9KPM/sichzQ7OvXyGDYKGTaDlKMGCAlg2UK8KRy4jb0d8sFc+0Tt0YYnThq8X2RZgCg74RPxgcVA==}
    dependencies:
      json-buffer: 3.0.0

  /kleur/4.1.4:
    resolution: {integrity: sha512-8QADVssbrFjivHWQU7KkMgptGTl6WAcSdlbBPY4uNF+mWr6DGcKrvY2w4FQJoXch7+fKMjj0dRrL75vk3k23OA==}
    engines: {node: '>=6'}
    dev: true

  /levn/0.3.0:
    resolution: {integrity: sha512-0OO4y2iOHix2W6ujICbKIaEQXvFQHue65vUG3pb5EUomzPI90z9hsA1VsO/dbIIpC53J8gxM9Q4Oho0jrCM/yA==}
    engines: {node: '>= 0.8.0'}
    dependencies:
      prelude-ls: 1.1.2
      type-check: 0.3.2
    dev: true

  /levn/0.4.1:
    resolution: {integrity: sha512-+bT2uH4E5LGE7h/n3evcS/sQlJXCpIp6ym8OWJ5eV6+67Dsql/LaaT7qJBAt2rzfoa/5QBGBhxDix1dMt2kQKQ==}
    engines: {node: '>= 0.8.0'}
    dependencies:
      prelude-ls: 1.2.1
      type-check: 0.4.0
    dev: true

  /lilconfig/2.0.5:
    resolution: {integrity: sha512-xaYmXZtTHPAw5m+xLN8ab9C+3a8YmV3asNSPOATITbtwrfbwaLJj8h66H1WMIpALCkqsIzK3h7oQ+PdX+LQ9Eg==}
    engines: {node: '>=10'}
    dev: true

  /local-pkg/0.4.1:
    resolution: {integrity: sha512-lL87ytIGP2FU5PWwNDo0w3WhIo2gopIAxPg9RxDYF7m4rr5ahuZxP22xnJHIvaLTe4Z9P6uKKY2UHiwyB4pcrw==}
    engines: {node: '>=14'}
    dev: true

  /locate-path/5.0.0:
    resolution: {integrity: sha512-t7hw9pI+WvuwNJXwk5zVHpyhIqzg2qTlklJOf0mVxGSbe3Fp2VieZcduNYjaLDoy6p9uGpQEGWG87WpMKlNq8g==}
    engines: {node: '>=8'}
    dependencies:
      p-locate: 4.1.0
    dev: true

  /locate-path/6.0.0:
    resolution: {integrity: sha512-iPZK6eYjbxRu3uB4/WZ3EsEIMJFMqAoopl3R+zuq0UjcAm/MO6KCweDgPfP3elTztoKP3KtnVHxTn2NHBSDVUw==}
    engines: {node: '>=10'}
    dependencies:
      p-locate: 5.0.0
    dev: true

  /lodash.merge/4.6.2:
    resolution: {integrity: sha512-0KpjqXRVvrYyCsX1swR/XTK0va6VQkQM6MNo7PqW77ByjAhoARA8EfrP1N4+KlKj8YS0ZUCtRT/YUuhyYDujIQ==}
    dev: true

  /lodash/4.17.21:
    resolution: {integrity: sha512-v2kDEe57lecTulaDIuNTPy3Ry4gLGJ6Z1O3vE1krgXZNrsQ+LFTGHVxVjcXPs17LhbZVGedAJv8XZ1tvj5FvSg==}

  /long/4.0.0:
    resolution: {integrity: sha512-XsP+KhQif4bjX1kbuSiySJFNAehNxgLb6hPRGJ9QsUr8ajHkuXGdrHmFUTUUXhDwVX2R5bY4JNZEwbUiMhV+MA==}

  /long/5.2.0:
    resolution: {integrity: sha512-9RTUNjK60eJbx3uz+TEGF7fUr29ZDxR5QzXcyDpeSfeH28S9ycINflOgOlppit5U+4kNTe83KQnMEerw7GmE8w==}
    dev: false

  /loupe/2.3.4:
    resolution: {integrity: sha512-OvKfgCC2Ndby6aSTREl5aCCPTNIzlDfQZvZxNUrBrihDhL3xcrYegTblhmEiCrg2kKQz4XsFIaemE5BF4ybSaQ==}
    dependencies:
      get-func-name: 2.0.0
    dev: true

  /lowercase-keys/1.0.1:
    resolution: {integrity: sha512-G2Lj61tXDnVFFOi8VZds+SoQjtQC3dgokKdDG2mTm1tx4m50NUHBOZSBwQQHyy0V12A0JTG4icfZQH+xPyh8VA==}
    engines: {node: '>=0.10.0'}

  /lowercase-keys/2.0.0:
    resolution: {integrity: sha512-tqNXrS78oMOE73NMxK4EMLQsQowWf8jKooH9g7xPavRT706R6bkQJ6DY2Te7QukaZsulxa30wQ7bk0pm4XiHmA==}
    engines: {node: '>=8'}

  /lru-cache/6.0.0:
    resolution: {integrity: sha512-Jo6dJ04CmSjuznwJSS3pUeWmd/H0ffTlkXXgwZi+eq1UCmqQwCh+eLsYOYCwY991i2Fah4h1BEMCx4qThGbsiA==}
    engines: {node: '>=10'}
    dependencies:
      yallist: 4.0.0

  /lz-string/1.4.4:
    resolution: {integrity: sha512-0ckx7ZHRPqb0oUm8zNr+90mtf9DQB60H1wMCjBtfi62Kl3a7JbHob6gA2bC+xRvZoOL+1hzUK8jeuEIQE8svEQ==}
    hasBin: true
    dev: true

  /magic-string/0.25.9:
    resolution: {integrity: sha512-RmF0AsMzgt25qzqqLc1+MbHmhdx0ojF2Fvs4XnOqz2ZOBXzzkEwc/dJQZCYHAn7v1jbVOjAZfK8msRn4BxO4VQ==}
    dependencies:
      sourcemap-codec: 1.4.8
    dev: true

  /magic-string/0.26.2:
    resolution: {integrity: sha512-NzzlXpclt5zAbmo6h6jNc8zl2gNRGHvmsZW4IvZhTC4W7k4OlLP+S5YLussa/r3ixNT66KOQfNORlXHSOy/X4A==}
    engines: {node: '>=12'}
    dependencies:
      sourcemap-codec: 1.4.8
    dev: true

  /make-dir/3.1.0:
    resolution: {integrity: sha512-g3FeP20LNwhALb/6Cz6Dd4F2ngze0jz7tbzrD2wAV+o9FeNHe4rL+yK2md0J/fiSf1sa1ADhXqi5+oVwOM/eGw==}
    engines: {node: '>=8'}
    dependencies:
      semver: 6.3.0
    dev: true

  /matcher/3.0.0:
    resolution: {integrity: sha512-OkeDaAZ/bQCxeFAozM55PKcKU0yJMPGifLwV4Qgjitu+5MoAfSQN4lsLJeXZ1b8w0x+/Emda6MZgXS1jvsapng==}
    engines: {node: '>=10'}
    dependencies:
      escape-string-regexp: 4.0.0
    optional: true

  /merge2/1.4.1:
    resolution: {integrity: sha512-8q7VEgMJW4J8tcfVPy8g09NcQwZdbwFEqhe/WZkoIzjn/3TGDwtOCYtXGxA3O8tPzpczCCDgv+P2P5y00ZJOOg==}
    engines: {node: '>= 8'}
    dev: true

  /micromatch/4.0.5:
    resolution: {integrity: sha512-DMy+ERcEW2q8Z2Po+WNXuw3c5YaUSFjAO5GsJqfEl7UjvtIuFKO6ZrKvcItdy98dwFI2N1tg3zNIdKaQT+aNdA==}
    engines: {node: '>=8.6'}
    dependencies:
      braces: 3.0.2
      picomatch: 2.3.1
    dev: true

  /mime-db/1.52.0:
    resolution: {integrity: sha512-sPU4uV7dYlvtWJxwwxHD0PuihVNiE7TyAbQ5SWxDCB9mUYvOgroQOwYQQOKPJ8CIbE+1ETVlOoK1UC2nU3gYvg==}
    engines: {node: '>= 0.6'}
    dev: true

  /mime-types/2.1.35:
    resolution: {integrity: sha512-ZDY+bPm5zTTF+YpCrAU9nK0UgICYPT0QtT1NZWFv4s++TNkcgVaT0g6+4R2uI4MjQjzysHB1zxuWL50hzaeXiw==}
    engines: {node: '>= 0.6'}
    dependencies:
      mime-db: 1.52.0
    dev: true

  /mimic-response/1.0.1:
    resolution: {integrity: sha512-j5EctnkH7amfV/q5Hgmoal1g2QHFJRraOtmx0JpIqkxhBhI/lJSl1nMpQ45hVarwNETOoWEimndZ4QK0RHxuxQ==}
    engines: {node: '>=4'}

  /min-indent/1.0.1:
    resolution: {integrity: sha512-I9jwMn07Sy/IwOj3zVkVik2JTvgpaykDZEigL6Rx6N9LbMywwUSMtxET+7lVoDLLd3O3IXwJwvuuns8UB/HeAg==}
    engines: {node: '>=4'}
    dev: true

  /minimatch/3.1.2:
    resolution: {integrity: sha512-J7p63hRiAjw1NDEww1W7i37+ByIrOWO5XQQAzZ3VOcL0PNybwpfmV/N05zFAzwQ9USyEcX6t3UO+K5aqBQOIHw==}
    dependencies:
      brace-expansion: 1.1.11
    dev: true

  /minimatch/5.1.0:
    resolution: {integrity: sha512-9TPBGGak4nHfGZsPBohm9AWg6NoT7QTCehS3BIJABslyZbzxfV78QM2Y6+i741OPZIafFAaiiEMh5OyIrJPgtg==}
    engines: {node: '>=10'}
    dependencies:
      brace-expansion: 2.0.1
    dev: true

  /minimist/1.2.6:
    resolution: {integrity: sha512-Jsjnk4bw3YJqYzbdyBiNsPWHPfO++UGG749Cxs6peCu5Xg4nrena6OVxOYxrQTqww0Jmwt+Ref8rggumkTLz9Q==}

  /minipass/3.1.6:
    resolution: {integrity: sha512-rty5kpw9/z8SX9dmxblFA6edItUmwJgMeYDZRrwlIVN27i8gysGbznJwUggw2V/FVqFSDdWy040ZPS811DYAqQ==}
    engines: {node: '>=8'}
    dependencies:
      yallist: 4.0.0
    dev: true

  /minizlib/2.1.2:
    resolution: {integrity: sha512-bAxsR8BVfj60DWXHE3u30oHzfl4G7khkSuPW+qvpd7jFRHm7dLxOjUk1EHACJ/hxLY8phGJ0YhYHZo7jil7Qdg==}
    engines: {node: '>= 8'}
    dependencies:
      minipass: 3.1.6
      yallist: 4.0.0
    dev: true

  /mkdirp-classic/0.5.3:
    resolution: {integrity: sha512-gKLcREMhtuZRwRAfqP3RFW+TK4JqApVBtOIftVgjuABpAtpxhPGaDcfvbhNvD0B8iD1oUr/txX35NjcaY6Ns/A==}
    dev: true

  /mkdirp/0.5.6:
    resolution: {integrity: sha512-FP+p8RB8OWpF3YZBCrP5gtADmtXApB5AMLn+vdyA+PyxCjrCs00mjyUozssO33cwDeT3wNGdLxJ5M//YqtHAJw==}
    hasBin: true
    dependencies:
      minimist: 1.2.6

  /mkdirp/1.0.4:
    resolution: {integrity: sha512-vVqVZQyf3WLx2Shd0qJ9xuvqgAyKPLAiqITEtqW0oIUjzo3PePDd6fW9iFz30ef7Ysp/oiWqbhszeGWW2T6Gzw==}
    engines: {node: '>=10'}
    hasBin: true
    dev: true

  /monaco-editor/0.33.0:
    resolution: {integrity: sha512-VcRWPSLIUEgQJQIE0pVT8FcGBIgFoxz7jtqctE+IiCxWugD0DwgyQBcZBhdSrdMC84eumoqMZsGl2GTreOzwqw==}
    dev: false

  /mri/1.2.0:
    resolution: {integrity: sha512-tzzskb3bG8LvYGFF/mDTpq3jpI6Q9wc3LEmBaghu+DdCssd1FakN7Bc0hVNmEyGq1bq3RgfkCb3cmQLpNPOroA==}
    engines: {node: '>=4'}
    dev: true

  /ms/2.0.0:
    resolution: {integrity: sha1-VgiurfwAvmwpAd9fmGF4jeDVl8g=}

  /ms/2.1.2:
    resolution: {integrity: sha512-sGkPx+VjMtmA6MX27oA4FBFELFCZZ4S4XqeGOXCv68tT+jb3vk/RyaKWP0PTKyWtmLSM0b+adUTEvbs1PEaH2w==}

  /nanoid/3.3.4:
    resolution: {integrity: sha512-MqBkQh/OHTS2egovRtLk45wEyNXwF+cokD+1YPf9u5VfJiRdAiRwB2froX5Co9Rh20xs4siNPm8naNotSD6RBw==}
    engines: {node: ^10 || ^12 || ^13.7 || ^14 || >=15.0.1}
    hasBin: true
    dev: true

  /natural-compare/1.4.0:
    resolution: {integrity: sha512-OWND8ei3VtNC9h7V60qff3SVobHr996CTwgxubgyQYEpg290h9J0buyECNNJexkFm5sOajh5G116RYA1c8ZMSw==}
    dev: true

  /node-domexception/1.0.0:
    resolution: {integrity: sha512-/jKZoMpw0F8GRwl4/eLROPA3cfcXtLApP0QzLmUT/HuPCZWyB7IY9ZrMeKw2O/nFIqPQB3PVM9aYm0F312AXDQ==}
    engines: {node: '>=10.5.0'}
    dev: true

  /node-fetch/2.6.7:
    resolution: {integrity: sha512-ZjMPFEfVx5j+y2yF35Kzx5sF7kDzxuDj6ziH4FFbOp87zKDZNx8yExJIb05OGF4Nlt9IHFIMBkRl41VdvcNdbQ==}
    engines: {node: 4.x || >=6.0.0}
    peerDependencies:
      encoding: ^0.1.0
    peerDependenciesMeta:
      encoding:
        optional: true
    dependencies:
      whatwg-url: 5.0.0
    dev: true

  /node-fetch/3.2.6:
    resolution: {integrity: sha512-LAy/HZnLADOVkVPubaxHDft29booGglPFDr2Hw0J1AercRh01UiVFm++KMDnJeH9sHgNB4hsXPii7Sgym/sTbw==}
    engines: {node: ^12.20.0 || ^14.13.1 || >=16.0.0}
    dependencies:
      data-uri-to-buffer: 4.0.0
      fetch-blob: 3.1.5
      formdata-polyfill: 4.0.10
    dev: true

  /node-releases/2.0.5:
    resolution: {integrity: sha512-U9h1NLROZTq9uE1SNffn6WuPDg8icmi3ns4rEl/oTfIle4iLjTliCzgTsbaIFMq/Xn078/lfY/BL0GWZ+psK4Q==}
    dev: true

  /noms/0.0.0:
    resolution: {integrity: sha1-2o69nzr51nYJGbJ9nNyAkqczKFk=}
    dependencies:
      inherits: 2.0.4
      readable-stream: 1.0.34
    dev: true

  /normalize-path/3.0.0:
    resolution: {integrity: sha512-6eZs5Ls3WtCisHWp9S2GUy8dqkpGi4BVSz3GaqiE6ezub0512ESztXUwUB6C6IKbQkY2Pnb/mD4WYojCRwcwLA==}
    engines: {node: '>=0.10.0'}
    dev: true

  /normalize-range/0.1.2:
    resolution: {integrity: sha512-bdok/XvKII3nUpklnV6P2hxtMNrCboOjAcyBuQnWEhO665FwrSNRxU+AqpsyvO6LgGYPspN+lu5CLtw4jPRKNA==}
    engines: {node: '>=0.10.0'}
    dev: true

  /normalize-url/4.5.1:
    resolution: {integrity: sha512-9UZCFRHQdNrfTpGg8+1INIg93B6zE0aXMVFkw1WFwvO4SlZywU6aLg5Of0Ap/PgcbSw4LNxvMWXMeugwMCX0AA==}
    engines: {node: '>=8'}

  /npm-conf/1.1.3:
    resolution: {integrity: sha512-Yic4bZHJOt9RCFbRP3GgpqhScOY4HH3V2P8yBj6CeYq118Qr+BLXqT2JvpJ00mryLESpgOxf5XlFv4ZjXxLScw==}
    engines: {node: '>=4'}
    dependencies:
      config-chain: 1.1.13
      pify: 3.0.0
    optional: true

  /nwsapi/2.2.0:
    resolution: {integrity: sha512-h2AatdwYH+JHiZpv7pt/gSX1XoRGb7L/qSIeuqA6GwYoF9w1vP1cw42TO0aI2pNyshRK5893hNSl+1//vHK7hQ==}
    dev: true

  /oauth-pkce/0.0.6:
    resolution: {integrity: sha512-hLLZvwJBAo1QHzPOvsM/QtDj/b9MBgQx/TH4kA/LPqFgWtICo4m7gtZUZARBiQ0I8lSKQRN8BhGTclVv8D45gg==}
    dev: false

  /object-hash/1.3.1:
    resolution: {integrity: sha512-OSuu/pU4ENM9kmREg0BdNrUDIl1heYa4mBZacJc+vVWz4GtAwu7jO8s4AIt2aGRUTqxykpWzI3Oqnsm13tTMDA==}
    engines: {node: '>= 0.10.0'}
    dev: true

  /object-hash/3.0.0:
    resolution: {integrity: sha512-RSn9F68PjH9HqtltsSnqYC1XXoWe9Bju5+213R98cNGttag9q9yAOTzdbsqvIa7aNm5WffBZFpWYr2aWrklWAw==}
    engines: {node: '>= 6'}
    dev: true

  /object-inspect/1.12.2:
    resolution: {integrity: sha512-z+cPxW0QGUp0mcqcsgQyLVRDoXFQbXOwBaqyF7VIgI4TWNQsDHrBpUQslRmIfAoYWdYzs6UlKJtB2XJpTaNSpQ==}
    dev: true

  /object-keys/1.1.1:
    resolution: {integrity: sha512-NuAESUOUMrlIXOfHKzD6bpPu3tYt3xvjNdRIQ+FeT0lNb4K8WR70CaDxhuNguS2XG+GjkyMwOzsN5ZktImfhLA==}
    engines: {node: '>= 0.4'}
    optional: true

  /once/1.4.0:
    resolution: {integrity: sha512-lNaJgI+2Q5URQBkccEKHTQOPaXdUxnZZElQTZY0MFUAuaEqe1E+Nyvgdz/aIyNi6Z9MzO5dv1H8n58/GELp3+w==}
    dependencies:
      wrappy: 1.0.2

  /optionator/0.8.3:
    resolution: {integrity: sha512-+IW9pACdk3XWmmTXG8m3upGUJst5XRGzxMRjXzAuJ1XnIFNvfhjjIuYkDvysnPQ7qzqVzLt78BCruntqRhWQbA==}
    engines: {node: '>= 0.8.0'}
    dependencies:
      deep-is: 0.1.4
      fast-levenshtein: 2.0.6
      levn: 0.3.0
      prelude-ls: 1.1.2
      type-check: 0.3.2
      word-wrap: 1.2.3
    dev: true

  /optionator/0.9.1:
    resolution: {integrity: sha512-74RlY5FCnhq4jRxVUPKDaRwrVNXMqsGsiW6AJw4XK8hmtm10wC0ypZBLw5IIp85NZMr91+qd1RvvENwg7jjRFw==}
    engines: {node: '>= 0.8.0'}
    dependencies:
      deep-is: 0.1.4
      fast-levenshtein: 2.0.6
      levn: 0.4.1
      prelude-ls: 1.2.1
      type-check: 0.4.0
      word-wrap: 1.2.3
    dev: true

  /p-cancelable/1.1.0:
    resolution: {integrity: sha512-s73XxOZ4zpt1edZYZzvhqFa6uvQc1vwUa0K0BdtIZgQMAJj9IbebH+JkgKZc9h+B05PKHLOTl4ajG1BmNrVZlw==}
    engines: {node: '>=6'}

  /p-limit/2.3.0:
    resolution: {integrity: sha512-//88mFWSJx8lxCzwdAABTJL2MyWB12+eIY7MDL2SqLmAkeKU9qxRvWuSyTjm3FUmpBEMuFfckAIqEaVGUDxb6w==}
    engines: {node: '>=6'}
    dependencies:
      p-try: 2.2.0
    dev: true

  /p-limit/3.1.0:
    resolution: {integrity: sha512-TYOanM3wGwNGsZN2cVTYPArw454xnXj5qmWF1bEoAc4+cU/ol7GVh7odevjp1FNHduHc3KZMcFduxU5Xc6uJRQ==}
    engines: {node: '>=10'}
    dependencies:
      yocto-queue: 0.1.0
    dev: true

  /p-locate/4.1.0:
    resolution: {integrity: sha512-R79ZZ/0wAxKGu3oYMlz8jy/kbhsNrS7SKZ7PxEHBgJ5+F2mtFW2fK2cOtBh1cHYkQsbzFV7I+EoRKe6Yt0oK7A==}
    engines: {node: '>=8'}
    dependencies:
      p-limit: 2.3.0
    dev: true

  /p-locate/5.0.0:
    resolution: {integrity: sha512-LaNjtRWUBY++zB5nE/NwcaoMylSPk+S+ZHNB1TzdbMJMny6dynpAGt7X/tl/QYq3TIeE6nxHppbo2LGymrG5Pw==}
    engines: {node: '>=10'}
    dependencies:
      p-limit: 3.1.0
    dev: true

  /p-try/2.2.0:
    resolution: {integrity: sha512-R4nPAVTAU0B9D35/Gk3uJf/7XYbQcyohSKdvAxIRSNghFl4e71hVoGnBNQz9cWaXxO2I10KTC+3jMdvvoKw6dQ==}
    engines: {node: '>=6'}
    dev: true

  /parent-module/1.0.1:
    resolution: {integrity: sha512-GQ2EWRpQV8/o+Aw8YqtfZZPfNRWZYkbidE9k5rpl/hC3vtHHBfGm2Ifi6qWV+coDGkrUKZAxE3Lot5kcsRlh+g==}
    engines: {node: '>=6'}
    dependencies:
      callsites: 3.1.0
    dev: true

  /parse5/6.0.1:
    resolution: {integrity: sha512-Ofn/CTFzRGTTxwpNEs9PP93gXShHcTq255nzRYSKe8AkVpZY7e1fpmTfOyoIvjP5HG7Z2ZM7VS9PPhQGW2pOpw==}
    dev: true

  /path-exists/4.0.0:
    resolution: {integrity: sha512-ak9Qy5Q7jYb2Wwcey5Fpvg2KoAc/ZIhLSLOSBmRmygPsGwkVVt0fZa0qrtMz+m6tJTAHfZQ8FnmB4MG4LWy7/w==}
    engines: {node: '>=8'}
    dev: true

  /path-is-absolute/1.0.1:
    resolution: {integrity: sha512-AVbw3UJ2e9bq64vSaS9Am0fje1Pa8pbGqTTsmXfaIiMpnr5DlDhfJOuLj9Sf95ZPVDAUerDfEk88MPmPe7UCQg==}
    engines: {node: '>=0.10.0'}
    dev: true

  /path-key/3.1.1:
    resolution: {integrity: sha512-ojmeN0qd+y0jszEtoY48r0Peq5dwMEkIlCOu6Q5f41lfkswXuKtYrhgoTpLnyIcHm24Uhqx+5Tqm2InSwLhE6Q==}
    engines: {node: '>=8'}
    dev: true

  /path-parse/1.0.7:
    resolution: {integrity: sha512-LDJzPVEEEPR+y48z93A0Ed0yXb8pAByGWo/k5YYdYgpY2/2EsOsksJrq7lOHxryrVOn1ejG6oAp8ahvOIQD8sw==}
    dev: true

  /path-type/4.0.0:
    resolution: {integrity: sha512-gDKb8aZMDeD/tZWs9P6+q0J9Mwkdl6xMV8TjnGP3qJVJ06bdMgkbBlLU8IdfOsIsFz2BW1rNVT3XuNEl8zPAvw==}
    engines: {node: '>=8'}
    dev: true

  /pathval/1.1.1:
    resolution: {integrity: sha512-Dp6zGqpTdETdR63lehJYPeIOqpiNBNtc7BpWSLrOje7UaIsE5aY92r/AunQA7rsXvet3lrJ3JnZX29UPTKXyKQ==}
    dev: true

  /pend/1.2.0:
    resolution: {integrity: sha512-F3asv42UuXchdzt+xXqfW1OGlVBe+mxa2mqI0pg5yAHZPvFmY3Y6drSf/GQ1A86WgWEN9Kzh/WrgKa6iGcHXLg==}

  /picocolors/1.0.0:
    resolution: {integrity: sha512-1fygroTLlHu66zi26VoTDv8yRgm0Fccecssto+MhsZ0D/DGW2sm8E8AjW7NU5VVTRt5GxbeZ5qBuJr+HyLYkjQ==}
    dev: true

  /picomatch/2.3.1:
    resolution: {integrity: sha512-JU3teHTNjmE2VCGFzuY8EXzCDVwEqB2a8fsIvwaStHhAWJEeVd1o1QD80CU6+ZdEXXSLbSsuLwJjkCBWqRQUVA==}
    engines: {node: '>=8.6'}
    dev: true

  /pify/2.3.0:
    resolution: {integrity: sha512-udgsAY+fTnvv7kI7aaxbqwWNb0AHiB0qBO89PZKPkoTmGOgdbrHDKD+0B2X4uTfJ/FT1R09r9gTsjUjNJotuog==}
    engines: {node: '>=0.10.0'}
    dev: true

  /pify/3.0.0:
    resolution: {integrity: sha512-C3FsVNH1udSEX48gGX1xfvwTWfsYWj5U+8/uK15BGzIGrKoUpghX8hWZwa/OFnakBiiVNmBvemTJR5mcy7iPcg==}
    engines: {node: '>=4'}
    optional: true

  /pkg-dir/4.2.0:
    resolution: {integrity: sha512-HRDzbaKjC+AOWVXxAU/x54COGeIv9eb+6CkDSQoNTt4XyWoIJvuPsXizxu/Fr23EiekbtZwmh1IcIG/l/a10GQ==}
    engines: {node: '>=8'}
    dependencies:
      find-up: 4.1.0
    dev: true

  /pnpm/7.2.1:
    resolution: {integrity: sha512-Z2Wg7YHxeit2U+0aSj+doBPF9+ER0e3VLOGuJOQbk8rzIxK6zMtrQ0ICieCUGPWRM0Vbwj8yIcTKzO22Yhs/Cg==}
    engines: {node: '>=14.6'}
    hasBin: true

  /postcss-import/14.1.0_postcss@8.4.14:
    resolution: {integrity: sha512-flwI+Vgm4SElObFVPpTIT7SU7R3qk2L7PyduMcokiaVKuWv9d/U+Gm/QAd8NDLuykTWTkcrjOeD2Pp1rMeBTGw==}
    engines: {node: '>=10.0.0'}
    peerDependencies:
      postcss: ^8.0.0
    dependencies:
      postcss: 8.4.14
      postcss-value-parser: 4.2.0
      read-cache: 1.0.0
      resolve: 1.22.0
    dev: true

  /postcss-js/4.0.0_postcss@8.4.14:
    resolution: {integrity: sha512-77QESFBwgX4irogGVPgQ5s07vLvFqWr228qZY+w6lW599cRlK/HmnlivnnVUxkjHnCu4J16PDMHcH+e+2HbvTQ==}
    engines: {node: ^12 || ^14 || >= 16}
    peerDependencies:
      postcss: ^8.3.3
    dependencies:
      camelcase-css: 2.0.1
      postcss: 8.4.14
    dev: true

  /postcss-load-config/3.1.4_postcss@8.4.14:
    resolution: {integrity: sha512-6DiM4E7v4coTE4uzA8U//WhtPwyhiim3eyjEMFCnUpzbrkK9wJHgKDT2mR+HbtSrd/NubVaYTOpSpjUl8NQeRg==}
    engines: {node: '>= 10'}
    peerDependencies:
      postcss: '>=8.0.9'
      ts-node: '>=9.0.0'
    peerDependenciesMeta:
      postcss:
        optional: true
      ts-node:
        optional: true
    dependencies:
      lilconfig: 2.0.5
      postcss: 8.4.14
      yaml: 1.10.2
    dev: true

  /postcss-load-config/4.0.1_postcss@8.4.14:
    resolution: {integrity: sha512-vEJIc8RdiBRu3oRAI0ymerOn+7rPuMvRXslTvZUKZonDHFIczxztIyJ1urxM1x9JXEikvpWWTUUqal5j/8QgvA==}
    engines: {node: '>= 14'}
    peerDependencies:
      postcss: '>=8.0.9'
      ts-node: '>=9.0.0'
    peerDependenciesMeta:
      postcss:
        optional: true
      ts-node:
        optional: true
    dependencies:
      lilconfig: 2.0.5
      postcss: 8.4.14
      yaml: 2.1.1
    dev: true

  /postcss-nested/5.0.6_postcss@8.4.14:
    resolution: {integrity: sha512-rKqm2Fk0KbA8Vt3AdGN0FB9OBOMDVajMG6ZCf/GoHgdxUJ4sBFp0A/uMIRm+MJUdo33YXEtjqIz8u7DAp8B7DA==}
    engines: {node: '>=12.0'}
    peerDependencies:
      postcss: ^8.2.14
    dependencies:
      postcss: 8.4.14
      postcss-selector-parser: 6.0.10
    dev: true

  /postcss-selector-parser/6.0.10:
    resolution: {integrity: sha512-IQ7TZdoaqbT+LCpShg46jnZVlhWD2w6iQYAcYXfHARZ7X1t/UGhhceQDs5X0cGqKvYlHNOuv7Oa1xmb0oQuA3w==}
    engines: {node: '>=4'}
    dependencies:
      cssesc: 3.0.0
      util-deprecate: 1.0.2
    dev: true

  /postcss-value-parser/4.2.0:
    resolution: {integrity: sha512-1NNCs6uurfkVbeXG4S8JFT9t19m45ICnif8zWLd5oPSZ50QnwMfK+H3jv408d4jw/7Bttv5axS5IiHoLaVNHeQ==}
    dev: true

  /postcss/8.4.14:
    resolution: {integrity: sha512-E398TUmfAYFPBSdzgeieK2Y1+1cpdxJx8yXbK/m57nRhKSmk1GB2tO4lbLBtlkfPQTDKfe4Xqv1ASWPpayPEig==}
    engines: {node: ^10 || ^12 || >=14}
    dependencies:
      nanoid: 3.3.4
      picocolors: 1.0.0
      source-map-js: 1.0.2
    dev: true

  /prelude-ls/1.1.2:
    resolution: {integrity: sha512-ESF23V4SKG6lVSGZgYNpbsiaAkdab6ZgOxe52p7+Kid3W3u3bxR4Vfd/o21dmN7jSt0IwgZ4v5MUd26FEtXE9w==}
    engines: {node: '>= 0.8.0'}
    dev: true

  /prelude-ls/1.2.1:
    resolution: {integrity: sha512-vkcDPrRZo1QZLbn5RLGPpg/WmIQ65qoWWhcGKf/b5eplkkarX0m9z8ppCat4mlOqUsWpyNuYgO3VRyrYHSzX5g==}
    engines: {node: '>= 0.8.0'}
    dev: true

  /prepend-http/2.0.0:
    resolution: {integrity: sha512-ravE6m9Atw9Z/jjttRUZ+clIXogdghyZAuWJ3qEzjT+jI/dL1ifAqhZeC5VHzQp1MSt1+jxKkFNemj/iO7tVUA==}
    engines: {node: '>=4'}

  /prettier-plugin-svelte/2.7.0_kkjbqzpydplecjtkxrgomroeru:
    resolution: {integrity: sha512-fQhhZICprZot2IqEyoiUYLTRdumULGRvw0o4dzl5jt0jfzVWdGqeYW27QTWAeXhoupEZJULmNoH3ueJwUWFLIA==}
    peerDependencies:
      prettier: ^1.16.4 || ^2.0.0
      svelte: ^3.2.0
    dependencies:
      prettier: 2.6.2
      svelte: 3.48.0
    dev: true

  /prettier-plugin-svelte/2.7.0_nakrehnrzdf7fdea5k3a4dfy4m:
    resolution: {integrity: sha512-fQhhZICprZot2IqEyoiUYLTRdumULGRvw0o4dzl5jt0jfzVWdGqeYW27QTWAeXhoupEZJULmNoH3ueJwUWFLIA==}
    peerDependencies:
      prettier: ^1.16.4 || ^2.0.0
      svelte: ^3.2.0
    dependencies:
      prettier: 2.7.1
      svelte: 3.48.0
    dev: true

  /prettier/2.6.2:
    resolution: {integrity: sha512-PkUpF+qoXTqhOeWL9fu7As8LXsIUZ1WYaJiY/a7McAQzxjk82OF0tibkFXVCDImZtWxbvojFjerkiLb0/q8mew==}
    engines: {node: '>=10.13.0'}
    hasBin: true
    dev: true

  /prettier/2.7.1:
    resolution: {integrity: sha512-ujppO+MkdPqoVINuDFDRLClm7D78qbDt0/NR+wp5FqEZOoTNAjPHWj17QRhu7geIHJfcNhRk1XVQmF8Bp3ye+g==}
    engines: {node: '>=10.13.0'}
    hasBin: true
    dev: true

  /pretty-format/27.5.1:
    resolution: {integrity: sha512-Qb1gy5OrP5+zDf2Bvnzdl3jsTf1qXVMazbvCoKhtKqVs4/YK4ozX4gKQJJVyNe+cajNPn0KoC0MC3FUmaHWEmQ==}
    engines: {node: ^10.13.0 || ^12.13.0 || ^14.15.0 || >=15.0.0}
    dependencies:
      ansi-regex: 5.0.1
      ansi-styles: 5.2.0
      react-is: 17.0.2
    dev: true

  /pretty-format/28.1.1:
    resolution: {integrity: sha512-wwJbVTGFHeucr5Jw2bQ9P+VYHyLdAqedFLEkdQUVaBF/eiidDwH5OpilINq4mEfhbCjLnirt6HTTDhv1HaTIQw==}
    engines: {node: ^12.13.0 || ^14.15.0 || ^16.10.0 || >=17.0.0}
    dependencies:
      '@jest/schemas': 28.0.2
      ansi-regex: 5.0.1
      ansi-styles: 5.2.0
      react-is: 18.2.0
    dev: true

  /process-nextick-args/2.0.1:
    resolution: {integrity: sha512-3ouUOpQhtgrbOa17J7+uxOTpITYWaGP7/AhoR3+A+/1e9skrzelGi/dXzEYyvbxubEF6Wn2ypscTKiKJFFn1ag==}

  /progress/2.0.3:
    resolution: {integrity: sha512-7PiHtLll5LdnKIMw100I+8xJXR5gW2QwWYkT6iJva0bXitZKa/XMrSbdmg3r2Xnaidz9Qumd0VPaMrZlF9V9sA==}
    engines: {node: '>=0.4.0'}

  /progressbar.js/1.1.0:
    resolution: {integrity: sha512-K68/xcyXKo2I6T3PfIkXrRaycxROmWeU4bugb49iulWR25cU94PM0cfZ47S0jDhG5K3vPhZwCOy1fgb5Pgh6UQ==}
    dependencies:
      shifty: 2.18.0
    dev: false

  /proto-list/1.2.4:
    resolution: {integrity: sha512-vtK/94akxsTMhe0/cbfpR+syPuszcuwhqVjJq26CuNDgFGj682oRBXOP5MJpv2r7JtE8MsiepGIqvvOTBwn2vA==}
    optional: true

  /protobufjs/6.11.3:
    resolution: {integrity: sha512-xL96WDdCZYdU7Slin569tFX712BxsxslWwAfAhCYjQKGTq7dAU91Lomy6nLLhh/dyGhk/YH4TwTSRxTzhuHyZg==}
    hasBin: true
    requiresBuild: true
    dependencies:
      '@protobufjs/aspromise': 1.1.2
      '@protobufjs/base64': 1.1.2
      '@protobufjs/codegen': 2.0.4
      '@protobufjs/eventemitter': 1.1.0
      '@protobufjs/fetch': 1.1.0
      '@protobufjs/float': 1.0.2
      '@protobufjs/inquire': 1.1.0
      '@protobufjs/path': 1.1.2
      '@protobufjs/pool': 1.1.0
      '@protobufjs/utf8': 1.1.0
      '@types/long': 4.0.2
      '@types/node': 18.0.0
      long: 4.0.0

  /proxy-from-env/1.1.0:
    resolution: {integrity: sha512-D+zkORCbA9f1tdWRK0RaCR3GPv50cMxcrz4X8k5LTSUD1Dkw47mKJEZQNunItRTkWwgtaUSo1RVFRIG9ZXiFYg==}
    dev: true

  /psl/1.8.0:
    resolution: {integrity: sha512-RIdOzyoavK+hA18OGGWDqUTsCLhtA7IcZ/6NCs4fFJaHBDab+pDDmDIByWFRQJq2Cd7r1OoQxBGKOaztq+hjIQ==}
    dev: true

  /pump/3.0.0:
    resolution: {integrity: sha512-LwZy+p3SFs1Pytd/jYct4wpv49HiYCqd9Rlc5ZVdk0V+8Yzv6jR5Blk3TRmPL1ft69TxP0IMZGJ+WPFU2BFhww==}
    dependencies:
      end-of-stream: 1.4.4
      once: 1.4.0

  /punycode/2.1.1:
    resolution: {integrity: sha512-XRsRjdf+j5ml+y/6GKHPZbrF/8p2Yga0JPtdqTIY2Xe5ohJPD9saDJJLPvp9+NSBprVvevdXZybnj2cv8OEd0A==}
    engines: {node: '>=6'}
    dev: true

  /puppeteer/14.4.1:
    resolution: {integrity: sha512-+H0Gm84aXUvSLdSiDROtLlOofftClgw2TdceMvvCU9UvMryappoeS3+eOLfKvoy4sm8B8MWnYmPhWxVFudAOFQ==}
    engines: {node: '>=14.1.0'}
    requiresBuild: true
    dependencies:
      cross-fetch: 3.1.5
      debug: 4.3.4
      devtools-protocol: 0.0.1001819
      extract-zip: 2.0.1
      https-proxy-agent: 5.0.1
      pkg-dir: 4.2.0
      progress: 2.0.3
      proxy-from-env: 1.1.0
      rimraf: 3.0.2
      tar-fs: 2.1.1
      unbzip2-stream: 1.4.3
      ws: 8.7.0
    transitivePeerDependencies:
      - bufferutil
      - encoding
      - supports-color
      - utf-8-validate
    dev: true

  /qs/6.10.5:
    resolution: {integrity: sha512-O5RlPh0VFtR78y79rgcgKK4wbAI0C5zGVLztOIdpWX6ep368q5Hv6XRxDvXuZ9q3C6v+e3n8UfZZJw7IIG27eQ==}
    engines: {node: '>=0.6'}
    dependencies:
      side-channel: 1.0.4
    dev: true

  /queue-microtask/1.2.3:
    resolution: {integrity: sha512-NuaNSa6flKT5JaSYQzJok04JzTL1CA6aGhv5rfLW3PgqA+M2ChpZQnAC8h8i4ZFkBS8X5RqkDBHA7r4hej3K9A==}
    dev: true

  /quick-lru/5.1.1:
    resolution: {integrity: sha512-WuyALRjWPDGtt/wzJiadO5AXY+8hZ80hVpe6MyivgraREW751X3SbhRvG3eLKOYN+8VEvqLcf3wdnt44Z4S4SA==}
    engines: {node: '>=10'}
    dev: true

  /react-is/17.0.2:
    resolution: {integrity: sha512-w2GsyukL62IJnlaff/nRegPQR94C/XXamvMWmSHRJ4y7Ts/4ocGRmTHvOs8PSE6pB3dWOrD/nueuU5sduBsQ4w==}
    dev: true

  /react-is/18.2.0:
    resolution: {integrity: sha512-xWGDIW6x921xtzPkhiULtthJHoJvBbF3q26fzloPCK0hsvxtPVelvftw3zjbHWSkR2km9Z+4uxbDDK/6Zw9B8w==}
    dev: true

  /read-cache/1.0.0:
    resolution: {integrity: sha512-Owdv/Ft7IjOgm/i0xvNDZ1LrRANRfew4b2prF3OWMQLxLfu3bS8FVhCsrSCMK4lR56Y9ya+AThoTpDCTxCmpRA==}
    dependencies:
      pify: 2.3.0
    dev: true

  /readable-stream/1.0.34:
    resolution: {integrity: sha512-ok1qVCJuRkNmvebYikljxJA/UEsKwLl2nI1OmaqAu4/UE+h0wKCHok4XkL/gvi39OacXvw59RJUOFUkDib2rHg==}
    dependencies:
      core-util-is: 1.0.3
      inherits: 2.0.4
      isarray: 0.0.1
      string_decoder: 0.10.31
    dev: true

  /readable-stream/2.3.7:
    resolution: {integrity: sha512-Ebho8K4jIbHAxnuxi7o42OrZgF/ZTNcsZj6nRKyUmkhLFq8CHItp/fy6hQZuZmP/n3yZ9VBUbp4zz/mX8hmYPw==}
    dependencies:
      core-util-is: 1.0.3
      inherits: 2.0.4
      isarray: 1.0.0
      process-nextick-args: 2.0.1
      safe-buffer: 5.1.2
      string_decoder: 1.1.1
      util-deprecate: 1.0.2

  /readable-stream/3.6.0:
    resolution: {integrity: sha512-BViHy7LKeTz4oNnkcLJ+lVSL6vpiFeX6/d3oSH8zCW7UxP2onchk+vTGB143xuFjHS3deTgkKoXXymXqymiIdA==}
    engines: {node: '>= 6'}
    dependencies:
      inherits: 2.0.4
      string_decoder: 1.3.0
      util-deprecate: 1.0.2
    dev: true

  /readdirp/3.6.0:
    resolution: {integrity: sha512-hOS089on8RduqdbhvQ5Z37A0ESjsqz6qnRcffsMU3495FuTdqSm+7bhJ29JvIOsBDEEnan5DPu9t3To9VRlMzA==}
    engines: {node: '>=8.10.0'}
    dependencies:
      picomatch: 2.3.1
    dev: true

  /recrawl-sync/2.2.2:
    resolution: {integrity: sha512-E2sI4F25Fu2nrfV+KsnC7/qfk/spQIYXlonfQoS4rwxeNK5BjxnLPbWiRXHVXPwYBOTWtPX5765kTm/zJiL+LQ==}
    dependencies:
      '@cush/relative': 1.0.0
      glob-regex: 0.3.2
      slash: 3.0.0
      tslib: 1.14.1
    dev: true

  /redent/3.0.0:
    resolution: {integrity: sha512-6tDA8g98We0zd0GvVeMT9arEOnTw9qM03L9cJXaCjrip1OO764RDBLBfrB4cwzNGDj5OA5ioymC9GkizgWJDUg==}
    engines: {node: '>=8'}
    dependencies:
      indent-string: 4.0.0
      strip-indent: 3.0.0
    dev: true

  /regenerator-runtime/0.13.9:
    resolution: {integrity: sha512-p3VT+cOEgxFsRRA9X4lkI1E+k2/CtnKtU4gcxyaCUreilL/vqI6CdZ3wxVUx3UOUg+gnUOQQcRI7BmSI656MYA==}
    dev: true

  /regexpp/3.2.0:
    resolution: {integrity: sha512-pq2bWo9mVD43nbts2wGv17XLiNLya+GklZ8kaDLV2Z08gDCsGpnKn9BFMepvWuHCbyVvY7J5o5+BVvoQbmlJLg==}
    engines: {node: '>=8'}
    dev: true

  /replace-in-file/6.3.5:
    resolution: {integrity: sha512-arB9d3ENdKva2fxRnSjwBEXfK1npgyci7ZZuwysgAp7ORjHSyxz6oqIjTEv8R0Ydl4Ll7uOAZXL4vbkhGIizCg==}
    engines: {node: '>=10'}
    hasBin: true
    dependencies:
      chalk: 4.1.2
      glob: 7.2.3
      yargs: 17.5.1
    dev: true

  /require-directory/2.1.1:
    resolution: {integrity: sha512-fGxEI7+wsG9xrvdjsrlmL22OMTTiHRwAMroiEeMgq8gzoLC/PQr7RsRDSTLUg/bZAZtF+TVIkHc6/4RIKrui+Q==}
    engines: {node: '>=0.10.0'}
    dev: true

  /resolve-from/4.0.0:
    resolution: {integrity: sha512-pb/MYmXstAkysRFx8piNI1tGFNQIFA3vkE3Gq4EuA1dF6gHp/+vgZqsCGJapvy8N3Q+4o7FwvquPJcnZ7RYy4g==}
    engines: {node: '>=4'}
    dev: true

  /resolve/1.22.0:
    resolution: {integrity: sha512-Hhtrw0nLeSrFQ7phPp4OOcVjLPIeMnRlr5mcnVuMe7M/7eBn98A3hmFRLoFo3DLZkivSYwhRUJTyPyWAk56WLw==}
    hasBin: true
    dependencies:
      is-core-module: 2.9.0
      path-parse: 1.0.7
      supports-preserve-symlinks-flag: 1.0.0
    dev: true

  /responselike/1.0.2:
    resolution: {integrity: sha512-/Fpe5guzJk1gPqdJLJR5u7eG/gNY4nImjbRDaVWVMRhne55TCmj2i9Q+54PBRfatRC8v/rIiv9BN0pMd9OV5EQ==}
    dependencies:
      lowercase-keys: 1.0.1

  /reusify/1.0.4:
    resolution: {integrity: sha512-U9nH88a3fc/ekCF1l0/UP1IosiuIjyTh7hBvXVMHYgVcfGvt897Xguj2UOLDeI5BG2m7/uwyaLVT6fbtCwTyzw==}
    engines: {iojs: '>=1.0.0', node: '>=0.10.0'}
    dev: true

  /rimraf/2.7.1:
    resolution: {integrity: sha512-uWjbaKIK3T1OSVptzX7Nl6PvQ3qAGtKEtVRjRuazjfL3Bx5eI409VZSqgND+4UNnmzLVdPj9FqFJNPqBZFve4w==}
    hasBin: true
    dependencies:
      glob: 7.2.3
    dev: true

  /rimraf/3.0.2:
    resolution: {integrity: sha512-JZkJMZkAGFFPP2YqXZXPbMlMBgsxzE8ILs4lMIX/2o0L9UBw9O/Y3o6wFw/i9YLapcUJWwqbi3kdxIPdC62TIA==}
    hasBin: true
    dependencies:
      glob: 7.2.3
    dev: true

  /roarr/2.15.4:
    resolution: {integrity: sha512-CHhPh+UNHD2GTXNYhPWLnU8ONHdI+5DI+4EYIAOaiD63rHeYlZvyh8P+in5999TTSFgUYuKUAjzRI4mdh/p+2A==}
    engines: {node: '>=8.0'}
    dependencies:
      boolean: 3.2.0
      detect-node: 2.1.0
      globalthis: 1.0.3
      json-stringify-safe: 5.0.1
      semver-compare: 1.0.0
      sprintf-js: 1.1.2
    optional: true

  /robust-predicates/3.0.1:
    resolution: {integrity: sha512-ndEIpszUHiG4HtDsQLeIuMvRsDnn8c8rYStabochtUeCvfuvNptb5TUbVD68LRAILPX7p9nqQGh4xJgn3EHS/g==}
    dev: false

  /rollup/2.75.6:
    resolution: {integrity: sha512-OEf0TgpC9vU6WGROJIk1JA3LR5vk/yvqlzxqdrE2CzzXnqKXNzbAwlWUXis8RS3ZPe7LAq+YUxsRa0l3r27MLA==}
    engines: {node: '>=10.0.0'}
    hasBin: true
    optionalDependencies:
      fsevents: 2.3.2
    dev: true

  /run-parallel/1.2.0:
    resolution: {integrity: sha512-5l4VyZR86LZ/lDxZTR6jqL8AFE2S0IFLMP26AbjsLVADxHdhB/c0GUsH+y39UfCi3dzz8OlQuPmnaJOMoDHQBA==}
    dependencies:
      queue-microtask: 1.2.3
    dev: true

  /rw/1.3.3:
    resolution: {integrity: sha512-PdhdWy89SiZogBLaw42zdeqtRJ//zFd2PgQavcICDUgJT5oW10QCRKbJ6bg4r0/UY2M6BWd5tkxuGFRvCkgfHQ==}
    dev: false

<<<<<<< HEAD
  /rxjs/6.6.7:
    resolution: {integrity: sha512-hTdwr+7yYNIT5n4AMYp85KA6yw2Va0FLa3Rguvbpa4W3I5xynaBZo41cM3XM+4Q6fRMj3sBYIR1VAmZMXYJvRQ==}
    engines: {npm: '>=2.0.0'}
    dependencies:
      tslib: 1.14.1
    dev: true
=======
  /rxjs/7.5.5:
    resolution: {integrity: sha512-sy+H0pQofO95VDmFLzyaw9xNJU4KTRSwQIGM6+iG3SypAtCiLDzpeG8sJrNCWn2Up9km+KhkvTdbkrdy+yzZdw==}
    dependencies:
      tslib: 2.4.0
>>>>>>> 8903abb3

  /sade/1.8.1:
    resolution: {integrity: sha512-xal3CZX1Xlo/k4ApwCFrHVACi9fBqJ7V+mwhBsuf/1IOKbBy098Fex+Wa/5QMubw09pSZ/u8EY8PWgevJsXp1A==}
    engines: {node: '>=6'}
    dependencies:
      mri: 1.2.0
    dev: true

  /safe-buffer/5.1.2:
    resolution: {integrity: sha512-Gd2UZBJDkXlY7GbJxfsE8/nvKkUEU1G38c1siN6QP6a9PT9MmHB8GnpscSmMJSoF8LOIrt8ud/wPtojys4G6+g==}

  /safe-buffer/5.2.1:
    resolution: {integrity: sha512-rp3So07KcdmmKbGvgaNxQSJr7bGVSVk5S9Eq1F+ppbRo70+YeaDxkw5Dd8NPN+GD6bjnYm2VuPuCXmpuYvmCXQ==}
    dev: true

  /safer-buffer/2.1.2:
    resolution: {integrity: sha512-YZo3K82SD7Riyi0E1EQPojLz7kpepnSQI9IyPbHHg1XXXevb5dJI7tpyN2ADxGcQbHG7vcyRHk0cbwqcQriUtg==}

  /sander/0.5.1:
    resolution: {integrity: sha512-3lVqBir7WuKDHGrKRDn/1Ye3kwpXaDOMsiRP1wd6wpZW56gJhsbp5RqQpA6JG/P+pkXizygnr1dKR8vzWaVsfA==}
    dependencies:
      es6-promise: 3.3.1
      graceful-fs: 4.2.10
      mkdirp: 0.5.6
      rimraf: 2.7.1
    dev: true

  /saxes/5.0.1:
    resolution: {integrity: sha512-5LBh1Tls8c9xgGjw3QrMwETmTMVk0oFgvrFSvWx62llR2hcEInrKNZ2GZCCuuy2lvWrdl5jhbpeqc5hRYKFOcw==}
    engines: {node: '>=10'}
    dependencies:
      xmlchars: 2.2.0
    dev: true

  /semaphore-async-await/1.5.1:
    resolution: {integrity: sha512-b/ptP11hETwYWpeilHXXQiV5UJNJl7ZWWooKRE5eBIYWoom6dZ0SluCIdCtKycsMtZgKWE01/qAw6jblw1YVhg==}
    engines: {node: '>=4.1'}
    dev: false

  /semver-compare/1.0.0:
    resolution: {integrity: sha512-YM3/ITh2MJ5MtzaM429anh+x2jiLVjqILF4m4oyQB18W7Ggea7BfqdH/wGMK7dDiMghv/6WG7znWMwUDzJiXow==}
    optional: true

  /semver/6.3.0:
    resolution: {integrity: sha512-b39TBaTSfV6yBrapU89p5fKekE2m/NwnDocOVruQFS1/veMgdzuPcnOM34M6CwxW8jH/lxEa5rBoDeUwu5HHTw==}
    hasBin: true

  /semver/7.3.7:
    resolution: {integrity: sha512-QlYTucUYOews+WeEujDoEGziz4K6c47V/Bd+LjSSYcA94p+DmINdf7ncaUinThfvZyu13lN9OY1XDxt8C0Tw0g==}
    engines: {node: '>=10'}
    hasBin: true
    dependencies:
      lru-cache: 6.0.0

  /serialize-error/7.0.1:
    resolution: {integrity: sha512-8I8TjW5KMOKsZQTvoxjuSIa7foAwPWGOts+6o7sgjz41/qMD9VQHEDxi6PBvK2l0MXUmqZyNpUK+T2tQaaElvw==}
    engines: {node: '>=10'}
    dependencies:
      type-fest: 0.13.1
    optional: true

  /shebang-command/2.0.0:
    resolution: {integrity: sha512-kHxr2zZpYtdmrN1qDjrrX/Z1rR1kG8Dx+gkpK1G4eXmvXswmcE1hTWBWYUzlraYw1/yZp6YuDY77YtvbN0dmDA==}
    engines: {node: '>=8'}
    dependencies:
      shebang-regex: 3.0.0
    dev: true

  /shebang-regex/3.0.0:
    resolution: {integrity: sha512-7++dFhtcx3353uBaq8DDR4NuxBetBzC7ZQOhmTQInHEd6bSrXdiEyzCvG07Z44UYdLShWUyXt5M/yhz8ekcb1A==}
    engines: {node: '>=8'}
    dev: true

  /shell-quote/1.7.3:
    resolution: {integrity: sha512-Vpfqwm4EnqGdlsBFNmHhxhElJYrdfcxPThu+ryKS5J8L/fhAwLazFZtq+S+TWZ9ANj2piSQLGj6NQg+lKPmxrw==}
    dev: true

  /shifty/2.18.0:
    resolution: {integrity: sha512-sYM2zW02g9UkB+5Ch7f1WhwAbBkZnesrhpQ5LVZ4x6RcnFTCb0MLJu82/detkTfdAURtU4HLlw4fH6m12lTGNw==}
    optionalDependencies:
      fsevents: 2.3.2
    dev: false

  /side-channel/1.0.4:
    resolution: {integrity: sha512-q5XPytqFEIKHkGdiMIrY10mvLRvnQh42/+GoBlFW3b2LXLE2xxJpZFdm94we0BaoV3RwJyGqg5wS7epxTv0Zvw==}
    dependencies:
      call-bind: 1.0.2
      get-intrinsic: 1.1.2
      object-inspect: 1.12.2
    dev: true

  /signal-exit/3.0.7:
    resolution: {integrity: sha512-wnD2ZE+l+SPC/uoS0vXeE9L1+0wuaMqKlfz9AMUo38JsyLSBWSFcHR1Rri62LZc12vLr1gb3jl7iwQhgwpAbGQ==}
    dev: true

  /slash/3.0.0:
    resolution: {integrity: sha512-g9Q1haeby36OSStwb4ntCGGGaKsaVSjQ68fBxoQcutl5fS1vuY18H3wSt3jFyFtrkx+Kz0V1G85A4MyAdDMi2Q==}
    engines: {node: '>=8'}
    dev: true

  /sorcery/0.10.0:
    resolution: {integrity: sha512-R5ocFmKZQFfSTstfOtHjJuAwbpGyf9qjQa1egyhvXSbM7emjrtLXtGdZsDJDABC85YBfVvrOiGWKSYXPKdvP1g==}
    hasBin: true
    dependencies:
      buffer-crc32: 0.2.13
      minimist: 1.2.6
      sander: 0.5.1
      sourcemap-codec: 1.4.8
    dev: true

  /source-map-js/1.0.2:
    resolution: {integrity: sha512-R0XvVJ9WusLiqTCEiGCmICCMplcCkIwwR11mOSD9CR5u+IXYdiseeEuXCVAjS54zqwkLcPNnmU4OeJ6tUrWhDw==}
    engines: {node: '>=0.10.0'}
    dev: true

  /source-map-resolve/0.6.0:
    resolution: {integrity: sha512-KXBr9d/fO/bWo97NXsPIAW1bFSBOuCnjbNTBMO7N59hsv5i9yzRDfcYwwt0l04+VqnKC+EwzvJZIP/qkuMgR/w==}
    deprecated: See https://github.com/lydell/source-map-resolve#deprecated
    dependencies:
      atob: 2.1.2
      decode-uri-component: 0.2.0
    dev: true

  /source-map/0.5.7:
    resolution: {integrity: sha512-LbrmJOMUSdEVxIKvdcJzQC+nQhe8FUZQTXQy6+I75skNgn3OoQ0DZA8YnFa7gp8tqtL3KPf1kmo0R5DoApeSGQ==}
    engines: {node: '>=0.10.0'}
    dev: true

  /source-map/0.6.1:
    resolution: {integrity: sha512-UjgapumWlbMhkBgzT7Ykc5YXUT46F0iKu8SGXq0bcwP5dz/h0Plj6enJqjz1Zbq2l5WaqYnrVbwWOWMyF3F47g==}
    engines: {node: '>=0.10.0'}
    dev: true

  /sourcemap-codec/1.4.8:
    resolution: {integrity: sha512-9NykojV5Uih4lgo5So5dtw+f0JgJX30KCNI8gwhz2J9A15wD0Ml6tjHKwf6fTSa6fAdVBdZeNOs9eJ71qCk8vA==}
    dev: true

  /spawn-command/0.0.2-1:
    resolution: {integrity: sha512-n98l9E2RMSJ9ON1AKisHzz7V42VDiBQGY6PB1BwRglz99wpVsSuGzQ+jOi6lFXBGVTCrRpltvjm+/XA+tpeJrg==}
    dev: true

  /sprintf-js/1.1.2:
    resolution: {integrity: sha512-VE0SOVEHCk7Qc8ulkWw3ntAzXuqf7S2lvwQaDLRnUeIEaKNQJzV6BwmLKhOqT61aGhfUMrXeaBk+oDGCzvhcug==}
    optional: true

  /string-width/4.2.3:
    resolution: {integrity: sha512-wKyQRQpjJ0sIp62ErSZdGsjMJWsap5oRNihHhu6G7JVO/9jIB6UyevL+tXuOqrng8j/cxKTWyWUwvSTriiZz/g==}
    engines: {node: '>=8'}
    dependencies:
      emoji-regex: 8.0.0
      is-fullwidth-code-point: 3.0.0
      strip-ansi: 6.0.1
    dev: true

  /string_decoder/0.10.31:
    resolution: {integrity: sha512-ev2QzSzWPYmy9GuqfIVildA4OdcGLeFZQrq5ys6RtiuF+RQQiZWr8TZNyAcuVXyQRYfEO+MsoB/1BuQVhOJuoQ==}
    dev: true

  /string_decoder/1.1.1:
    resolution: {integrity: sha512-n/ShnvDi6FHbbVfviro+WojiFzv+s8MPMHBczVePfUpDJLwoLT0ht1l4YwBCbi8pJAveEEdnkHyPyTP/mzRfwg==}
    dependencies:
      safe-buffer: 5.1.2

  /string_decoder/1.3.0:
    resolution: {integrity: sha512-hkRX8U1WjJFd8LsDJ2yQ/wWWxaopEsABU1XfkM8A+j0+85JAGppt16cr1Whg6KIbb4okU6Mql6BOj+uup/wKeA==}
    dependencies:
      safe-buffer: 5.2.1
    dev: true

  /strip-ansi/6.0.1:
    resolution: {integrity: sha512-Y38VPSHcqkFrCpFnQ9vuSXmquuv5oXOKpGeT6aGrr3o3Gc9AlVa6JBfUSOCnbxGGZF+/0ooI7KrPuUSztUdU5A==}
    engines: {node: '>=8'}
    dependencies:
      ansi-regex: 5.0.1
    dev: true

  /strip-bom/3.0.0:
    resolution: {integrity: sha512-vavAMRXOgBVNF6nyEEmL3DBK19iRpDcoIwW+swQ+CbGiu7lju6t+JklA1MHweoWtadgt4ISVUsXLyDq34ddcwA==}
    engines: {node: '>=4'}
    dev: true

  /strip-indent/3.0.0:
    resolution: {integrity: sha512-laJTa3Jb+VQpaC6DseHhF7dXVqHTfJPCRDaEbid/drOhgitgYku/letMUqOXFoWV0zIIUbjpdH2t+tYj4bQMRQ==}
    engines: {node: '>=8'}
    dependencies:
      min-indent: 1.0.1
    dev: true

  /strip-json-comments/3.1.1:
    resolution: {integrity: sha512-6fPc+R4ihwqP6N/aIv2f1gMH8lOVtWQHoqC4yK6oSDVVocumAsfCqjkXnqiYMhmMwS/mEHLp7Vehlt3ql6lEig==}
    engines: {node: '>=8'}
    dev: true

  /sumchecker/3.0.1:
    resolution: {integrity: sha512-MvjXzkz/BOfyVDkG0oFOtBxHX2u3gKbMHIF/dXblZsgD3BWOFLmHovIpZY7BykJdAjcqRCBi1WYBNdEC9yI7vg==}
    engines: {node: '>= 8.0'}
    dependencies:
      debug: 4.3.4
    transitivePeerDependencies:
      - supports-color

  /supports-color/5.5.0:
    resolution: {integrity: sha512-QjVjwdXIt408MIiAqCX4oUKsgU2EqAGzs2Ppkm4aQYbjm+ZEWEcW4SfFNTr4uMNZma0ey4f5lgLrkB0aX0QMow==}
    engines: {node: '>=4'}
    dependencies:
      has-flag: 3.0.0
    dev: true

  /supports-color/7.2.0:
    resolution: {integrity: sha512-qpCAvRl9stuOHveKsn7HncJRvv501qIacKzQlO/+Lwxc9+0q2wLyv4Dfvt80/DPn2pqOBsJdDiogXGR9+OvwRw==}
    engines: {node: '>=8'}
    dependencies:
      has-flag: 4.0.0
    dev: true

  /supports-color/8.1.1:
    resolution: {integrity: sha512-MpUEN2OodtUzxvKQl72cUF7RQ5EiHsGvSsVG0ia9c5RbWGL2CI4C7EpPS8UTBIplnlzZiNuV56w+FuNxy3ty2Q==}
    engines: {node: '>=10'}
    dependencies:
      has-flag: 4.0.0
    dev: true

  /supports-preserve-symlinks-flag/1.0.0:
    resolution: {integrity: sha512-ot0WnXS9fgdkgIcePe6RHNk1WA8+muPa6cSjeR3V8K27q9BB1rTE3R1p7Hv0z1ZyAc8s6Vvv8DIyWf681MAt0w==}
    engines: {node: '>= 0.4'}
    dev: true

  /svelte-check/2.7.2_x4nqt44wnukty73um2kz4qdzya:
    resolution: {integrity: sha512-TuVX4YtXHbRM8sVuK5Jk+mKWdm3f0d6hvAC6qCTp8yUszGZewpEBCo2V5fRWZCiz+0J4OCiDHOS+DFMxv39rJA==}
    hasBin: true
    peerDependencies:
      svelte: ^3.24.0
    dependencies:
      '@jridgewell/trace-mapping': 0.3.13
      chokidar: 3.5.3
      fast-glob: 3.2.11
      import-fresh: 3.3.0
      picocolors: 1.0.0
      sade: 1.8.1
      svelte: 3.48.0
      svelte-preprocess: 4.10.7_os2p3edjldbbnkvrrzdtmphz5q
      typescript: 4.7.3
    transitivePeerDependencies:
      - '@babel/core'
      - coffeescript
      - less
      - node-sass
      - postcss
      - postcss-load-config
      - pug
      - sass
      - stylus
      - sugarss
    dev: true

  /svelte-forms/2.3.1:
    resolution: {integrity: sha512-ExX9PM0JgvdOWlHl2ztD7XzLNPOPt9U5hBKV8sUAisMfcYWpPRnyz+6EFmh35BOBGJJmuhTDBGm5/7seLjOTIA==}
    dependencies:
      is-promise: 4.0.0
    dev: false

  /svelte-hmr/0.14.12_svelte@3.48.0:
    resolution: {integrity: sha512-4QSW/VvXuqVcFZ+RhxiR8/newmwOCTlbYIezvkeN6302YFRE8cXy0naamHcjz8Y9Ce3ITTZtrHrIL0AGfyo61w==}
    engines: {node: ^12.20 || ^14.13.1 || >= 16}
    peerDependencies:
      svelte: '>=3.19.0'
    dependencies:
      svelte: 3.48.0
    dev: true

  /svelte-loading-spinners/0.1.7:
    resolution: {integrity: sha512-EKCId1DjVL2RSUVJJsvtNcqQHox03XIgh4xh/4p7r6ST7d8mut6INY9/LqK4A17PFU64+3quZmqiSfOlf480CA==}
    dev: false

  /svelte-preprocess/4.10.7_os2p3edjldbbnkvrrzdtmphz5q:
    resolution: {integrity: sha512-sNPBnqYD6FnmdBrUmBCaqS00RyCsCpj2BG58A1JBswNF7b0OKviwxqVrOL/CKyJrLSClrSeqQv5BXNg2RUbPOw==}
    engines: {node: '>= 9.11.2'}
    requiresBuild: true
    peerDependencies:
      '@babel/core': ^7.10.2
      coffeescript: ^2.5.1
      less: ^3.11.3 || ^4.0.0
      node-sass: '*'
      postcss: ^7 || ^8
      postcss-load-config: ^2.1.0 || ^3.0.0 || ^4.0.0
      pug: ^3.0.0
      sass: ^1.26.8
      stylus: ^0.55.0
      sugarss: ^2.0.0
      svelte: ^3.23.0
      typescript: ^3.9.5 || ^4.0.0
    peerDependenciesMeta:
      '@babel/core':
        optional: true
      coffeescript:
        optional: true
      less:
        optional: true
      node-sass:
        optional: true
      postcss:
        optional: true
      postcss-load-config:
        optional: true
      pug:
        optional: true
      sass:
        optional: true
      stylus:
        optional: true
      sugarss:
        optional: true
      typescript:
        optional: true
    dependencies:
      '@types/pug': 2.0.6
      '@types/sass': 1.43.1
      detect-indent: 6.1.0
      magic-string: 0.25.9
      postcss: 8.4.14
      postcss-load-config: 4.0.1_postcss@8.4.14
      sorcery: 0.10.0
      strip-indent: 3.0.0
      svelte: 3.48.0
      typescript: 4.7.3
    dev: true

  /svelte-window/1.2.3:
    resolution: {integrity: sha512-hG05EPjHGp6UyndJY1m+2V14nz40yp/CVWY3sFkTVjsR5CEjfZEhcesSx4mE6GmdXtP63khHDLX7nBGgPk0VDg==}
    dev: false

  /svelte/3.48.0:
    resolution: {integrity: sha512-fN2YRm/bGumvjUpu6yI3BpvZnpIm9I6A7HR4oUNYd7ggYyIwSA/BX7DJ+UXXffLp6XNcUijyLvttbPVCYa/3xQ==}
    engines: {node: '>= 8'}
    dev: true

  /symbol-tree/3.2.4:
    resolution: {integrity: sha512-9QNk5KwDF+Bvz+PyObkmSYjI5ksVUYtjW7AU22r2NKcfLJcXp96hkDWU3+XndOsUb+AQ9QhfzfCT2O+CNWT5Tw==}
    dev: true

  /tailwindcss/3.1.3:
    resolution: {integrity: sha512-PRJNYdSIthrb8hjmAyymEyEN8Yo61TMXpzyFUpxULeeyRn3Y3gpvuw6FlRTKrJvK7thSGKRnhT36VovVx4WeMA==}
    engines: {node: '>=12.13.0'}
    hasBin: true
    dependencies:
      arg: 5.0.2
      chokidar: 3.5.3
      color-name: 1.1.4
      detective: 5.2.1
      didyoumean: 1.2.2
      dlv: 1.1.3
      fast-glob: 3.2.11
      glob-parent: 6.0.2
      is-glob: 4.0.3
      lilconfig: 2.0.5
      normalize-path: 3.0.0
      object-hash: 3.0.0
      picocolors: 1.0.0
      postcss: 8.4.14
      postcss-import: 14.1.0_postcss@8.4.14
      postcss-js: 4.0.0_postcss@8.4.14
      postcss-load-config: 3.1.4_postcss@8.4.14
      postcss-nested: 5.0.6_postcss@8.4.14
      postcss-selector-parser: 6.0.10
      postcss-value-parser: 4.2.0
      quick-lru: 5.1.1
      resolve: 1.22.0
    transitivePeerDependencies:
      - ts-node
    dev: true

  /tar-fs/2.1.1:
    resolution: {integrity: sha512-V0r2Y9scmbDRLCNex/+hYzvp/zyYjvFbHPNgVTKfQvVrb6guiE/fxP+XblDNR011utopbkex2nM4dHNV6GDsng==}
    dependencies:
      chownr: 1.1.4
      mkdirp-classic: 0.5.3
      pump: 3.0.0
      tar-stream: 2.2.0
    dev: true

  /tar-stream/2.2.0:
    resolution: {integrity: sha512-ujeqbceABgwMZxEJnk2HDY2DlnUZ+9oEcb1KzTVfYHio0UE6dG71n60d8D2I4qNvleWrrXpmjpt7vZeF1LnMZQ==}
    engines: {node: '>=6'}
    dependencies:
      bl: 4.1.0
      end-of-stream: 1.4.4
      fs-constants: 1.0.0
      inherits: 2.0.4
      readable-stream: 3.6.0
    dev: true

  /tar/6.1.11:
    resolution: {integrity: sha512-an/KZQzQUkZCkuoAA64hM92X0Urb6VpRhAFllDzz44U2mcD5scmT3zBc4VgVpkugF580+DQn8eAFSyoQt0tznA==}
    engines: {node: '>= 10'}
    dependencies:
      chownr: 2.0.0
      fs-minipass: 2.1.0
      minipass: 3.1.6
      minizlib: 2.1.2
      mkdirp: 1.0.4
      yallist: 4.0.0
    dev: true

  /test-exclude/6.0.0:
    resolution: {integrity: sha512-cAGWPIyOHU6zlmg88jwm7VRyXnMN7iV68OGAbYDk/Mh/xC/pzVPlQtY6ngoIH/5/tciuhGfvESU8GrHrcxD56w==}
    engines: {node: '>=8'}
    dependencies:
      '@istanbuljs/schema': 0.1.3
      glob: 7.2.3
      minimatch: 3.1.2
    dev: true

  /text-table/0.2.0:
    resolution: {integrity: sha512-N+8UisAXDGk8PFXP4HAzVR9nbfmVJ3zYLAWiTIoqC5v5isinhr+r5uaO8+7r3BMfuNIufIsA7RdpVgacC2cSpw==}
    dev: true

  /through/2.3.8:
    resolution: {integrity: sha512-w89qg7PI8wAdvX60bMDP+bFoD5Dvhm9oLheFp5O4a2QF0cSBGsBX4qZmadPMvVqlLJBBci+WqGGOAPvcDeNSVg==}
    dev: true

  /through2/2.0.5:
    resolution: {integrity: sha512-/mrRod8xqpA+IHSLyGCQ2s8SPHiCDEeQJSep1jqLYeEUClOFG2Qsh+4FU6G9VeqpZnGW/Su8LQGc4YKni5rYSQ==}
    dependencies:
      readable-stream: 2.3.7
      xtend: 4.0.2
    dev: true

  /tiny-glob/0.2.9:
    resolution: {integrity: sha512-g/55ssRPUjShh+xkfx9UPDXqhckHEsHr4Vd9zX55oSdGZc/MD0m3sferOkwWtp98bv+kcVfEHtRJgBVJzelrzg==}
    dependencies:
      globalyzer: 0.1.0
      globrex: 0.1.2
    dev: true

  /tinypool/0.1.3:
    resolution: {integrity: sha512-2IfcQh7CP46XGWGGbdyO4pjcKqsmVqFAPcXfPxcPXmOWt9cYkTP9HcDmGgsfijYoAEc4z9qcpM/BaBz46Y9/CQ==}
    engines: {node: '>=14.0.0'}
    dev: true

  /tinyspy/0.3.3:
    resolution: {integrity: sha512-gRiUR8fuhUf0W9lzojPf1N1euJYA30ISebSfgca8z76FOvXtVXqd5ojEIaKLWbDQhAaC3ibxZIjqbyi4ybjcTw==}
    engines: {node: '>=14.0.0'}
    dev: true

  /to-fast-properties/2.0.0:
    resolution: {integrity: sha512-/OaKK0xYrs3DmxRYqL/yDc+FxFUVYhDlXMhRmv3z915w2HF1tnN1omB354j8VUGO/hbRzyD6Y3sA7v7GS/ceog==}
    engines: {node: '>=4'}
    dev: true

  /to-readable-stream/1.0.0:
    resolution: {integrity: sha512-Iq25XBt6zD5npPhlLVXGFN3/gyR2/qODcKNNyTMd4vbm39HUaOiAM4PMq0eMVC/Tkxz+Zjdsc55g9yyz+Yq00Q==}
    engines: {node: '>=6'}

  /to-regex-range/5.0.1:
    resolution: {integrity: sha512-65P7iz6X5yEr1cwcgvQxbbIw7Uk3gOy5dIdtZ4rDveLqhrdJP+Li/Hx6tyK0NEb+2GCyneCMJiGqrADCSNk8sQ==}
    engines: {node: '>=8.0'}
    dependencies:
      is-number: 7.0.0
    dev: true

  /tough-cookie/4.0.0:
    resolution: {integrity: sha512-tHdtEpQCMrc1YLrMaqXXcj6AxhYi/xgit6mZu1+EDWUn+qhUf8wMQoFIy9NXuq23zAwtcB0t/MjACGR18pcRbg==}
    engines: {node: '>=6'}
    dependencies:
      psl: 1.8.0
      punycode: 2.1.1
      universalify: 0.1.2
    dev: true

  /tr46/0.0.3:
    resolution: {integrity: sha512-N3WMsuqV66lT30CrXNbEjx4GEwlow3v6rr4mCcv6prnfwhS01rkgyFdjPNBYd9br7LpXV1+Emh01fHnq2Gdgrw==}
    dev: true

  /tr46/3.0.0:
    resolution: {integrity: sha512-l7FvfAHlcmulp8kr+flpQZmVwtu7nfRV7NZujtN0OqES8EL4O4e0qqzL0DC5gAvx/ZC/9lk6rhcUwYvkBnBnYA==}
    engines: {node: '>=12'}
    dependencies:
      punycode: 2.1.1
    dev: true

  /tree-kill/1.2.2:
    resolution: {integrity: sha512-L0Orpi8qGpRG//Nd+H90vFB+3iHnue1zSSGmNOOCh1GLJ7rUKVwV2HvijphGQS2UmhUZewS9VgvxYIdgr+fG1A==}
    hasBin: true
    dev: true

  /ts-poet/4.13.0:
    resolution: {integrity: sha512-8BUxvsSdLaygDFhhamjfR+/bZ72eVJQHPhv4ADr8HmG3BbNbDORV63JxDcB3oNVMm1KeuQj+T0UrcKDqoPtc+w==}
    dependencies:
      lodash: 4.17.21
      prettier: 2.7.1
    dev: true

  /ts-proto-descriptors/1.6.0:
    resolution: {integrity: sha512-Vrhue2Ti99us/o76mGy28nF3W/Uanl1/8detyJw2yyRwiBC5yxy+hEZqQ/ZX2PbZ1vyCpJ51A9L4PnCCnkBMTQ==}
    dependencies:
      long: 4.0.0
      protobufjs: 6.11.3
    dev: true

  /ts-proto/1.115.4:
    resolution: {integrity: sha512-q2FfWVpTNJRBMXglZH0wHMEbLOEuxkDuRtyk0j5POGm7oA1Btd9sHw6GzGs6DkfYfre/BCtLmMi4uOueJpBvCQ==}
    hasBin: true
    dependencies:
      '@types/object-hash': 1.3.4
      dataloader: 1.4.0
      object-hash: 1.3.1
      protobufjs: 6.11.3
      ts-poet: 4.13.0
      ts-proto-descriptors: 1.6.0
    dev: true

  /tsconfig-paths/4.0.0:
    resolution: {integrity: sha512-SLBg2GBKlR6bVtMgJJlud/o3waplKtL7skmLkExomIiaAtLGtVsoXIqP3SYdjbcH9lq/KVv7pMZeCBpLYOit6Q==}
    dependencies:
      json5: 2.2.1
      minimist: 1.2.6
      strip-bom: 3.0.0
    dev: true

  /tslib/1.14.1:
    resolution: {integrity: sha512-Xni35NKzjgMrwevysHTCArtLDpPvye8zV/0E4EyYn43P7/7qvQwPh9BGkHewbMulVntbigmcT7rdX3BNo9wRJg==}
    dev: true

<<<<<<< HEAD
  /tsutils/3.21.0_typescript@4.7.2:
=======
  /tslib/2.4.0:
    resolution: {integrity: sha512-d6xOpEDfsi2CZVlPQzGeux8XMwLT9hssAsaPYExaQMuYskwb+x1x7J371tWlbBdWHroy99KnVB6qIkUbs5X3UQ==}

  /tsutils/3.21.0_typescript@4.7.3:
>>>>>>> 8903abb3
    resolution: {integrity: sha512-mHKK3iUXL+3UF6xL5k0PEhKRUBKPBCv/+RkEOpjRWxxx27KKRBmmA60A9pgOUvMi8GKhRMPEmjBRPzs2W7O1OA==}
    engines: {node: '>= 6'}
    peerDependencies:
      typescript: '>=2.8.0 || >= 3.2.0-dev || >= 3.3.0-dev || >= 3.4.0-dev || >= 3.5.0-dev || >= 3.6.0-dev || >= 3.6.0-beta || >= 3.7.0-dev || >= 3.7.0-beta'
    dependencies:
      tslib: 1.14.1
      typescript: 4.7.3
    dev: true

  /tunnel/0.0.6:
    resolution: {integrity: sha512-1h/Lnq9yajKY2PEbBadPXj3VxsDDu844OnaAo52UVmIzIvwwtBPIuNvkjuzBlTWpfJyUbG3ez0KSBibQkj4ojg==}
    engines: {node: '>=0.6.11 <=0.7.0 || >=0.7.3'}
    optional: true

  /type-check/0.3.2:
    resolution: {integrity: sha512-ZCmOJdvOWDBYJlzAoFkC+Q0+bUyEOS1ltgp1MGU03fqHG+dbi9tBFU2Rd9QKiDZFAYrhPh2JUf7rZRIuHRKtOg==}
    engines: {node: '>= 0.8.0'}
    dependencies:
      prelude-ls: 1.1.2
    dev: true

  /type-check/0.4.0:
    resolution: {integrity: sha512-XleUoc9uwGXqjWwXaUTZAmzMcFZ5858QA2vvx1Ur5xIcixXIP+8LnFDgRplU30us6teqdlskFfu+ae4K79Ooew==}
    engines: {node: '>= 0.8.0'}
    dependencies:
      prelude-ls: 1.2.1
    dev: true

  /type-detect/4.0.8:
    resolution: {integrity: sha512-0fr/mIH1dlO+x7TlcMy+bIDqKPsw/70tVyeHW787goQjhmqaZe10uwLujubK9q9Lg6Fiho1KUKDYz0Z7k7g5/g==}
    engines: {node: '>=4'}
    dev: true

  /type-fest/0.13.1:
    resolution: {integrity: sha512-34R7HTnG0XIJcBSn5XhDd7nNFPRcXYRZrBB2O2jdKqYODldSzBAqzsWoZYYvduky73toYS/ESqxPvkDf/F0XMg==}
    engines: {node: '>=10'}
    optional: true

  /type-fest/0.20.2:
    resolution: {integrity: sha512-Ne+eE4r0/iWnpAxD852z3A+N0Bt5RN//NjJwRd2VFHEmrywxf5vsZlh4R6lixl6B+wz/8d+maTSAkN1FIkI3LQ==}
    engines: {node: '>=10'}
    dev: true

  /type-fest/2.13.1:
    resolution: {integrity: sha512-hXYyrPFwETT2swFLHeoKtJrvSF/ftG/sA15/8nGaLuaDGfVAaq8DYFpu4yOyV4tzp082WqnTEoMsm3flKMI2FQ==}
    engines: {node: '>=12.20'}
    dev: true

  /typedarray/0.0.6:
    resolution: {integrity: sha512-/aCDEGatGvZ2BIk+HmLf4ifCJFwvKFNb9/JeZPMulfgFracn9QFcAf5GO8B/mweUjSoblS5In0cWhqpfs/5PQA==}

  /typescript/4.7.3:
    resolution: {integrity: sha512-WOkT3XYvrpXx4vMMqlD+8R8R37fZkjyLGlxavMc4iB8lrl8L0DeTcHbYgw/v0N/z9wAFsgBhcsF0ruoySS22mA==}
    engines: {node: '>=4.2.0'}
    hasBin: true
    dev: true

  /unbzip2-stream/1.4.3:
    resolution: {integrity: sha512-mlExGW4w71ebDJviH16lQLtZS32VKqsSfk80GCfUlwT/4/hNRFsoscrF/c++9xinkMzECL1uL9DDwXqFWkruPg==}
    dependencies:
      buffer: 5.7.1
      through: 2.3.8
    dev: true

  /universalify/0.1.2:
    resolution: {integrity: sha512-rBJeI5CXAlmy1pV+617WB9J63U6XcazHHF2f2dbJix4XzpUF0RS3Zbj0FGIOCAva5P/d/GBOYaACQ1w+0azUkg==}
    engines: {node: '>= 4.0.0'}

  /untildify/4.0.0:
    resolution: {integrity: sha512-KK8xQ1mkzZeg9inewmFVDNkg3l5LUhoq9kN6iWYB/CC9YMG8HA+c1Q8HwDe6dEX7kErrEVNVBO3fWsVq5iDgtw==}
    engines: {node: '>=8'}
    dev: true

  /uri-js/4.4.1:
    resolution: {integrity: sha512-7rKUyy33Q1yc98pQ1DAmLtwX109F7TIfWlW1Ydo8Wl1ii1SeHieeh0HHfPeL2fMXK6z0s8ecKs9frCuLJvndBg==}
    dependencies:
      punycode: 2.1.1
    dev: true

  /url-parse-lax/3.0.0:
    resolution: {integrity: sha512-NjFKA0DidqPa5ciFcSrXnAltTtzz84ogy+NebPvfEgAck0+TNg4UJ4IN+fB7zRZfbgUf0syOo9MDxFkDSMuFaQ==}
    engines: {node: '>=4'}
    dependencies:
      prepend-http: 2.0.0

  /util-deprecate/1.0.2:
    resolution: {integrity: sha512-EPD5q1uXyFxJpCrLnCc1nHnq3gOa6DZBocAIiI2TaSCA7VCJ1UJDMagCzIkXNsUYfD1daK//LTEQ8xiIbrHtcw==}

  /uuid-random/1.3.2:
    resolution: {integrity: sha512-UOzej0Le/UgkbWEO8flm+0y+G+ljUon1QWTEZOq1rnMAsxo2+SckbiZdKzAHHlVh6gJqI1TjC/xwgR50MuCrBQ==}
    dev: false

  /uuid/8.3.2:
    resolution: {integrity: sha512-+NYs2QeMWy+GWFOEm9xnn6HCDp0l7QBD7ml8zLUmJ+93Q5NF0NocErnwkTkXVFNiX3/fpC6afS8Dhb/gz7R7eg==}
    hasBin: true
    dev: false

  /v8-compile-cache/2.3.0:
    resolution: {integrity: sha512-l8lCEmLcLYZh4nbunNZvQCJc5pv7+RCwa8q/LdUx8u7lsWvPDKmpodJAJNwkAhJC//dFY48KuIEmjtd4RViDrA==}
    dev: true

  /v8-to-istanbul/9.0.0:
    resolution: {integrity: sha512-HcvgY/xaRm7isYmyx+lFKA4uQmfUbN0J4M0nNItvzTvH/iQ9kW5j/t4YSR+Ge323/lrgDAWJoF46tzGQHwBHFw==}
    engines: {node: '>=10.12.0'}
    dependencies:
      '@jridgewell/trace-mapping': 0.3.13
      '@types/istanbul-lib-coverage': 2.0.4
      convert-source-map: 1.8.0
    dev: true

  /vite-tsconfig-paths/3.5.0_vite@2.9.12:
    resolution: {integrity: sha512-NKIubr7gXgh/3uniQaOytSg+aKWPrjquP6anAy+zCWEn6h9fB8z2/qdlfQrTgZWaXJ2pHVlllrSdRZltHn9P4g==}
    peerDependencies:
      vite: '>2.0.0-0'
    dependencies:
      debug: 4.3.4
      globrex: 0.1.2
      recrawl-sync: 2.2.2
      tsconfig-paths: 4.0.0
      vite: 2.9.12
    transitivePeerDependencies:
      - supports-color
    dev: true

  /vite/2.9.12:
    resolution: {integrity: sha512-suxC36dQo9Rq1qMB2qiRorNJtJAdxguu5TMvBHOc/F370KvqAe9t48vYp+/TbPKRNrMh/J55tOUmkuIqstZaew==}
    engines: {node: '>=12.2.0'}
    hasBin: true
    peerDependencies:
      less: '*'
      sass: '*'
      stylus: '*'
    peerDependenciesMeta:
      less:
        optional: true
      sass:
        optional: true
      stylus:
        optional: true
    dependencies:
      esbuild: 0.14.45
      postcss: 8.4.14
      resolve: 1.22.0
      rollup: 2.75.6
    optionalDependencies:
      fsevents: 2.3.2
    dev: true

  /vitest/0.13.1_c8@7.11.3+jsdom@19.0.0:
    resolution: {integrity: sha512-CfSBf7YFw/i8HumSUQRtZKs0aV91DC9WU8nAgIJAlawKHaFuPHQohDwOTPIFgrxySiuFYUa0Yohf9gDFfBwjxA==}
    engines: {node: '>=v14.16.0'}
    hasBin: true
    peerDependencies:
      '@vitest/ui': '*'
      c8: '*'
      happy-dom: '*'
      jsdom: '*'
    peerDependenciesMeta:
      '@vitest/ui':
        optional: true
      c8:
        optional: true
      happy-dom:
        optional: true
      jsdom:
        optional: true
    dependencies:
      '@types/chai': 4.3.1
      '@types/chai-subset': 1.3.3
      c8: 7.11.3
      chai: 4.3.6
      debug: 4.3.4
      jsdom: 19.0.0
      local-pkg: 0.4.1
      tinypool: 0.1.3
      tinyspy: 0.3.3
      vite: 2.9.12
    transitivePeerDependencies:
      - less
      - sass
      - stylus
      - supports-color
    dev: true

  /vitest/0.13.1_jsdom@19.0.0:
    resolution: {integrity: sha512-CfSBf7YFw/i8HumSUQRtZKs0aV91DC9WU8nAgIJAlawKHaFuPHQohDwOTPIFgrxySiuFYUa0Yohf9gDFfBwjxA==}
    engines: {node: '>=v14.16.0'}
    hasBin: true
    peerDependencies:
      '@vitest/ui': '*'
      c8: '*'
      happy-dom: '*'
      jsdom: '*'
    peerDependenciesMeta:
      '@vitest/ui':
        optional: true
      c8:
        optional: true
      happy-dom:
        optional: true
      jsdom:
        optional: true
    dependencies:
      '@types/chai': 4.3.1
      '@types/chai-subset': 1.3.3
      chai: 4.3.6
      debug: 4.3.4
      jsdom: 19.0.0
      local-pkg: 0.4.1
      tinypool: 0.1.3
      tinyspy: 0.3.3
      vite: 2.9.12
    transitivePeerDependencies:
      - less
      - sass
      - stylus
      - supports-color
    dev: true

  /w3c-hr-time/1.0.2:
    resolution: {integrity: sha512-z8P5DvDNjKDoFIHK7q8r8lackT6l+jo/Ye3HOle7l9nICP9lf1Ci25fy9vHd0JOWewkIFzXIEig3TdKT7JQ5fQ==}
    dependencies:
      browser-process-hrtime: 1.0.0
    dev: true

  /w3c-xmlserializer/3.0.0:
    resolution: {integrity: sha512-3WFqGEgSXIyGhOmAFtlicJNMjEps8b1MG31NCA0/vOF9+nKMUW1ckhi9cnNHmf88Rzw5V+dwIwsm2C7X8k9aQg==}
    engines: {node: '>=12'}
    dependencies:
      xml-name-validator: 4.0.0
    dev: true

  /wasm-pack/0.10.2:
    resolution: {integrity: sha512-Kuh8XAArQNVoikMUenjDs4+g6LpktgfXgqlp03G2dJKDBokA7Y8Cx6MDCnvREzNnmprk9IohHytwycVSemwe/w==}
    hasBin: true
    requiresBuild: true
    dependencies:
      binary-install: 0.1.1
    transitivePeerDependencies:
      - debug
    dev: true

  /web-streams-polyfill/3.2.1:
    resolution: {integrity: sha512-e0MO3wdXWKrLbL0DgGnUV7WHVuw9OUvL4hjgnPkIeEvESk74gAITi5G606JtZPp39cd8HA9VQzCIvA49LpPN5Q==}
    engines: {node: '>= 8'}
    dev: true

  /webidl-conversions/3.0.1:
    resolution: {integrity: sha512-2JAn3z8AR6rjK8Sm8orRC0h/bcl/DqL7tRPdGZ4I1CjdF+EaMLmYxBHyXuKL849eucPFhvBoxMsflfOb8kxaeQ==}
    dev: true

  /webidl-conversions/7.0.0:
    resolution: {integrity: sha512-VwddBukDzu71offAQR975unBIGqfKZpM+8ZX6ySk8nYhVoo5CYaZyzt3YBvYtRtO+aoGlqxPg/B87NGVZ/fu6g==}
    engines: {node: '>=12'}
    dev: true

  /whatwg-encoding/2.0.0:
    resolution: {integrity: sha512-p41ogyeMUrw3jWclHWTQg1k05DSVXPLcVxRTYsXUk+ZooOCZLcoYgPZ/HL/D/N+uQPOtcp1me1WhBEaX02mhWg==}
    engines: {node: '>=12'}
    dependencies:
      iconv-lite: 0.6.3
    dev: true

  /whatwg-mimetype/3.0.0:
    resolution: {integrity: sha512-nt+N2dzIutVRxARx1nghPKGv1xHikU7HKdfafKkLNLindmPU/ch3U31NOCGGA/dmPcmb1VlofO0vnKAcsm0o/Q==}
    engines: {node: '>=12'}
    dev: true

  /whatwg-url/10.0.0:
    resolution: {integrity: sha512-CLxxCmdUby142H5FZzn4D8ikO1cmypvXVQktsgosNy4a4BHrDHeciBBGZhb0bNoR5/MltoCatso+vFjjGx8t0w==}
    engines: {node: '>=12'}
    dependencies:
      tr46: 3.0.0
      webidl-conversions: 7.0.0
    dev: true

  /whatwg-url/11.0.0:
    resolution: {integrity: sha512-RKT8HExMpoYx4igMiVMY83lN6UeITKJlBQ+vR/8ZJ8OCdSiN3RwCq+9gH0+Xzj0+5IrM6i4j/6LuvzbZIQgEcQ==}
    engines: {node: '>=12'}
    dependencies:
      tr46: 3.0.0
      webidl-conversions: 7.0.0
    dev: true

  /whatwg-url/5.0.0:
    resolution: {integrity: sha512-saE57nupxk6v3HY35+jzBwYa0rKSy0XR8JSxZPwgLr7ys0IBzhGviA1/TUGJLmSVqs8pb9AnvICXEuOHLprYTw==}
    dependencies:
      tr46: 0.0.3
      webidl-conversions: 3.0.1
    dev: true

  /which/2.0.2:
    resolution: {integrity: sha512-BLI3Tl1TW3Pvl70l3yq3Y64i+awpwXqsGBYWkkqMtnbXgrMD+yj7rhW0kuEDxzJaYXGjEW5ogapKNMEKNMjibA==}
    engines: {node: '>= 8'}
    hasBin: true
    dependencies:
      isexe: 2.0.0
    dev: true

  /word-wrap/1.2.3:
    resolution: {integrity: sha512-Hz/mrNwitNRh/HUAtM/VT/5VH+ygD6DV7mYKZAtHOrbs8U7lvPS6xf7EJKMF0uW1KJCl0H701g3ZGus+muE5vQ==}
    engines: {node: '>=0.10.0'}
    dev: true

  /wrap-ansi/7.0.0:
    resolution: {integrity: sha512-YVGIj2kamLSTxw6NsZjoBxfSwsn0ycdesmc4p+Q21c5zPuZ1pl+NfxVdxPtdHvmNVOQ6XSYG4AUtyt/Fi7D16Q==}
    engines: {node: '>=10'}
    dependencies:
      ansi-styles: 4.3.0
      string-width: 4.2.3
      strip-ansi: 6.0.1
    dev: true

  /wrappy/1.0.2:
    resolution: {integrity: sha512-l4Sp/DRseor9wL6EvV2+TuQn63dMkPjZ/sp9XkghTEbV9KlPS1xUsZ3u7/IQO4wxtcFB4bgpQPRcR3QCvezPcQ==}

  /ws/8.7.0:
    resolution: {integrity: sha512-c2gsP0PRwcLFzUiA8Mkr37/MI7ilIlHQxaEAtd0uNMbVMoy8puJyafRlm0bV9MbGSabUPeLrRRaqIBcFcA2Pqg==}
    engines: {node: '>=10.0.0'}
    peerDependencies:
      bufferutil: ^4.0.1
      utf-8-validate: ^5.0.2
    peerDependenciesMeta:
      bufferutil:
        optional: true
      utf-8-validate:
        optional: true
    dev: true

  /ws/8.8.0:
    resolution: {integrity: sha512-JDAgSYQ1ksuwqfChJusw1LSJ8BizJ2e/vVu5Lxjq3YvNJNlROv1ui4i+c/kUUrPheBvQl4c5UbERhTwKa6QBJQ==}
    engines: {node: '>=10.0.0'}
    peerDependencies:
      bufferutil: ^4.0.1
      utf-8-validate: ^5.0.2
    peerDependenciesMeta:
      bufferutil:
        optional: true
      utf-8-validate:
        optional: true
    dev: true

  /xml-name-validator/4.0.0:
    resolution: {integrity: sha512-ICP2e+jsHvAj2E2lIHxa5tjXRlKDJo4IdvPvCXbXQGdzSfmSpNVyIKMvoZHjDY9DP0zV17iI85o90vRFXNccRw==}
    engines: {node: '>=12'}
    dev: true

  /xmlchars/2.2.0:
    resolution: {integrity: sha512-JZnDKK8B0RCDw84FNdDAIpZK+JuJw+s7Lz8nksI7SIuU3UXJJslUthsi+uWBUYOwPFwW7W7PRLRfUKpxjtjFCw==}
    dev: true

  /xtend/4.0.2:
    resolution: {integrity: sha512-LKYU1iAXJXUgAXn9URjiu+MWhyUXHsvfp7mcuYm9dSUKK0/CjtrUwFAxD82/mCWbtLsGjFIad0wIsod4zrTAEQ==}
    engines: {node: '>=0.4'}
    dev: true

  /y18n/5.0.8:
    resolution: {integrity: sha512-0pfFzegeDWJHJIAmTLRP2DwHjdF5s7jo9tuztdQxAhINCdvS+3nGINqPd00AphqJR/0LhANUS6/+7SCb98YOfA==}
    engines: {node: '>=10'}
    dev: true

  /yallist/4.0.0:
    resolution: {integrity: sha512-3wdGidZyq5PB084XLES5TpOSRA3wjXAlIWMhum2kRcv/41Sn2emQ0dycQW4uZXLejwKvg6EsvbdlVL+FYEct7A==}

  /yaml/1.10.2:
    resolution: {integrity: sha512-r3vXyErRCYJ7wg28yvBY5VSoAF8ZvlcW9/BwUzEtUsjvX/DKs24dIkuwjtuprwJJHsbyUbLApepYTR1BN4uHrg==}
    engines: {node: '>= 6'}
    dev: true

  /yaml/2.1.1:
    resolution: {integrity: sha512-o96x3OPo8GjWeSLF+wOAbrPfhFOGY0W00GNaxCDv+9hkcDJEnev1yh8S7pgHF0ik6zc8sQLuL8hjHjJULZp8bw==}
    engines: {node: '>= 14'}
    dev: true

  /yargs-parser/20.2.9:
    resolution: {integrity: sha512-y11nGElTIV+CT3Zv9t7VKl+Q3hTQoT9a1Qzezhhl6Rp21gJ/IVTW7Z3y9EWXhuUBC2Shnf+DX0antecpAwSP8w==}
    engines: {node: '>=10'}
    dev: true

  /yargs-parser/21.0.1:
    resolution: {integrity: sha512-9BK1jFpLzJROCI5TzwZL/TU4gqjK5xiHV/RfWLOahrjAko/e4DJkRDZQXfvqAsiZzzYhgAzbgz6lg48jcm4GLg==}
    engines: {node: '>=12'}
    dev: true

  /yargs/16.2.0:
    resolution: {integrity: sha512-D1mvvtDG0L5ft/jGWkLpG1+m0eQxOfaBvTNELraWj22wSVUMWxZUvYgJYcKh6jGGIkJFhH4IZPQhR4TKpc8mBw==}
    engines: {node: '>=10'}
    dependencies:
      cliui: 7.0.4
      escalade: 3.1.1
      get-caller-file: 2.0.5
      require-directory: 2.1.1
      string-width: 4.2.3
      y18n: 5.0.8
      yargs-parser: 20.2.9
    dev: true

  /yargs/17.5.1:
    resolution: {integrity: sha512-t6YAJcxDkNX7NFYiVtKvWUz8l+PaKTLiL63mJYWR2GnHq2gjEWISzsLp9wg3aY36dY1j+gfIEL3pIF+XlJJfbA==}
    engines: {node: '>=12'}
    dependencies:
      cliui: 7.0.4
      escalade: 3.1.1
      get-caller-file: 2.0.5
      require-directory: 2.1.1
      string-width: 4.2.3
      y18n: 5.0.8
      yargs-parser: 21.0.1
    dev: true

  /yauzl/2.10.0:
    resolution: {integrity: sha512-p4a9I6X6nu6IhoGmBqAcbJy1mlC4j27vEPZX9F4L4/vZT3Lyq1VkFHw/V/PUcB9Buo+DG3iHkT0x3Qya58zc3g==}
    dependencies:
      buffer-crc32: 0.2.13
      fd-slicer: 1.1.0

  /yocto-queue/0.1.0:
    resolution: {integrity: sha512-rVksvsnNCdJ/ohGc6xgPwyN8eheCxsiLM8mxuE/t/mOVqJewPuO1miLpTHQiRgTKCLexL4MeAFVagts7HmNZ2Q==}
    engines: {node: '>=10'}
    dev: true<|MERGE_RESOLUTION|>--- conflicted
+++ resolved
@@ -42,8 +42,6 @@
       '@napi-rs/cli': 2.10.0
       rimraf: 3.0.2
 
-<<<<<<< HEAD
-=======
   crates/lgn-editor-proto:
     specifiers:
       '@improbable-eng/grpc-web': ^0.15.0
@@ -69,7 +67,6 @@
       ts-proto: 1.115.4
       typescript: 4.7.3
 
->>>>>>> 8903abb3
   crates/lgn-telemetry-proto:
     specifiers:
       '@improbable-eng/grpc-web': ^0.15.0
@@ -161,7 +158,6 @@
       '@fluent/bundle': 0.17.1
       '@improbable-eng/grpc-web': 0.15.0_google-protobuf@3.20.1
       '@lgn/proto-telemetry': link:../../crates/lgn-telemetry-proto
-      '@lgn/vite-plugin-ts-proto': link:../vite-plugin-ts-proto
       '@lgn/web-client': link:../lgn-web-client
       '@types/progressbar.js': 1.1.2
       binary-search: 1.3.6
@@ -180,6 +176,7 @@
       uuid-random: 1.3.2
     devDependencies:
       '@lgn/vite-plugin-api-codegen': link:../vite-plugin-api-codegen
+      '@lgn/vite-plugin-ts-proto': link:../vite-plugin-ts-proto
       '@sveltejs/adapter-static': 1.0.0-next.34
       '@sveltejs/kit': 1.0.0-next.347_svelte@3.48.0
       '@sveltejs/vite-plugin-svelte': 1.0.0-next.47_svelte@3.48.0+vite@2.9.12
@@ -227,9 +224,12 @@
       '@fluent/bundle': ^0.17.1
       '@fluent/langneg': ^0.6.2
       '@iconify/svelte': ^2.2.1
+      '@improbable-eng/grpc-web': ^0.15.0
       '@lgn/auth': ^0.1.0
       '@lgn/config': ^0.1.0
+      '@lgn/proto-editor': ^0.1.0
       '@lgn/vite-plugin-api-codegen': workspace:^0.1.0
+      '@lgn/vite-plugin-ts-proto': workspace:^0.1.0
       '@lgn/vite-plugin-wasm': workspace:^0.1.0
       '@lgn/web-client': ^0.1.0
       '@sveltejs/adapter-static': 1.0.0-next.34
@@ -259,6 +259,7 @@
       eslint-config-prettier: ^8.5.0
       eslint-plugin-svelte3: ^4.0.0
       golden-layout: ^2.5.0
+      google-protobuf: ^3.20.1
       grpc-web: ^1.3.1
       jsdom: ^19.0.0
       long: ^5.2.0
@@ -269,14 +270,17 @@
       postcss-load-config: ^4.0.1
       prettier: ^2.6.2
       prettier-plugin-svelte: ^2.7.0
+      protobufjs: ^6.11.3
       qs: ^6.10.5
       rimraf: ^3.0.2
+      rxjs: 7.5.5
       svelte: ^3.48.0
       svelte-check: ^2.7.2
       svelte-forms: ^2.3.0
       svelte-preprocess: ^4.10.6
       svelte-window: ^1.2.3
       tailwindcss: ^3.0.24
+      ts-proto: ^1.115.1
       typescript: ^4.7.2
       uuid: ^8.3.2
       uuid-random: ^1.3.2
@@ -287,21 +291,20 @@
       '@fluent/bundle': 0.17.1
       '@fluent/langneg': 0.6.2
       '@iconify/svelte': 2.2.1
+      '@improbable-eng/grpc-web': 0.15.0_google-protobuf@3.20.1
       '@lgn/auth': link:../../crates/lgn-auth-node
+      '@lgn/proto-editor': link:../../crates/lgn-editor-proto
       '@lgn/web-client': link:../lgn-web-client
       browser-headers: 0.4.1
       color-convert: 2.0.1
       golden-layout: 2.5.0
+      google-protobuf: 3.20.1
       grpc-web: 1.3.1
       long: 5.2.0
       monaco-editor: 0.33.0
-<<<<<<< HEAD
-      pnpm: 7.1.7
-=======
       pnpm: 7.2.1
       protobufjs: 6.11.3
       rxjs: 7.5.5
->>>>>>> 8903abb3
       svelte-forms: 2.3.1
       svelte-window: 1.2.3
       uuid: 8.3.2
@@ -309,6 +312,7 @@
     devDependencies:
       '@lgn/config': link:../../crates/lgn-config-node
       '@lgn/vite-plugin-api-codegen': link:../vite-plugin-api-codegen
+      '@lgn/vite-plugin-ts-proto': link:../vite-plugin-ts-proto
       '@lgn/vite-plugin-wasm': link:../vite-plugin-wasm
       '@sveltejs/adapter-static': 1.0.0-next.34
       '@sveltejs/kit': 1.0.0-next.347_svelte@3.48.0
@@ -344,20 +348,12 @@
       rimraf: 3.0.2
       svelte: 3.48.0
       svelte-check: 2.7.2_x4nqt44wnukty73um2kz4qdzya
-<<<<<<< HEAD
-      svelte-preprocess: 4.10.6_mzsheb5iucdxpz63weqo4c6ruu
-      tailwindcss: 3.0.24
-      typescript: 4.7.2
-      vite: 2.9.9
-      vite-tsconfig-paths: 3.5.0_vite@2.9.9
-=======
       svelte-preprocess: 4.10.7_os2p3edjldbbnkvrrzdtmphz5q
       tailwindcss: 3.1.3
       ts-proto: 1.115.4
       typescript: 4.7.3
       vite: 2.9.12
       vite-tsconfig-paths: 3.5.0_vite@2.9.12
->>>>>>> 8903abb3
       vitest: 0.13.1_c8@7.11.3+jsdom@19.0.0
 
   npm-pkgs/lgn-runtime-gui:
@@ -466,6 +462,7 @@
       '@iconify/svelte': ^2.2.1
       '@improbable-eng/grpc-web': ^0.15.0
       '@lgn/auth': workspace:^0.1.0
+      '@lgn/proto-editor': ^0.1.0
       '@lgn/vite-plugin-api-codegen': workspace:^0.1.0
       '@sveltejs/kit': 1.0.0-next.347
       '@sveltejs/vite-plugin-svelte': 1.0.0-next.47
@@ -503,6 +500,7 @@
       protobufjs: ^6.11.3
       qs: ^6.10.5
       rimraf: ^3.0.2
+      rxjs: 7.5.5
       svelte: ^3.48.0
       svelte-check: ^2.7.2
       svelte-preprocess: ^4.10.6
@@ -518,6 +516,7 @@
       '@iconify/svelte': 2.2.1
       '@improbable-eng/grpc-web': 0.15.0_google-protobuf@3.20.1
       '@lgn/auth': link:../../crates/lgn-auth-node
+      '@lgn/proto-editor': link:../../crates/lgn-editor-proto
       browser-headers: 0.4.1
       golden-layout: 2.5.0
       google-protobuf: 3.20.1
@@ -527,6 +526,7 @@
       oauth-pkce: 0.0.6
       pnpm: 7.2.1
       protobufjs: 6.11.3
+      rxjs: 7.5.5
       svelte-window: 1.2.3
     devDependencies:
       '@lgn/vite-plugin-api-codegen': link:../vite-plugin-api-codegen
@@ -4671,19 +4671,10 @@
     resolution: {integrity: sha512-PdhdWy89SiZogBLaw42zdeqtRJ//zFd2PgQavcICDUgJT5oW10QCRKbJ6bg4r0/UY2M6BWd5tkxuGFRvCkgfHQ==}
     dev: false
 
-<<<<<<< HEAD
-  /rxjs/6.6.7:
-    resolution: {integrity: sha512-hTdwr+7yYNIT5n4AMYp85KA6yw2Va0FLa3Rguvbpa4W3I5xynaBZo41cM3XM+4Q6fRMj3sBYIR1VAmZMXYJvRQ==}
-    engines: {npm: '>=2.0.0'}
-    dependencies:
-      tslib: 1.14.1
-    dev: true
-=======
   /rxjs/7.5.5:
     resolution: {integrity: sha512-sy+H0pQofO95VDmFLzyaw9xNJU4KTRSwQIGM6+iG3SypAtCiLDzpeG8sJrNCWn2Up9km+KhkvTdbkrdy+yzZdw==}
     dependencies:
       tslib: 2.4.0
->>>>>>> 8903abb3
 
   /sade/1.8.1:
     resolution: {integrity: sha512-xal3CZX1Xlo/k4ApwCFrHVACi9fBqJ7V+mwhBsuf/1IOKbBy098Fex+Wa/5QMubw09pSZ/u8EY8PWgevJsXp1A==}
@@ -5207,14 +5198,10 @@
     resolution: {integrity: sha512-Xni35NKzjgMrwevysHTCArtLDpPvye8zV/0E4EyYn43P7/7qvQwPh9BGkHewbMulVntbigmcT7rdX3BNo9wRJg==}
     dev: true
 
-<<<<<<< HEAD
-  /tsutils/3.21.0_typescript@4.7.2:
-=======
   /tslib/2.4.0:
     resolution: {integrity: sha512-d6xOpEDfsi2CZVlPQzGeux8XMwLT9hssAsaPYExaQMuYskwb+x1x7J371tWlbBdWHroy99KnVB6qIkUbs5X3UQ==}
 
   /tsutils/3.21.0_typescript@4.7.3:
->>>>>>> 8903abb3
     resolution: {integrity: sha512-mHKK3iUXL+3UF6xL5k0PEhKRUBKPBCv/+RkEOpjRWxxx27KKRBmmA60A9pgOUvMi8GKhRMPEmjBRPzs2W7O1OA==}
     engines: {node: '>= 6'}
     peerDependencies:
