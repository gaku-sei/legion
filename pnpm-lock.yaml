lockfileVersion: 5.3

importers:

  .:
    specifiers:
      rimraf: ^3.0.2
      wasm-pack: 0.10.2
    devDependencies:
      rimraf: 3.0.2
      wasm-pack: 0.10.2

  crates/lgn-analytics-gui/frontend:
    specifiers:
      '@improbable-eng/grpc-web': ^0.15.0
      '@lgn/proto-telemetry': ^0.1.0
      '@lgn/vite-plugin-ts-proto': workspace:^0.1.0
      '@lgn/web-client': ^0.1.0
      '@sveltejs/vite-plugin-svelte': ^1.0.0-next.39
      '@swc/core': ^1.2.147
      '@swc/jest': ^0.2.20
      '@testing-library/jest-dom': ^5.16.2
      '@testing-library/svelte': ^3.0.3
      '@types/d3': ^7.1.0
      '@types/jest': ^27.4.1
      '@typescript-eslint/eslint-plugin': ^5.13.0
      '@typescript-eslint/parser': ^5.13.0
      autoprefixer: ^10.4.2
      binary-search: ^1.3.6
      browser-headers: ^0.4.1
      d3: ^7.3.0
      date-fns: ^2.28.0
      eslint: ^8.10.0
      eslint-config-prettier: ^8.4.0
      eslint-plugin-svelte3: ^3.4.1
      google-protobuf: ^3.19.4
      grpc-web: ^1.3.1
      jest: ^27.5.1
      long: ^5.2.0
      pnpm: ^6.32.2
      postcss: ^8.4.7
      postcss-load-config: ^3.1.3
      prettier: 2.5.1
      prettier-plugin-svelte: ^2.6.0
      protobufjs: ^6.11.2
      puppeteer: ^13.4.1
      semaphore-async-await: ^1.5.1
      svelte: ^3.46.4
      svelte-check: ^2.4.5
      svelte-jester: ^2.3.2
      svelte-loading-spinners: ^0.1.7
      svelte-navigator: ^3.1.5
      svelte-preprocess: ^4.10.4
      tailwindcss: ^3.0.23
      ts-proto: ^1.106.2
      typescript: ^4.6.2
      uuid-random: ^1.3.2
      vite: ^2.8.6
      vite-tsconfig-paths: ^3.4.1
    dependencies:
      '@improbable-eng/grpc-web': 0.15.0_google-protobuf@3.19.4
      '@lgn/proto-telemetry': link:../../lgn-telemetry-proto
      '@lgn/web-client': link:../../lgn-web-client/frontend
      binary-search: 1.3.6
      browser-headers: 0.4.1
      d3: 7.3.0
      date-fns: 2.28.0
      google-protobuf: 3.19.4
      grpc-web: 1.3.1
      long: 5.2.0
      protobufjs: 6.11.2
      semaphore-async-await: 1.5.1
<<<<<<< HEAD
      svelte-loading-spinners: 0.1.7
      svelte-navigator: 3.1.5_svelte@3.46.4+typescript@4.5.5
=======
      svelte-navigator: 3.1.5_svelte@3.46.4+typescript@4.6.2
>>>>>>> b0956b80
      uuid-random: 1.3.2
    devDependencies:
      '@lgn/vite-plugin-ts-proto': link:../../../npm-pkgs/vite-plugin-ts-proto
      '@sveltejs/vite-plugin-svelte': 1.0.0-next.39_svelte@3.46.4+vite@2.8.6
      '@swc/core': 1.2.147
      '@swc/jest': 0.2.20_@swc+core@1.2.147
      '@testing-library/jest-dom': 5.16.2
      '@testing-library/svelte': 3.0.3_svelte@3.46.4
      '@types/d3': 7.1.0
      '@types/jest': 27.4.1
      '@typescript-eslint/eslint-plugin': 5.13.0_33fffc354ccfa91fbe7d1677b9395a0a
      '@typescript-eslint/parser': 5.13.0_eslint@8.10.0+typescript@4.6.2
      autoprefixer: 10.4.2_postcss@8.4.7
      eslint: 8.10.0
      eslint-config-prettier: 8.4.0_eslint@8.10.0
      eslint-plugin-svelte3: 3.4.1_eslint@8.10.0+svelte@3.46.4
      jest: 27.5.1
      pnpm: 6.32.2
      postcss: 8.4.7
      postcss-load-config: 3.1.3
      prettier: 2.5.1
      prettier-plugin-svelte: 2.6.0
      puppeteer: 13.4.1
      svelte: 3.46.4
      svelte-check: 2.4.5_267bdea6a4c44ec9b77b315a8750f243
      svelte-jester: 2.3.2
      svelte-preprocess: 4.10.4_8406790e2dd5d7d978d865e722004497
      tailwindcss: 3.0.23_autoprefixer@10.4.2
      ts-proto: 1.106.2
      typescript: 4.6.2
      vite: 2.8.6
      vite-tsconfig-paths: 3.4.1_vite@2.8.6

  crates/lgn-content-store-proto:
    specifiers:
      '@improbable-eng/grpc-web': ^0.15.0
      browser-headers: ^0.4.1
      google-protobuf: ^3.19.4
      long: ^5.2.0
      pnpm: ^6.32.2
      protobufjs: ^6.11.2
      ts-proto: ^1.106.2
      typescript: ^4.6.2
    dependencies:
      '@improbable-eng/grpc-web': 0.15.0_google-protobuf@3.19.4
      browser-headers: 0.4.1
      google-protobuf: 3.19.4
      long: 5.2.0
      pnpm: 6.32.2
      protobufjs: 6.11.2
    devDependencies:
      ts-proto: 1.106.2
      typescript: 4.6.2

  crates/lgn-editor-gui/frontend:
    specifiers:
      '@iconify/svelte': ^2.1.2
      '@improbable-eng/grpc-web': ^0.15.0
      '@lgn/proto-editor': ^0.1.0
      '@lgn/proto-streaming': ^0.1.0
      '@lgn/vite-plugin-ts-proto': workspace:^0.1.0
      '@lgn/vite-plugin-wasm': workspace:^0.1.0
      '@lgn/web-client': ^0.1.0
      '@sveltejs/vite-plugin-svelte': ^1.0.0-next.39
      '@swc/core': ^1.2.147
      '@tauri-apps/api': ^1.0.0-rc.1
      '@testing-library/jest-dom': ^5.16.2
      '@testing-library/svelte': ^3.0.3
      '@types/color-convert': ^2.0.0
      '@types/uuid': ^8.3.4
      '@typescript-eslint/eslint-plugin': ^5.13.0
      '@typescript-eslint/parser': ^5.13.0
      autoprefixer: ^10.4.2
      browser-headers: ^0.4.1
      c8: ^7.11.0
      color-convert: ^2.0.1
      eslint: ^8.10.0
      eslint-config-prettier: ^8.4.0
      eslint-plugin-svelte3: ^3.4.1
      google-protobuf: ^3.19.4
      grpc-web: ^1.3.1
      long: ^5.2.0
      monaco-editor: 0.32.1
      pnpm: ^6.32.2
      postcss: ^8.4.7
      postcss-load-config: ^3.1.3
      prettier: ^2.5.1
      prettier-plugin-svelte: ^2.6.0
      protobufjs: ^6.11.2
      rxjs: 6.6.7
      svelte: ^3.46.4
      svelte-check: ^2.4.5
      svelte-forms: ^2.2.1
      svelte-preprocess: ^4.10.4
      tailwindcss: ^3.0.23
      ts-proto: ^1.106.2
      typescript: ^4.6.2
      uuid: ^8.3.2
      uuid-random: ^1.3.2
      vite: ^2.8.6
      vite-tsconfig-paths: ^3.4.1
      vitest: ^0.5.9
    dependencies:
      '@iconify/svelte': 2.1.2
      '@improbable-eng/grpc-web': 0.15.0_google-protobuf@3.19.4
      '@lgn/proto-editor': link:../../lgn-editor-proto
      '@lgn/proto-streaming': link:../../lgn-streaming-proto
      '@lgn/web-client': link:../../lgn-web-client/frontend
      '@tauri-apps/api': 1.0.0-rc.1
      browser-headers: 0.4.1
      color-convert: 2.0.1
      google-protobuf: 3.19.4
      grpc-web: 1.3.1
      long: 5.2.0
      monaco-editor: 0.32.1
      pnpm: 6.32.2
      protobufjs: 6.11.2
      rxjs: 6.6.7
      svelte-forms: 2.2.1
      uuid: 8.3.2
      uuid-random: 1.3.2
    devDependencies:
      '@lgn/vite-plugin-ts-proto': link:../../../npm-pkgs/vite-plugin-ts-proto
      '@lgn/vite-plugin-wasm': link:../../../npm-pkgs/vite-plugin-wasm
      '@sveltejs/vite-plugin-svelte': 1.0.0-next.39_svelte@3.46.4+vite@2.8.6
      '@swc/core': 1.2.147
      '@testing-library/jest-dom': 5.16.2
      '@testing-library/svelte': 3.0.3_svelte@3.46.4
      '@types/color-convert': 2.0.0
      '@types/uuid': 8.3.4
      '@typescript-eslint/eslint-plugin': 5.13.0_33fffc354ccfa91fbe7d1677b9395a0a
      '@typescript-eslint/parser': 5.13.0_eslint@8.10.0+typescript@4.6.2
      autoprefixer: 10.4.2_postcss@8.4.7
      c8: 7.11.0
      eslint: 8.10.0
      eslint-config-prettier: 8.4.0_eslint@8.10.0
      eslint-plugin-svelte3: 3.4.1_eslint@8.10.0+svelte@3.46.4
      postcss: 8.4.7
      postcss-load-config: 3.1.3
      prettier: 2.5.1
      prettier-plugin-svelte: 2.6.0
      svelte: 3.46.4
      svelte-check: 2.4.5_267bdea6a4c44ec9b77b315a8750f243
      svelte-preprocess: 4.10.4_8406790e2dd5d7d978d865e722004497
      tailwindcss: 3.0.23_autoprefixer@10.4.2
      ts-proto: 1.106.2
      typescript: 4.6.2
      vite: 2.8.6
      vite-tsconfig-paths: 3.4.1_vite@2.8.6
      vitest: 0.5.9_c8@7.11.0

  crates/lgn-editor-proto:
    specifiers:
      '@improbable-eng/grpc-web': ^0.15.0
      browser-headers: ^0.4.1
      google-protobuf: ^3.19.4
      long: ^5.2.0
      pnpm: ^6.32.2
      protobufjs: ^6.11.2
      rxjs: 6.6.7
      ts-proto: ^1.106.2
      typescript: ^4.6.2
    dependencies:
      '@improbable-eng/grpc-web': 0.15.0_google-protobuf@3.19.4
      browser-headers: 0.4.1
      google-protobuf: 3.19.4
      long: 5.2.0
      pnpm: 6.32.2
      protobufjs: 6.11.2
      rxjs: 6.6.7
    devDependencies:
      ts-proto: 1.106.2
      typescript: 4.6.2

  crates/lgn-runtime-gui/frontend:
    specifiers:
      '@improbable-eng/grpc-web': ^0.15.0
      '@lgn/proto-runtime': ^0.1.0
      '@lgn/proto-streaming': ^0.1.0
      '@lgn/vite-plugin-ts-proto': workspace:^0.1.0
      '@lgn/web-client': ^0.1.0
      '@sveltejs/vite-plugin-svelte': ^1.0.0-next.39
      '@swc/core': ^1.2.147
      '@tauri-apps/api': ^1.0.0-rc.1
      '@testing-library/jest-dom': ^5.16.2
      '@testing-library/svelte': ^3.0.3
      '@types/color-convert': ^2.0.0
      '@typescript-eslint/eslint-plugin': ^5.13.0
      '@typescript-eslint/parser': ^5.13.0
      autoprefixer: ^10.4.2
      browser-headers: ^0.4.1
      c8: ^7.11.0
      color-convert: ^2.0.1
      eslint: ^8.10.0
      eslint-config-prettier: ^8.4.0
      eslint-plugin-svelte3: ^3.4.1
      google-protobuf: ^3.19.4
      grpc-web: ^1.3.1
      long: ^5.2.0
      pnpm: ^6.32.2
      postcss: ^8.4.7
      postcss-load-config: ^3.1.3
      prettier: 2.5.1
      prettier-plugin-svelte: ^2.6.0
      protobufjs: ^6.11.2
      svelte: ^3.46.4
      svelte-check: ^2.4.5
      svelte-preprocess: ^4.10.4
      tailwindcss: ^3.0.23
      ts-proto: ^1.106.2
      typescript: ^4.6.2
      uuid-random: ^1.3.2
      vite: ^2.8.6
      vite-tsconfig-paths: ^3.4.1
      vitest: ^0.5.9
    dependencies:
      '@improbable-eng/grpc-web': 0.15.0_google-protobuf@3.19.4
      '@lgn/proto-runtime': link:../../lgn-runtime-proto
      '@lgn/proto-streaming': link:../../lgn-streaming-proto
      '@lgn/web-client': link:../../lgn-web-client/frontend
      '@tauri-apps/api': 1.0.0-rc.1
      browser-headers: 0.4.1
      color-convert: 2.0.1
      google-protobuf: 3.19.4
      grpc-web: 1.3.1
      long: 5.2.0
      pnpm: 6.32.2
      protobufjs: 6.11.2
      uuid-random: 1.3.2
    devDependencies:
      '@lgn/vite-plugin-ts-proto': link:../../../npm-pkgs/vite-plugin-ts-proto
      '@sveltejs/vite-plugin-svelte': 1.0.0-next.39_svelte@3.46.4+vite@2.8.6
      '@swc/core': 1.2.147
      '@testing-library/jest-dom': 5.16.2
      '@testing-library/svelte': 3.0.3_svelte@3.46.4
      '@types/color-convert': 2.0.0
      '@typescript-eslint/eslint-plugin': 5.13.0_33fffc354ccfa91fbe7d1677b9395a0a
      '@typescript-eslint/parser': 5.13.0_eslint@8.10.0+typescript@4.6.2
      autoprefixer: 10.4.2_postcss@8.4.7
      c8: 7.11.0
      eslint: 8.10.0
      eslint-config-prettier: 8.4.0_eslint@8.10.0
      eslint-plugin-svelte3: 3.4.1_eslint@8.10.0+svelte@3.46.4
      postcss: 8.4.7
      postcss-load-config: 3.1.3
      prettier: 2.5.1
      prettier-plugin-svelte: 2.6.0
      svelte: 3.46.4
      svelte-check: 2.4.5_267bdea6a4c44ec9b77b315a8750f243
      svelte-preprocess: 4.10.4_8406790e2dd5d7d978d865e722004497
      tailwindcss: 3.0.23_autoprefixer@10.4.2
      ts-proto: 1.106.2
      typescript: 4.6.2
      vite: 2.8.6
      vite-tsconfig-paths: 3.4.1_vite@2.8.6
      vitest: 0.5.9_c8@7.11.0

  crates/lgn-runtime-proto:
    specifiers:
      '@improbable-eng/grpc-web': ^0.15.0
      browser-headers: ^0.4.1
      google-protobuf: ^3.19.4
      long: ^5.2.0
      pnpm: ^6.32.2
      protobufjs: ^6.11.2
      ts-proto: ^1.106.2
      typescript: ^4.6.2
    dependencies:
      '@improbable-eng/grpc-web': 0.15.0_google-protobuf@3.19.4
      browser-headers: 0.4.1
      google-protobuf: 3.19.4
      long: 5.2.0
      pnpm: 6.32.2
      protobufjs: 6.11.2
    devDependencies:
      ts-proto: 1.106.2
      typescript: 4.6.2

  crates/lgn-source-control-proto:
    specifiers:
      '@improbable-eng/grpc-web': ^0.15.0
      browser-headers: ^0.4.1
      google-protobuf: ^3.19.4
      long: ^5.2.0
      pnpm: ^6.32.2
      protobufjs: ^6.11.2
      ts-proto: ^1.106.2
      typescript: ^4.6.2
    dependencies:
      '@improbable-eng/grpc-web': 0.15.0_google-protobuf@3.19.4
      browser-headers: 0.4.1
      google-protobuf: 3.19.4
      long: 5.2.0
      pnpm: 6.32.2
      protobufjs: 6.11.2
    devDependencies:
      ts-proto: 1.106.2
      typescript: 4.6.2

  crates/lgn-streaming-proto:
    specifiers:
      '@improbable-eng/grpc-web': ^0.15.0
      browser-headers: ^0.4.1
      google-protobuf: ^3.19.4
      long: ^5.2.0
      pnpm: ^6.32.2
      protobufjs: ^6.11.2
      ts-proto: ^1.106.2
      typescript: ^4.6.2
    dependencies:
      '@improbable-eng/grpc-web': 0.15.0_google-protobuf@3.19.4
      browser-headers: 0.4.1
      google-protobuf: 3.19.4
      long: 5.2.0
      pnpm: 6.32.2
      protobufjs: 6.11.2
    devDependencies:
      ts-proto: 1.106.2
      typescript: 4.6.2

  crates/lgn-telemetry-proto:
    specifiers:
      '@improbable-eng/grpc-web': ^0.15.0
      browser-headers: ^0.4.1
      google-protobuf: ^3.19.4
      long: ^5.2.0
      pnpm: ^6.32.2
      protobufjs: ^6.11.2
      ts-proto: ^1.106.2
      typescript: ^4.6.2
    dependencies:
      '@improbable-eng/grpc-web': 0.15.0_google-protobuf@3.19.4
      browser-headers: 0.4.1
      google-protobuf: 3.19.4
      long: 5.2.0
      pnpm: 6.32.2
      protobufjs: 6.11.2
    devDependencies:
      ts-proto: 1.106.2
      typescript: 4.6.2

  crates/lgn-web-client/frontend:
    specifiers:
      '@iconify/svelte': ^2.1.2
      '@improbable-eng/grpc-web': ^0.15.0
      '@lgn/proto-streaming': ^0.1.0
      '@sveltejs/vite-plugin-svelte': ^1.0.0-next.39
      '@swc/core': ^1.2.147
      '@tauri-apps/api': ^1.0.0-rc.1
      '@testing-library/jest-dom': ^5.16.2
      '@testing-library/svelte': ^3.0.3
      '@types/color-convert': ^2.0.0
      '@typescript-eslint/eslint-plugin': ^5.13.0
      '@typescript-eslint/parser': ^5.13.0
      autoprefixer: ^10.4.2
      browser-headers: ^0.4.1
      c8: ^7.11.0
      eslint: ^8.10.0
      eslint-config-prettier: ^8.4.0
      eslint-plugin-svelte3: ^3.4.1
      google-protobuf: ^3.19.4
      grpc-web: ^1.3.1
      long: ^5.2.0
      monaco-editor: 0.32.1
      oauth-pkce: ^0.0.6
      pnpm: ^6.32.2
      postcss: ^8.4.7
      postcss-load-config: ^3.1.3
      prettier: ^2.5.1
      prettier-plugin-svelte: ^2.6.0
      protobufjs: ^6.11.2
      rxjs: 6.6.7
      svelte: ^3.46.4
      svelte-check: ^2.4.5
      svelte-preprocess: ^4.10.4
      tailwindcss: ^3.0.23
      typescript: ^4.6.2
      vite: ^2.8.6
      vitest: ^0.5.9
    dependencies:
      '@iconify/svelte': 2.1.2
      '@improbable-eng/grpc-web': 0.15.0_google-protobuf@3.19.4
      '@lgn/proto-streaming': link:../../lgn-streaming-proto
      '@tauri-apps/api': 1.0.0-rc.1
      browser-headers: 0.4.1
      google-protobuf: 3.19.4
      grpc-web: 1.3.1
      long: 5.2.0
      monaco-editor: 0.32.1
      oauth-pkce: 0.0.6
      pnpm: 6.32.2
      protobufjs: 6.11.2
      rxjs: 6.6.7
    devDependencies:
      '@sveltejs/vite-plugin-svelte': 1.0.0-next.39_svelte@3.46.4+vite@2.8.6
      '@swc/core': 1.2.147
      '@testing-library/jest-dom': 5.16.2
      '@testing-library/svelte': 3.0.3_svelte@3.46.4
      '@types/color-convert': 2.0.0
      '@typescript-eslint/eslint-plugin': 5.13.0_33fffc354ccfa91fbe7d1677b9395a0a
      '@typescript-eslint/parser': 5.13.0_eslint@8.10.0+typescript@4.6.2
      autoprefixer: 10.4.2_postcss@8.4.7
      c8: 7.11.0
      eslint: 8.10.0
      eslint-config-prettier: 8.4.0_eslint@8.10.0
      eslint-plugin-svelte3: 3.4.1_eslint@8.10.0+svelte@3.46.4
      postcss: 8.4.7
      postcss-load-config: 3.1.3
      prettier: 2.5.1
      prettier-plugin-svelte: 2.6.0
      svelte: 3.46.4
      svelte-check: 2.4.5_267bdea6a4c44ec9b77b315a8750f243
      svelte-preprocess: 4.10.4_8406790e2dd5d7d978d865e722004497
      tailwindcss: 3.0.23_autoprefixer@10.4.2
      typescript: 4.6.2
      vite: 2.8.6
      vitest: 0.5.9_c8@7.11.0

  npm-pkgs/vite-plugin-ts-proto:
    specifiers:
      '@types/glob': ^7.2.0
      '@types/mkdirp': ^1.0.2
      '@types/which': ^2.0.1
      glob: ^7.2.0
      mkdirp: ^1.0.4
      typescript: ^4.6.2
      which: ^2.0.2
    devDependencies:
      '@types/glob': 7.2.0
      '@types/mkdirp': 1.0.2
      '@types/which': 2.0.1
      glob: 7.2.0
      mkdirp: 1.0.4
      typescript: 4.6.2
      which: 2.0.2

  npm-pkgs/vite-plugin-wasm:
    specifiers:
      typescript: ^4.6.2
    devDependencies:
      typescript: 4.6.2

packages:

  /@ampproject/remapping/2.1.2:
    resolution: {integrity: sha512-hoyByceqwKirw7w3Z7gnIIZC3Wx3J484Y3L/cMpXFbr7d9ZQj2mODrirNzcJa+SM3UlpWXYvKV4RlRpFXlWgXg==}
    engines: {node: '>=6.0.0'}
    dependencies:
      '@jridgewell/trace-mapping': 0.3.4
    dev: true

  /@babel/code-frame/7.16.7:
    resolution: {integrity: sha512-iAXqUn8IIeBTNd72xsFlgaXHkMBMt6y4HJp1tIaK465CWLT/fG1aqB7ykr95gHHmlBdGbFeWWfyB4NJJ0nmeIg==}
    engines: {node: '>=6.9.0'}
    dependencies:
      '@babel/highlight': 7.16.10
    dev: true

  /@babel/compat-data/7.17.0:
    resolution: {integrity: sha512-392byTlpGWXMv4FbyWw3sAZ/FrW/DrwqLGXpy0mbyNe9Taqv1mg9yON5/o0cnr8XYCkFTZbC1eV+c+LAROgrng==}
    engines: {node: '>=6.9.0'}
    dev: true

  /@babel/core/7.17.5:
    resolution: {integrity: sha512-/BBMw4EvjmyquN5O+t5eh0+YqB3XXJkYD2cjKpYtWOfFy4lQ4UozNSmxAcWT8r2XtZs0ewG+zrfsqeR15i1ajA==}
    engines: {node: '>=6.9.0'}
    dependencies:
      '@ampproject/remapping': 2.1.2
      '@babel/code-frame': 7.16.7
      '@babel/generator': 7.17.3
      '@babel/helper-compilation-targets': 7.16.7_@babel+core@7.17.5
      '@babel/helper-module-transforms': 7.16.7
      '@babel/helpers': 7.17.2
      '@babel/parser': 7.17.3
      '@babel/template': 7.16.7
      '@babel/traverse': 7.17.3
      '@babel/types': 7.17.0
      convert-source-map: 1.8.0
      debug: 4.3.3
      gensync: 1.0.0-beta.2
      json5: 2.2.0
      semver: 6.3.0
    transitivePeerDependencies:
      - supports-color
    dev: true

  /@babel/generator/7.17.3:
    resolution: {integrity: sha512-+R6Dctil/MgUsZsZAkYgK+ADNSZzJRRy0TvY65T71z/CR854xHQ1EweBYXdfT+HNeN7w0cSJJEzgxZMv40pxsg==}
    engines: {node: '>=6.9.0'}
    dependencies:
      '@babel/types': 7.17.0
      jsesc: 2.5.2
      source-map: 0.5.7
    dev: true

  /@babel/helper-compilation-targets/7.16.7_@babel+core@7.17.5:
    resolution: {integrity: sha512-mGojBwIWcwGD6rfqgRXVlVYmPAv7eOpIemUG3dGnDdCY4Pae70ROij3XmfrH6Fa1h1aiDylpglbZyktfzyo/hA==}
    engines: {node: '>=6.9.0'}
    peerDependencies:
      '@babel/core': ^7.0.0
    dependencies:
      '@babel/compat-data': 7.17.0
      '@babel/core': 7.17.5
      '@babel/helper-validator-option': 7.16.7
      browserslist: 4.19.2
      semver: 6.3.0
    dev: true

  /@babel/helper-environment-visitor/7.16.7:
    resolution: {integrity: sha512-SLLb0AAn6PkUeAfKJCCOl9e1R53pQlGAfc4y4XuMRZfqeMYLE0dM1LMhqbGAlGQY0lfw5/ohoYWAe9V1yibRag==}
    engines: {node: '>=6.9.0'}
    dependencies:
      '@babel/types': 7.17.0
    dev: true

  /@babel/helper-function-name/7.16.7:
    resolution: {integrity: sha512-QfDfEnIUyyBSR3HtrtGECuZ6DAyCkYFp7GHl75vFtTnn6pjKeK0T1DB5lLkFvBea8MdaiUABx3osbgLyInoejA==}
    engines: {node: '>=6.9.0'}
    dependencies:
      '@babel/helper-get-function-arity': 7.16.7
      '@babel/template': 7.16.7
      '@babel/types': 7.17.0
    dev: true

  /@babel/helper-get-function-arity/7.16.7:
    resolution: {integrity: sha512-flc+RLSOBXzNzVhcLu6ujeHUrD6tANAOU5ojrRx/as+tbzf8+stUCj7+IfRRoAbEZqj/ahXEMsjhOhgeZsrnTw==}
    engines: {node: '>=6.9.0'}
    dependencies:
      '@babel/types': 7.17.0
    dev: true

  /@babel/helper-hoist-variables/7.16.7:
    resolution: {integrity: sha512-m04d/0Op34H5v7pbZw6pSKP7weA6lsMvfiIAMeIvkY/R4xQtBSMFEigu9QTZ2qB/9l22vsxtM8a+Q8CzD255fg==}
    engines: {node: '>=6.9.0'}
    dependencies:
      '@babel/types': 7.17.0
    dev: true

  /@babel/helper-module-imports/7.16.7:
    resolution: {integrity: sha512-LVtS6TqjJHFc+nYeITRo6VLXve70xmq7wPhWTqDJusJEgGmkAACWwMiTNrvfoQo6hEhFwAIixNkvB0jPXDL8Wg==}
    engines: {node: '>=6.9.0'}
    dependencies:
      '@babel/types': 7.17.0
    dev: true

  /@babel/helper-module-transforms/7.16.7:
    resolution: {integrity: sha512-gaqtLDxJEFCeQbYp9aLAefjhkKdjKcdh6DB7jniIGU3Pz52WAmP268zK0VgPz9hUNkMSYeH976K2/Y6yPadpng==}
    engines: {node: '>=6.9.0'}
    dependencies:
      '@babel/helper-environment-visitor': 7.16.7
      '@babel/helper-module-imports': 7.16.7
      '@babel/helper-simple-access': 7.16.7
      '@babel/helper-split-export-declaration': 7.16.7
      '@babel/helper-validator-identifier': 7.16.7
      '@babel/template': 7.16.7
      '@babel/traverse': 7.17.3
      '@babel/types': 7.17.0
    transitivePeerDependencies:
      - supports-color
    dev: true

  /@babel/helper-plugin-utils/7.16.7:
    resolution: {integrity: sha512-Qg3Nk7ZxpgMrsox6HreY1ZNKdBq7K72tDSliA6dCl5f007jR4ne8iD5UzuNnCJH2xBf2BEEVGr+/OL6Gdp7RxA==}
    engines: {node: '>=6.9.0'}
    dev: true

  /@babel/helper-simple-access/7.16.7:
    resolution: {integrity: sha512-ZIzHVyoeLMvXMN/vok/a4LWRy8G2v205mNP0XOuf9XRLyX5/u9CnVulUtDgUTama3lT+bf/UqucuZjqiGuTS1g==}
    engines: {node: '>=6.9.0'}
    dependencies:
      '@babel/types': 7.17.0
    dev: true

  /@babel/helper-split-export-declaration/7.16.7:
    resolution: {integrity: sha512-xbWoy/PFoxSWazIToT9Sif+jJTlrMcndIsaOKvTA6u7QEo7ilkRZpjew18/W3c7nm8fXdUDXh02VXTbZ0pGDNw==}
    engines: {node: '>=6.9.0'}
    dependencies:
      '@babel/types': 7.17.0
    dev: true

  /@babel/helper-validator-identifier/7.16.7:
    resolution: {integrity: sha512-hsEnFemeiW4D08A5gUAZxLBTXpZ39P+a+DGDsHw1yxqyQ/jzFEnxf5uTEGp+3bzAbNOxU1paTgYS4ECU/IgfDw==}
    engines: {node: '>=6.9.0'}
    dev: true

  /@babel/helper-validator-option/7.16.7:
    resolution: {integrity: sha512-TRtenOuRUVo9oIQGPC5G9DgK4743cdxvtOw0weQNpZXaS16SCBi5MNjZF8vba3ETURjZpTbVn7Vvcf2eAwFozQ==}
    engines: {node: '>=6.9.0'}
    dev: true

  /@babel/helpers/7.17.2:
    resolution: {integrity: sha512-0Qu7RLR1dILozr/6M0xgj+DFPmi6Bnulgm9M8BVa9ZCWxDqlSnqt3cf8IDPB5m45sVXUZ0kuQAgUrdSFFH79fQ==}
    engines: {node: '>=6.9.0'}
    dependencies:
      '@babel/template': 7.16.7
      '@babel/traverse': 7.17.3
      '@babel/types': 7.17.0
    transitivePeerDependencies:
      - supports-color
    dev: true

  /@babel/highlight/7.16.10:
    resolution: {integrity: sha512-5FnTQLSLswEj6IkgVw5KusNUUFY9ZGqe/TRFnP/BKYHYgfh7tc+C7mwiy95/yNP7Dh9x580Vv8r7u7ZfTBFxdw==}
    engines: {node: '>=6.9.0'}
    dependencies:
      '@babel/helper-validator-identifier': 7.16.7
      chalk: 2.4.2
      js-tokens: 4.0.0
    dev: true

  /@babel/parser/7.17.3:
    resolution: {integrity: sha512-7yJPvPV+ESz2IUTPbOL+YkIGyCqOyNIzdguKQuJGnH7bg1WTIifuM21YqokFt/THWh1AkCRn9IgoykTRCBVpzA==}
    engines: {node: '>=6.0.0'}
    dev: true

  /@babel/plugin-syntax-async-generators/7.8.4_@babel+core@7.17.5:
    resolution: {integrity: sha512-tycmZxkGfZaxhMRbXlPXuVFpdWlXpir2W4AMhSJgRKzk/eDlIXOhb2LHWoLpDF7TEHylV5zNhykX6KAgHJmTNw==}
    peerDependencies:
      '@babel/core': ^7.0.0-0
    dependencies:
      '@babel/core': 7.17.5
      '@babel/helper-plugin-utils': 7.16.7
    dev: true

  /@babel/plugin-syntax-bigint/7.8.3_@babel+core@7.17.5:
    resolution: {integrity: sha512-wnTnFlG+YxQm3vDxpGE57Pj0srRU4sHE/mDkt1qv2YJJSeUAec2ma4WLUnUPeKjyrfntVwe/N6dCXpU+zL3Npg==}
    peerDependencies:
      '@babel/core': ^7.0.0-0
    dependencies:
      '@babel/core': 7.17.5
      '@babel/helper-plugin-utils': 7.16.7
    dev: true

  /@babel/plugin-syntax-class-properties/7.12.13_@babel+core@7.17.5:
    resolution: {integrity: sha512-fm4idjKla0YahUNgFNLCB0qySdsoPiZP3iQE3rky0mBUtMZ23yDJ9SJdg6dXTSDnulOVqiF3Hgr9nbXvXTQZYA==}
    peerDependencies:
      '@babel/core': ^7.0.0-0
    dependencies:
      '@babel/core': 7.17.5
      '@babel/helper-plugin-utils': 7.16.7
    dev: true

  /@babel/plugin-syntax-import-meta/7.10.4_@babel+core@7.17.5:
    resolution: {integrity: sha512-Yqfm+XDx0+Prh3VSeEQCPU81yC+JWZ2pDPFSS4ZdpfZhp4MkFMaDC1UqseovEKwSUpnIL7+vK+Clp7bfh0iD7g==}
    peerDependencies:
      '@babel/core': ^7.0.0-0
    dependencies:
      '@babel/core': 7.17.5
      '@babel/helper-plugin-utils': 7.16.7
    dev: true

  /@babel/plugin-syntax-json-strings/7.8.3_@babel+core@7.17.5:
    resolution: {integrity: sha512-lY6kdGpWHvjoe2vk4WrAapEuBR69EMxZl+RoGRhrFGNYVK8mOPAW8VfbT/ZgrFbXlDNiiaxQnAtgVCZ6jv30EA==}
    peerDependencies:
      '@babel/core': ^7.0.0-0
    dependencies:
      '@babel/core': 7.17.5
      '@babel/helper-plugin-utils': 7.16.7
    dev: true

  /@babel/plugin-syntax-logical-assignment-operators/7.10.4_@babel+core@7.17.5:
    resolution: {integrity: sha512-d8waShlpFDinQ5MtvGU9xDAOzKH47+FFoney2baFIoMr952hKOLp1HR7VszoZvOsV/4+RRszNY7D17ba0te0ig==}
    peerDependencies:
      '@babel/core': ^7.0.0-0
    dependencies:
      '@babel/core': 7.17.5
      '@babel/helper-plugin-utils': 7.16.7
    dev: true

  /@babel/plugin-syntax-nullish-coalescing-operator/7.8.3_@babel+core@7.17.5:
    resolution: {integrity: sha512-aSff4zPII1u2QD7y+F8oDsz19ew4IGEJg9SVW+bqwpwtfFleiQDMdzA/R+UlWDzfnHFCxxleFT0PMIrR36XLNQ==}
    peerDependencies:
      '@babel/core': ^7.0.0-0
    dependencies:
      '@babel/core': 7.17.5
      '@babel/helper-plugin-utils': 7.16.7
    dev: true

  /@babel/plugin-syntax-numeric-separator/7.10.4_@babel+core@7.17.5:
    resolution: {integrity: sha512-9H6YdfkcK/uOnY/K7/aA2xpzaAgkQn37yzWUMRK7OaPOqOpGS1+n0H5hxT9AUw9EsSjPW8SVyMJwYRtWs3X3ug==}
    peerDependencies:
      '@babel/core': ^7.0.0-0
    dependencies:
      '@babel/core': 7.17.5
      '@babel/helper-plugin-utils': 7.16.7
    dev: true

  /@babel/plugin-syntax-object-rest-spread/7.8.3_@babel+core@7.17.5:
    resolution: {integrity: sha512-XoqMijGZb9y3y2XskN+P1wUGiVwWZ5JmoDRwx5+3GmEplNyVM2s2Dg8ILFQm8rWM48orGy5YpI5Bl8U1y7ydlA==}
    peerDependencies:
      '@babel/core': ^7.0.0-0
    dependencies:
      '@babel/core': 7.17.5
      '@babel/helper-plugin-utils': 7.16.7
    dev: true

  /@babel/plugin-syntax-optional-catch-binding/7.8.3_@babel+core@7.17.5:
    resolution: {integrity: sha512-6VPD0Pc1lpTqw0aKoeRTMiB+kWhAoT24PA+ksWSBrFtl5SIRVpZlwN3NNPQjehA2E/91FV3RjLWoVTglWcSV3Q==}
    peerDependencies:
      '@babel/core': ^7.0.0-0
    dependencies:
      '@babel/core': 7.17.5
      '@babel/helper-plugin-utils': 7.16.7
    dev: true

  /@babel/plugin-syntax-optional-chaining/7.8.3_@babel+core@7.17.5:
    resolution: {integrity: sha512-KoK9ErH1MBlCPxV0VANkXW2/dw4vlbGDrFgz8bmUsBGYkFRcbRwMh6cIJubdPrkxRwuGdtCk0v/wPTKbQgBjkg==}
    peerDependencies:
      '@babel/core': ^7.0.0-0
    dependencies:
      '@babel/core': 7.17.5
      '@babel/helper-plugin-utils': 7.16.7
    dev: true

  /@babel/plugin-syntax-top-level-await/7.14.5_@babel+core@7.17.5:
    resolution: {integrity: sha512-hx++upLv5U1rgYfwe1xBQUhRmU41NEvpUvrp8jkrSCdvGSnM5/qdRMtylJ6PG5OFkBaHkbTAKTnd3/YyESRHFw==}
    engines: {node: '>=6.9.0'}
    peerDependencies:
      '@babel/core': ^7.0.0-0
    dependencies:
      '@babel/core': 7.17.5
      '@babel/helper-plugin-utils': 7.16.7
    dev: true

  /@babel/plugin-syntax-typescript/7.16.7_@babel+core@7.17.5:
    resolution: {integrity: sha512-YhUIJHHGkqPgEcMYkPCKTyGUdoGKWtopIycQyjJH8OjvRgOYsXsaKehLVPScKJWAULPxMa4N1vCe6szREFlZ7A==}
    engines: {node: '>=6.9.0'}
    peerDependencies:
      '@babel/core': ^7.0.0-0
    dependencies:
      '@babel/core': 7.17.5
      '@babel/helper-plugin-utils': 7.16.7
    dev: true

  /@babel/runtime-corejs3/7.16.5:
    resolution: {integrity: sha512-F1pMwvTiUNSAM8mc45kccMQxj31x3y3P+tA/X8hKNWp3/hUsxdGxZ3D3H8JIkxtfA8qGkaBTKvcmvStaYseAFw==}
    engines: {node: '>=6.9.0'}
    dependencies:
      core-js-pure: 3.20.0
      regenerator-runtime: 0.13.9
    dev: true

  /@babel/runtime/7.16.5:
    resolution: {integrity: sha512-TXWihFIS3Pyv5hzR7j6ihmeLkZfrXGxAr5UfSl8CHf+6q/wpiYDkUau0czckpYG8QmnCIuPpdLtuA9VmuGGyMA==}
    engines: {node: '>=6.9.0'}
    dependencies:
      regenerator-runtime: 0.13.9
    dev: true

  /@babel/runtime/7.17.2:
    resolution: {integrity: sha512-hzeyJyMA1YGdJTuWU0e/j4wKXrU4OMFvY2MSlaI9B7VQb0r5cxTE3EAIS2Q7Tn2RIcDkRvTA/v2JsAEhxe99uw==}
    engines: {node: '>=6.9.0'}
    dependencies:
      regenerator-runtime: 0.13.9
    dev: true

  /@babel/template/7.16.7:
    resolution: {integrity: sha512-I8j/x8kHUrbYRTUxXrrMbfCa7jxkE7tZre39x3kjr9hvI82cK1FfqLygotcWN5kdPGWcLdWMHpSBavse5tWw3w==}
    engines: {node: '>=6.9.0'}
    dependencies:
      '@babel/code-frame': 7.16.7
      '@babel/parser': 7.17.3
      '@babel/types': 7.17.0
    dev: true

  /@babel/traverse/7.17.3:
    resolution: {integrity: sha512-5irClVky7TxRWIRtxlh2WPUUOLhcPN06AGgaQSB8AEwuyEBgJVuJ5imdHm5zxk8w0QS5T+tDfnDxAlhWjpb7cw==}
    engines: {node: '>=6.9.0'}
    dependencies:
      '@babel/code-frame': 7.16.7
      '@babel/generator': 7.17.3
      '@babel/helper-environment-visitor': 7.16.7
      '@babel/helper-function-name': 7.16.7
      '@babel/helper-hoist-variables': 7.16.7
      '@babel/helper-split-export-declaration': 7.16.7
      '@babel/parser': 7.17.3
      '@babel/types': 7.17.0
      debug: 4.3.3
      globals: 11.12.0
    transitivePeerDependencies:
      - supports-color
    dev: true

  /@babel/types/7.17.0:
    resolution: {integrity: sha512-TmKSNO4D5rzhL5bjWFcVHHLETzfQ/AmbKpKPOSjlP0WoHZ6L911fgoOKY4Alp/emzG4cHJdyN49zpgkbXFEHHw==}
    engines: {node: '>=6.9.0'}
    dependencies:
      '@babel/helper-validator-identifier': 7.16.7
      to-fast-properties: 2.0.0
    dev: true

  /@bcoe/v8-coverage/0.2.3:
    resolution: {integrity: sha512-0hYQ8SB4Db5zvZB4axdMHGwEaQjkZzFjQiN9LVYvIFB2nSUHW9tYpxWriPrWDASIxiaXax83REcLxuSdnGPZtw==}
    dev: true

  /@cush/relative/1.0.0:
    resolution: {integrity: sha512-RpfLEtTlyIxeNPGKcokS+p3BZII/Q3bYxryFRglh5H3A3T8q9fsLYm72VYAMEOOIBLEa8o93kFLiBDUWKrwXZA==}
    dev: true

  /@eslint/eslintrc/1.2.0:
    resolution: {integrity: sha512-igm9SjJHNEJRiUnecP/1R5T3wKLEJ7pL6e2P+GUSfCd0dGjPYYZve08uzw8L2J8foVHFz+NGu12JxRcU2gGo6w==}
    engines: {node: ^12.22.0 || ^14.17.0 || >=16.0.0}
    dependencies:
      ajv: 6.12.6
      debug: 4.3.3
      espree: 9.3.1
      globals: 13.12.1
      ignore: 4.0.6
      import-fresh: 3.3.0
      js-yaml: 4.1.0
      minimatch: 3.1.2
      strip-json-comments: 3.1.1
    transitivePeerDependencies:
      - supports-color
    dev: true

  /@humanwhocodes/config-array/0.9.5:
    resolution: {integrity: sha512-ObyMyWxZiCu/yTisA7uzx81s40xR2fD5Cg/2Kq7G02ajkNubJf6BopgDTmDyc3U7sXpNKM8cYOw7s7Tyr+DnCw==}
    engines: {node: '>=10.10.0'}
    dependencies:
      '@humanwhocodes/object-schema': 1.2.1
      debug: 4.3.3
      minimatch: 3.1.2
    transitivePeerDependencies:
      - supports-color
    dev: true

  /@humanwhocodes/object-schema/1.2.1:
    resolution: {integrity: sha512-ZnQMnLV4e7hDlUvw8H+U8ASL02SS2Gn6+9Ac3wGGLIe7+je2AeAOxPY+izIPJDfFDb7eDjev0Us8MO1iFRN8hA==}
    dev: true

  /@iconify/svelte/2.1.2:
    resolution: {integrity: sha512-NvWPg/lKNDlzyB698vLv8hYT5eRDxSIk0QnMtB7UMOZ7/SbmInyBqsb8t3SXoCYVsNG3poznW+pwYrJZ7kY+mQ==}
    dependencies:
      cross-fetch: 3.1.5
    transitivePeerDependencies:
      - encoding
    dev: false

  /@improbable-eng/grpc-web/0.15.0_google-protobuf@3.19.4:
    resolution: {integrity: sha512-ERft9/0/8CmYalqOVnJnpdDry28q+j+nAlFFARdjyxXDJ+Mhgv9+F600QC8BR9ygOfrXRlAk6CvST2j+JCpQPg==}
    peerDependencies:
      google-protobuf: ^3.14.0
    dependencies:
      browser-headers: 0.4.1
      google-protobuf: 3.19.4
    dev: false

  /@istanbuljs/load-nyc-config/1.1.0:
    resolution: {integrity: sha512-VjeHSlIzpv/NyD3N0YuHfXOPDIixcA1q2ZV98wsMqcYlPmv2n3Yb2lYP9XMElnaFVXg5A7YLTeLu6V84uQDjmQ==}
    engines: {node: '>=8'}
    dependencies:
      camelcase: 5.3.1
      find-up: 4.1.0
      get-package-type: 0.1.0
      js-yaml: 3.14.1
      resolve-from: 5.0.0
    dev: true

  /@istanbuljs/schema/0.1.3:
    resolution: {integrity: sha512-ZXRY4jNvVgSVQ8DL3LTcakaAtXwTVUxE81hslsyD2AtoXW/wVob10HkOJ1X/pAlcI7D+2YoZKg5do8G/w6RYgA==}
    engines: {node: '>=8'}
    dev: true

  /@jest/console/27.5.1:
    resolution: {integrity: sha512-kZ/tNpS3NXn0mlXXXPNuDZnb4c0oZ20r4K5eemM2k30ZC3G0T02nXUvyhf5YdbXWHPEJLc9qGLxEZ216MdL+Zg==}
    engines: {node: ^10.13.0 || ^12.13.0 || ^14.15.0 || >=15.0.0}
    dependencies:
      '@jest/types': 27.5.1
      '@types/node': 17.0.18
      chalk: 4.1.2
      jest-message-util: 27.5.1
      jest-util: 27.5.1
      slash: 3.0.0
    dev: true

  /@jest/core/27.5.1:
    resolution: {integrity: sha512-AK6/UTrvQD0Cd24NSqmIA6rKsu0tKIxfiCducZvqxYdmMisOYAsdItspT+fQDQYARPf8XgjAFZi0ogW2agH5nQ==}
    engines: {node: ^10.13.0 || ^12.13.0 || ^14.15.0 || >=15.0.0}
    peerDependencies:
      node-notifier: ^8.0.1 || ^9.0.0 || ^10.0.0
    peerDependenciesMeta:
      node-notifier:
        optional: true
    dependencies:
      '@jest/console': 27.5.1
      '@jest/reporters': 27.5.1
      '@jest/test-result': 27.5.1
      '@jest/transform': 27.5.1
      '@jest/types': 27.5.1
      '@types/node': 17.0.18
      ansi-escapes: 4.3.2
      chalk: 4.1.2
      emittery: 0.8.1
      exit: 0.1.2
      graceful-fs: 4.2.9
      jest-changed-files: 27.5.1
      jest-config: 27.5.1
      jest-haste-map: 27.5.1
      jest-message-util: 27.5.1
      jest-regex-util: 27.5.1
      jest-resolve: 27.5.1
      jest-resolve-dependencies: 27.5.1
      jest-runner: 27.5.1
      jest-runtime: 27.5.1
      jest-snapshot: 27.5.1
      jest-util: 27.5.1
      jest-validate: 27.5.1
      jest-watcher: 27.5.1
      micromatch: 4.0.4
      rimraf: 3.0.2
      slash: 3.0.0
      strip-ansi: 6.0.1
    transitivePeerDependencies:
      - bufferutil
      - canvas
      - supports-color
      - ts-node
      - utf-8-validate
    dev: true

  /@jest/create-cache-key-function/27.5.1:
    resolution: {integrity: sha512-dmH1yW+makpTSURTy8VzdUwFnfQh1G8R+DxO2Ho2FFmBbKFEVm+3jWdvFhE2VqB/LATCTokkP0dotjyQyw5/AQ==}
    engines: {node: ^10.13.0 || ^12.13.0 || ^14.15.0 || >=15.0.0}
    dependencies:
      '@jest/types': 27.5.1
    dev: true

  /@jest/environment/27.5.1:
    resolution: {integrity: sha512-/WQjhPJe3/ghaol/4Bq480JKXV/Rfw8nQdN7f41fM8VDHLcxKXou6QyXAh3EFr9/bVG3x74z1NWDkP87EiY8gA==}
    engines: {node: ^10.13.0 || ^12.13.0 || ^14.15.0 || >=15.0.0}
    dependencies:
      '@jest/fake-timers': 27.5.1
      '@jest/types': 27.5.1
      '@types/node': 17.0.18
      jest-mock: 27.5.1
    dev: true

  /@jest/fake-timers/27.5.1:
    resolution: {integrity: sha512-/aPowoolwa07k7/oM3aASneNeBGCmGQsc3ugN4u6s4C/+s5M64MFo/+djTdiwcbQlRfFElGuDXWzaWj6QgKObQ==}
    engines: {node: ^10.13.0 || ^12.13.0 || ^14.15.0 || >=15.0.0}
    dependencies:
      '@jest/types': 27.5.1
      '@sinonjs/fake-timers': 8.1.0
      '@types/node': 17.0.18
      jest-message-util: 27.5.1
      jest-mock: 27.5.1
      jest-util: 27.5.1
    dev: true

  /@jest/globals/27.5.1:
    resolution: {integrity: sha512-ZEJNB41OBQQgGzgyInAv0UUfDDj3upmHydjieSxFvTRuZElrx7tXg/uVQ5hYVEwiXs3+aMsAeEc9X7xiSKCm4Q==}
    engines: {node: ^10.13.0 || ^12.13.0 || ^14.15.0 || >=15.0.0}
    dependencies:
      '@jest/environment': 27.5.1
      '@jest/types': 27.5.1
      expect: 27.5.1
    dev: true

  /@jest/reporters/27.5.1:
    resolution: {integrity: sha512-cPXh9hWIlVJMQkVk84aIvXuBB4uQQmFqZiacloFuGiP3ah1sbCxCosidXFDfqG8+6fO1oR2dTJTlsOy4VFmUfw==}
    engines: {node: ^10.13.0 || ^12.13.0 || ^14.15.0 || >=15.0.0}
    peerDependencies:
      node-notifier: ^8.0.1 || ^9.0.0 || ^10.0.0
    peerDependenciesMeta:
      node-notifier:
        optional: true
    dependencies:
      '@bcoe/v8-coverage': 0.2.3
      '@jest/console': 27.5.1
      '@jest/test-result': 27.5.1
      '@jest/transform': 27.5.1
      '@jest/types': 27.5.1
      '@types/node': 17.0.18
      chalk: 4.1.2
      collect-v8-coverage: 1.0.1
      exit: 0.1.2
      glob: 7.2.0
      graceful-fs: 4.2.9
      istanbul-lib-coverage: 3.2.0
      istanbul-lib-instrument: 5.1.0
      istanbul-lib-report: 3.0.0
      istanbul-lib-source-maps: 4.0.1
      istanbul-reports: 3.1.4
      jest-haste-map: 27.5.1
      jest-resolve: 27.5.1
      jest-util: 27.5.1
      jest-worker: 27.5.1
      slash: 3.0.0
      source-map: 0.6.1
      string-length: 4.0.2
      terminal-link: 2.1.1
      v8-to-istanbul: 8.1.1
    transitivePeerDependencies:
      - supports-color
    dev: true

  /@jest/source-map/27.5.1:
    resolution: {integrity: sha512-y9NIHUYF3PJRlHk98NdC/N1gl88BL08aQQgu4k4ZopQkCw9t9cV8mtl3TV8b/YCB8XaVTFrmUTAJvjsntDireg==}
    engines: {node: ^10.13.0 || ^12.13.0 || ^14.15.0 || >=15.0.0}
    dependencies:
      callsites: 3.1.0
      graceful-fs: 4.2.9
      source-map: 0.6.1
    dev: true

  /@jest/test-result/27.5.1:
    resolution: {integrity: sha512-EW35l2RYFUcUQxFJz5Cv5MTOxlJIQs4I7gxzi2zVU7PJhOwfYq1MdC5nhSmYjX1gmMmLPvB3sIaC+BkcHRBfag==}
    engines: {node: ^10.13.0 || ^12.13.0 || ^14.15.0 || >=15.0.0}
    dependencies:
      '@jest/console': 27.5.1
      '@jest/types': 27.5.1
      '@types/istanbul-lib-coverage': 2.0.4
      collect-v8-coverage: 1.0.1
    dev: true

  /@jest/test-sequencer/27.5.1:
    resolution: {integrity: sha512-LCheJF7WB2+9JuCS7VB/EmGIdQuhtqjRNI9A43idHv3E4KltCTsPsLxvdaubFHSYwY/fNjMWjl6vNRhDiN7vpQ==}
    engines: {node: ^10.13.0 || ^12.13.0 || ^14.15.0 || >=15.0.0}
    dependencies:
      '@jest/test-result': 27.5.1
      graceful-fs: 4.2.9
      jest-haste-map: 27.5.1
      jest-runtime: 27.5.1
    transitivePeerDependencies:
      - supports-color
    dev: true

  /@jest/transform/27.5.1:
    resolution: {integrity: sha512-ipON6WtYgl/1329g5AIJVbUuEh0wZVbdpGwC99Jw4LwuoBNS95MVphU6zOeD9pDkon+LLbFL7lOQRapbB8SCHw==}
    engines: {node: ^10.13.0 || ^12.13.0 || ^14.15.0 || >=15.0.0}
    dependencies:
      '@babel/core': 7.17.5
      '@jest/types': 27.5.1
      babel-plugin-istanbul: 6.1.1
      chalk: 4.1.2
      convert-source-map: 1.8.0
      fast-json-stable-stringify: 2.1.0
      graceful-fs: 4.2.9
      jest-haste-map: 27.5.1
      jest-regex-util: 27.5.1
      jest-util: 27.5.1
      micromatch: 4.0.4
      pirates: 4.0.5
      slash: 3.0.0
      source-map: 0.6.1
      write-file-atomic: 3.0.3
    transitivePeerDependencies:
      - supports-color
    dev: true

  /@jest/types/26.6.2:
    resolution: {integrity: sha512-fC6QCp7Sc5sX6g8Tvbmj4XUTbyrik0akgRy03yjXbQaBWWNWGE7SGtJk98m0N8nzegD/7SggrUlivxo5ax4KWQ==}
    engines: {node: '>= 10.14.2'}
    dependencies:
      '@types/istanbul-lib-coverage': 2.0.4
      '@types/istanbul-reports': 3.0.1
      '@types/node': 17.0.21
      '@types/yargs': 15.0.14
      chalk: 4.1.2
    dev: true

  /@jest/types/27.5.1:
    resolution: {integrity: sha512-Cx46iJ9QpwQTjIdq5VJu2QTMMs3QlEjI0x1QbBP5W1+nMzyc2XmimiRR/CbX9TO0cPTeUlxWMOu8mslYsJ8DEw==}
    engines: {node: ^10.13.0 || ^12.13.0 || ^14.15.0 || >=15.0.0}
    dependencies:
      '@types/istanbul-lib-coverage': 2.0.4
      '@types/istanbul-reports': 3.0.1
      '@types/node': 17.0.18
      '@types/yargs': 16.0.4
      chalk: 4.1.2
    dev: true

  /@jridgewell/resolve-uri/3.0.5:
    resolution: {integrity: sha512-VPeQ7+wH0itvQxnG+lIzWgkysKIr3L9sslimFW55rHMdGu/qCQ5z5h9zq4gI8uBtqkpHhsF4Z/OwExufUCThew==}
    engines: {node: '>=6.0.0'}
    dev: true

  /@jridgewell/sourcemap-codec/1.4.11:
    resolution: {integrity: sha512-Fg32GrJo61m+VqYSdRSjRXMjQ06j8YIYfcTqndLYVAaHmroZHLJZCydsWBOTDqXS2v+mjxohBWEMfg97GXmYQg==}
    dev: true

  /@jridgewell/trace-mapping/0.3.4:
    resolution: {integrity: sha512-vFv9ttIedivx0ux3QSjhgtCVjPZd5l46ZOMDSCwnH1yUO2e964gO8LZGyv2QkqcgR6TnBU1v+1IFqmeoG+0UJQ==}
    dependencies:
      '@jridgewell/resolve-uri': 3.0.5
      '@jridgewell/sourcemap-codec': 1.4.11
    dev: true

  /@nodelib/fs.scandir/2.1.5:
    resolution: {integrity: sha512-vq24Bq3ym5HEQm2NKCr3yXDwjc7vTsEThRDnkp2DK9p1uqLR+DHurm/NOTo0KG7HYHU7eppKZj3MyqYuMBf62g==}
    engines: {node: '>= 8'}
    dependencies:
      '@nodelib/fs.stat': 2.0.5
      run-parallel: 1.2.0
    dev: true

  /@nodelib/fs.stat/2.0.5:
    resolution: {integrity: sha512-RkhPPp2zrqDAQA/2jNhnztcPAlv64XdhIp7a7454A5ovI7Bukxgt7MX7udwAu3zg1DcpPU0rz3VV1SeaqvY4+A==}
    engines: {node: '>= 8'}
    dev: true

  /@nodelib/fs.walk/1.2.8:
    resolution: {integrity: sha512-oGB+UxlgWcgQkgwo8GcEGwemoTFt3FIO9ababBmaGwXIoBKZ+GTy0pP185beGg7Llih/NSHSV2XAs1lnznocSg==}
    engines: {node: '>= 8'}
    dependencies:
      '@nodelib/fs.scandir': 2.1.5
      fastq: 1.13.0
    dev: true

  /@protobufjs/aspromise/1.1.2:
    resolution: {integrity: sha1-m4sMxmPWaafY9vXQiToU00jzD78=}

  /@protobufjs/base64/1.1.2:
    resolution: {integrity: sha512-AZkcAA5vnN/v4PDqKyMR5lx7hZttPDgClv83E//FMNhR2TMcLUhfRUBHCmSl0oi9zMgDDqRUJkSxO3wm85+XLg==}

  /@protobufjs/codegen/2.0.4:
    resolution: {integrity: sha512-YyFaikqM5sH0ziFZCN3xDC7zeGaB/d0IUb9CATugHWbd1FRFwWwt4ld4OYMPWu5a3Xe01mGAULCdqhMlPl29Jg==}

  /@protobufjs/eventemitter/1.1.0:
    resolution: {integrity: sha1-NVy8mLr61ZePntCV85diHx0Ga3A=}

  /@protobufjs/fetch/1.1.0:
    resolution: {integrity: sha1-upn7WYYUr2VwDBYZ/wbUVLDYTEU=}
    dependencies:
      '@protobufjs/aspromise': 1.1.2
      '@protobufjs/inquire': 1.1.0

  /@protobufjs/float/1.0.2:
    resolution: {integrity: sha1-Xp4avctz/Ap8uLKR33jIy9l7h9E=}

  /@protobufjs/inquire/1.1.0:
    resolution: {integrity: sha1-/yAOPnzyQp4tyvwRQIKOjMY48Ik=}

  /@protobufjs/path/1.1.2:
    resolution: {integrity: sha1-bMKyDFya1q0NzP0hynZz2Nf79o0=}

  /@protobufjs/pool/1.1.0:
    resolution: {integrity: sha1-Cf0V8tbTq/qbZbw2ZQbWrXhG/1Q=}

  /@protobufjs/utf8/1.1.0:
    resolution: {integrity: sha1-p3c2C1s5oaLlEG+OhY8v0tBgxXA=}

  /@rollup/pluginutils/4.1.2:
    resolution: {integrity: sha512-ROn4qvkxP9SyPeHaf7uQC/GPFY6L/OWy9+bd9AwcjOAWQwxRscoEyAUD8qCY5o5iL4jqQwoLk2kaTKJPb/HwzQ==}
    engines: {node: '>= 8.0.0'}
    dependencies:
      estree-walker: 2.0.2
      picomatch: 2.3.1
    dev: true

  /@sinonjs/commons/1.8.3:
    resolution: {integrity: sha512-xkNcLAn/wZaX14RPlwizcKicDk9G3F8m2nU3L7Ukm5zBgTwiT0wsoFAHx9Jq56fJA1z/7uKGtCRu16sOUCLIHQ==}
    dependencies:
      type-detect: 4.0.8
    dev: true

  /@sinonjs/fake-timers/8.1.0:
    resolution: {integrity: sha512-OAPJUAtgeINhh/TAlUID4QTs53Njm7xzddaVlEs/SXwgtiD1tW22zAB/W1wdqfrpmikgaWQ9Fw6Ws+hsiRm5Vg==}
    dependencies:
      '@sinonjs/commons': 1.8.3
    dev: true

  /@sveltejs/vite-plugin-svelte/1.0.0-next.39_svelte@3.46.4+vite@2.8.6:
    resolution: {integrity: sha512-gnvvcAW2LK+KnUn8lKb2ypcXKwSp2K57mem5C4VNKfjxdRpM6+XwNavWwVf6otnDhz3qPYl/TKKW6/dRr6eeAw==}
    engines: {node: ^14.13.1 || >= 16}
    peerDependencies:
      diff-match-patch: ^1.0.5
      svelte: ^3.44.0
      vite: ^2.7.0
    peerDependenciesMeta:
      diff-match-patch:
        optional: true
    dependencies:
      '@rollup/pluginutils': 4.1.2
      debug: 4.3.3
      kleur: 4.1.4
      magic-string: 0.25.8
      svelte: 3.46.4
      svelte-hmr: 0.14.9_svelte@3.46.4
      vite: 2.8.6
    transitivePeerDependencies:
      - supports-color
    dev: true

  /@swc/core-android-arm-eabi/1.2.147:
    resolution: {integrity: sha512-WOCTic99tAlki8WO6FhaP+5uZQyTMoz50utb4+eqvKX3QKoNcVbjXrPr9m3dj+OP2LHXGebo8F4lT5gAhjsIAw==}
    engines: {node: '>=10'}
    cpu: [arm]
    os: [android]
    requiresBuild: true
    dev: true
    optional: true

  /@swc/core-android-arm64/1.2.147:
    resolution: {integrity: sha512-cqfOZKR31k4HCy2qDUnpE1fZ+d9xqEicxxtpeAik580DBXZ0GAgFqwtjY5FLhTPhiXZBZnoZ61NtwL2jxfDj2w==}
    engines: {node: '>=10'}
    cpu: [arm64]
    os: [android]
    requiresBuild: true
    dev: true
    optional: true

  /@swc/core-darwin-arm64/1.2.147:
    resolution: {integrity: sha512-k4vWk67QVARnk0NaxYAWC01Aa2oYLQegqOGFllnasZcu/T/mq8H6HWHXH9efkyGNQ5S1hkgunLC2ZMcD80Tsng==}
    engines: {node: '>=10'}
    cpu: [arm64]
    os: [darwin]
    requiresBuild: true
    dev: true
    optional: true

  /@swc/core-darwin-x64/1.2.147:
    resolution: {integrity: sha512-Q7mRrgFbH7JXFAvQYqZlG0HIPy5jwAp/VGuPF9P9VPu+gZl+4oSBBCaU2cQW9FdNpdQhPJVBjq3T1Z0qK2x2ww==}
    engines: {node: '>=10'}
    cpu: [x64]
    os: [darwin]
    requiresBuild: true
    dev: true
    optional: true

  /@swc/core-freebsd-x64/1.2.147:
    resolution: {integrity: sha512-DrCOvyRWNrpwOEqEOALwsiDJcG9Ll+EuwscefJCUPWI1nXMX4JyPVBkKG55LVrerBq/+Gqqpc3pOSjBj5BZJhg==}
    engines: {node: '>=10'}
    cpu: [x64]
    os: [freebsd]
    requiresBuild: true
    dev: true
    optional: true

  /@swc/core-linux-arm-gnueabihf/1.2.147:
    resolution: {integrity: sha512-LVM/el40J+iHswbztd/GOcNuUDNwvu0vgAf9K8G9e7zNrMu3Mb0LIF2Ee9/LYk/iRWe+W1x0AsyBWCR0DNcyeA==}
    engines: {node: '>=10'}
    cpu: [arm]
    os: [linux]
    requiresBuild: true
    dev: true
    optional: true

  /@swc/core-linux-arm64-gnu/1.2.147:
    resolution: {integrity: sha512-rPiDrgbjx7idgQ64aJ6TE58uahvGE2oGTA7il2RmtD5pxFK0E3QN569eJvmzBagrlU848ntB0LjazAGw3rqP9g==}
    engines: {node: '>=10'}
    cpu: [arm64]
    os: [linux]
    requiresBuild: true
    dev: true
    optional: true

  /@swc/core-linux-arm64-musl/1.2.147:
    resolution: {integrity: sha512-TilrlBVkRyXrHNlTJ2WPTped+eC9R0RGu6sxzkNzcMY1DDXYDUy+Z+clotFU7t286hQy46gEdKTofsNIRzwt0g==}
    engines: {node: '>=10'}
    cpu: [arm64]
    os: [linux]
    requiresBuild: true
    dev: true
    optional: true

  /@swc/core-linux-x64-gnu/1.2.147:
    resolution: {integrity: sha512-Trp8xOc1jSlSryEqOqNhzffZxSLIpSgTCKQZTrpyrelP0egA0hvxZun6Nb7sF97G3GI0MKg6SPP0FZo6gvI3kw==}
    engines: {node: '>=10'}
    cpu: [x64]
    os: [linux]
    requiresBuild: true
    dev: true
    optional: true

  /@swc/core-linux-x64-musl/1.2.147:
    resolution: {integrity: sha512-m1Zz8DIz7somKDoJFjxrCemTlF3OtfNbRH/o9l81CaoRXTT26FmVoIP0k9tVwA6K/qybXey3XH3TX75hjwH+pw==}
    engines: {node: '>=10'}
    cpu: [x64]
    os: [linux]
    requiresBuild: true
    dev: true
    optional: true

  /@swc/core-win32-arm64-msvc/1.2.147:
    resolution: {integrity: sha512-8e2lMEBWsv2+dY0m/9hIOJjc6wf6vl++E4D7SVNYYjZQ+m/npYO5/PSrbnGLONz4Zsz94i/nJIECjaNHIJCiNw==}
    engines: {node: '>=10'}
    cpu: [arm64]
    os: [win32]
    requiresBuild: true
    dev: true
    optional: true

  /@swc/core-win32-ia32-msvc/1.2.147:
    resolution: {integrity: sha512-YzFhcBhFruZpFVbBXr2K5rglcVe9Lx/BQ9HDes3+NkQAB8K4EeunPtqBN67YgkdDqKTGORqkMWRtWMSTECJZqQ==}
    engines: {node: '>=10'}
    cpu: [ia32]
    os: [win32]
    requiresBuild: true
    dev: true
    optional: true

  /@swc/core-win32-x64-msvc/1.2.147:
    resolution: {integrity: sha512-csRYCQVL0jJtDtJX3K7u0yqFkyq/APQGHPaPMxcTMGQllEY4yX93RyAHDGVVp1PdjQ+GSWnp2i+jcF3DnjYNIQ==}
    engines: {node: '>=10'}
    cpu: [x64]
    os: [win32]
    requiresBuild: true
    dev: true
    optional: true

  /@swc/core/1.2.147:
    resolution: {integrity: sha512-FXHgp2/vbiHjOCHLxaxAblLTAw8/sCe2wEfE/BmSAdHapm/ynEAWt6+5tN0t6rVs835lCJswBK1YVsRQvnNxYA==}
    engines: {node: '>=10'}
    hasBin: true
    optionalDependencies:
      '@swc/core-android-arm-eabi': 1.2.147
      '@swc/core-android-arm64': 1.2.147
      '@swc/core-darwin-arm64': 1.2.147
      '@swc/core-darwin-x64': 1.2.147
      '@swc/core-freebsd-x64': 1.2.147
      '@swc/core-linux-arm-gnueabihf': 1.2.147
      '@swc/core-linux-arm64-gnu': 1.2.147
      '@swc/core-linux-arm64-musl': 1.2.147
      '@swc/core-linux-x64-gnu': 1.2.147
      '@swc/core-linux-x64-musl': 1.2.147
      '@swc/core-win32-arm64-msvc': 1.2.147
      '@swc/core-win32-ia32-msvc': 1.2.147
      '@swc/core-win32-x64-msvc': 1.2.147
    dev: true

  /@swc/jest/0.2.20_@swc+core@1.2.147:
    resolution: {integrity: sha512-5qSUBYY1wyIMn7p0Vl9qqV4hMI69oJwZCIPUpBsTFWN2wlwn6RDugzdgCn+bLXVYh+Cxi8bJcZ1uumDgsoL+FA==}
    engines: {npm: '>= 7.0.0'}
    peerDependencies:
      '@swc/core': '*'
    dependencies:
      '@jest/create-cache-key-function': 27.5.1
      '@swc/core': 1.2.147
    dev: true

  /@tauri-apps/api/1.0.0-rc.1:
    resolution: {integrity: sha512-VBUOmfT8ea02JB/Qr+FHeaLnug5BRA7ro2pX47q0GZCbZsU9b+iPnOXl0ShJwT0melR7B6iamyhDwkHStMVfQA==}
    engines: {node: '>= 12.13.0', npm: '>= 6.6.0', yarn: '>= 1.19.1'}
    dependencies:
      type-fest: 2.11.2
    dev: false

  /@testing-library/dom/7.31.2:
    resolution: {integrity: sha512-3UqjCpey6HiTZT92vODYLPxTBWlM8ZOOjr3LX5F37/VRipW2M1kX6I/Cm4VXzteZqfGfagg8yXywpcOgQBlNsQ==}
    engines: {node: '>=10'}
    dependencies:
      '@babel/code-frame': 7.16.7
      '@babel/runtime': 7.16.5
      '@types/aria-query': 4.2.2
      aria-query: 4.2.2
      chalk: 4.1.2
      dom-accessibility-api: 0.5.10
      lz-string: 1.4.4
      pretty-format: 26.6.2
    dev: true

  /@testing-library/jest-dom/5.16.2:
    resolution: {integrity: sha512-6ewxs1MXWwsBFZXIk4nKKskWANelkdUehchEOokHsN8X7c2eKXGw+77aRV63UU8f/DTSVUPLaGxdrj4lN7D/ug==}
    engines: {node: '>=8', npm: '>=6', yarn: '>=1'}
    dependencies:
      '@babel/runtime': 7.17.2
      '@types/testing-library__jest-dom': 5.14.2
      aria-query: 5.0.0
      chalk: 3.0.0
      css: 3.0.0
      css.escape: 1.5.1
      dom-accessibility-api: 0.5.11
      lodash: 4.17.21
      redent: 3.0.0
    dev: true

  /@testing-library/svelte/3.0.3_svelte@3.46.4:
    resolution: {integrity: sha512-GxafAllShGM2nkntFGURZ7fYVlUYwv7K62lqv1aFqtTYzzeZ2Cu8zTVhtE/Qt3bk2zMl6+FPKP03wjLip/G8mA==}
    engines: {node: '>= 8'}
    peerDependencies:
      svelte: 3.x
    dependencies:
      '@testing-library/dom': 7.31.2
      svelte: 3.46.4
    dev: true

  /@tootallnate/once/1.1.2:
    resolution: {integrity: sha512-RbzJvlNzmRq5c3O09UipeuXno4tA1FE6ikOjxZK0tuxVv3412l64l5t1W5pj4+rJq9vpkm/kwiR07aZXnsKPxw==}
    engines: {node: '>= 6'}
    dev: true

  /@types/aria-query/4.2.2:
    resolution: {integrity: sha512-HnYpAE1Y6kRyKM/XkEuiRQhTHvkzMBurTHnpFLYLBGPIylZNPs9jJcuOOYWxPLJCSEtmZT0Y8rHDokKN7rRTig==}
    dev: true

  /@types/babel__core/7.1.18:
    resolution: {integrity: sha512-S7unDjm/C7z2A2R9NzfKCK1I+BAALDtxEmsJBwlB3EzNfb929ykjL++1CK9LO++EIp2fQrC8O+BwjKvz6UeDyQ==}
    dependencies:
      '@babel/parser': 7.17.3
      '@babel/types': 7.17.0
      '@types/babel__generator': 7.6.4
      '@types/babel__template': 7.4.1
      '@types/babel__traverse': 7.14.2
    dev: true

  /@types/babel__generator/7.6.4:
    resolution: {integrity: sha512-tFkciB9j2K755yrTALxD44McOrk+gfpIpvC3sxHjRawj6PfnQxrse4Clq5y/Rq+G3mrBurMax/lG8Qn2t9mSsg==}
    dependencies:
      '@babel/types': 7.17.0
    dev: true

  /@types/babel__template/7.4.1:
    resolution: {integrity: sha512-azBFKemX6kMg5Io+/rdGT0dkGreboUVR0Cdm3fz9QJWpaQGJRQXl7C+6hOTCZcMll7KFyEQpgbYI2lHdsS4U7g==}
    dependencies:
      '@babel/parser': 7.17.3
      '@babel/types': 7.17.0
    dev: true

  /@types/babel__traverse/7.14.2:
    resolution: {integrity: sha512-K2waXdXBi2302XUdcHcR1jCeU0LL4TD9HRs/gk0N2Xvrht+G/BfJa4QObBQZfhMdxiCpV3COl5Nfq4uKTeTnJA==}
    dependencies:
      '@babel/types': 7.17.0
    dev: true

  /@types/chai-subset/1.3.3:
    resolution: {integrity: sha512-frBecisrNGz+F4T6bcc+NLeolfiojh5FxW2klu669+8BARtyQv2C/GkNW6FUodVe4BroGMP/wER/YDGc7rEllw==}
    dependencies:
      '@types/chai': 4.3.0
    dev: true

  /@types/chai/4.3.0:
    resolution: {integrity: sha512-/ceqdqeRraGolFTcfoXNiqjyQhZzbINDngeoAq9GoHa8PPK1yNzTaxWjA6BFWp5Ua9JpXEMSS4s5i9tS0hOJtw==}
    dev: true

  /@types/color-convert/2.0.0:
    resolution: {integrity: sha512-m7GG7IKKGuJUXvkZ1qqG3ChccdIM/qBBo913z+Xft0nKCX4hAU/IxKwZBU4cpRZ7GS5kV4vOblUkILtSShCPXQ==}
    dependencies:
      '@types/color-name': 1.1.1
    dev: true

  /@types/color-name/1.1.1:
    resolution: {integrity: sha512-rr+OQyAjxze7GgWrSaJwydHStIhHq2lvY3BOC2Mj7KnzI7XK0Uw1TOOdI9lDoajEbSWLiYgoo4f1R51erQfhPQ==}
    dev: true

  /@types/d3-array/3.0.2:
    resolution: {integrity: sha512-5mjGjz6XOXKOCdTajXTZ/pMsg236RdiwKPrRPWAEf/2S/+PzwY+LLYShUpeysWaMvsdS7LArh6GdUefoxpchsQ==}
    dev: true

  /@types/d3-axis/3.0.1:
    resolution: {integrity: sha512-zji/iIbdd49g9WN0aIsGcwcTBUkgLsCSwB+uH+LPVDAiKWENMtI3cJEWt+7/YYwelMoZmbBfzA3qCdrZ2XFNnw==}
    dependencies:
      '@types/d3-selection': 3.0.2
    dev: true

  /@types/d3-brush/3.0.1:
    resolution: {integrity: sha512-B532DozsiTuQMHu2YChdZU0qsFJSio3Q6jmBYGYNp3gMDzBmuFFgPt9qKA4VYuLZMp4qc6eX7IUFUEsvHiXZAw==}
    dependencies:
      '@types/d3-selection': 3.0.2
    dev: true

  /@types/d3-chord/3.0.1:
    resolution: {integrity: sha512-eQfcxIHrg7V++W8Qxn6QkqBNBokyhdWSAS73AbkbMzvLQmVVBviknoz2SRS/ZJdIOmhcmmdCRE/NFOm28Z1AMw==}
    dev: true

  /@types/d3-color/3.0.2:
    resolution: {integrity: sha512-WVx6zBiz4sWlboCy7TCgjeyHpNjMsoF36yaagny1uXfbadc9f+5BeBf7U+lRmQqY3EHbGQpP8UdW8AC+cywSwQ==}
    dev: true

  /@types/d3-contour/3.0.1:
    resolution: {integrity: sha512-C3zfBrhHZvrpAAK3YXqLWVAGo87A4SvJ83Q/zVJ8rFWJdKejUnDYaWZPkA8K84kb2vDA/g90LTQAz7etXcgoQQ==}
    dependencies:
      '@types/d3-array': 3.0.2
      '@types/geojson': 7946.0.8
    dev: true

  /@types/d3-delaunay/6.0.0:
    resolution: {integrity: sha512-iGm7ZaGLq11RK3e69VeMM6Oqj2SjKUB9Qhcyd1zIcqn2uE8w9GFB445yCY46NOQO3ByaNyktX1DK+Etz7ZaX+w==}
    dev: true

  /@types/d3-dispatch/3.0.1:
    resolution: {integrity: sha512-NhxMn3bAkqhjoxabVJWKryhnZXXYYVQxaBnbANu0O94+O/nX9qSjrA1P1jbAQJxJf+VC72TxDX/YJcKue5bRqw==}
    dev: true

  /@types/d3-drag/3.0.1:
    resolution: {integrity: sha512-o1Va7bLwwk6h03+nSM8dpaGEYnoIG19P0lKqlic8Un36ymh9NSkNFX1yiXMKNMx8rJ0Kfnn2eovuFaL6Jvj0zA==}
    dependencies:
      '@types/d3-selection': 3.0.2
    dev: true

  /@types/d3-dsv/3.0.0:
    resolution: {integrity: sha512-o0/7RlMl9p5n6FQDptuJVMxDf/7EDEv2SYEO/CwdG2tr1hTfUVi0Iavkk2ax+VpaQ/1jVhpnj5rq1nj8vwhn2A==}
    dev: true

  /@types/d3-ease/3.0.0:
    resolution: {integrity: sha512-aMo4eaAOijJjA6uU+GIeW018dvy9+oH5Y2VPPzjjfxevvGQ/oRDs+tfYC9b50Q4BygRR8yE2QCLsrT0WtAVseA==}
    dev: true

  /@types/d3-fetch/3.0.1:
    resolution: {integrity: sha512-toZJNOwrOIqz7Oh6Q7l2zkaNfXkfR7mFSJvGvlD/Ciq/+SQ39d5gynHJZ/0fjt83ec3WL7+u3ssqIijQtBISsw==}
    dependencies:
      '@types/d3-dsv': 3.0.0
    dev: true

  /@types/d3-force/3.0.3:
    resolution: {integrity: sha512-z8GteGVfkWJMKsx6hwC3SiTSLspL98VNpmvLpEFJQpZPq6xpA1I8HNBDNSpukfK0Vb0l64zGFhzunLgEAcBWSA==}
    dev: true

  /@types/d3-format/3.0.1:
    resolution: {integrity: sha512-5KY70ifCCzorkLuIkDe0Z9YTf9RR2CjBX1iaJG+rgM/cPP+sO+q9YdQ9WdhQcgPj1EQiJ2/0+yUkkziTG6Lubg==}
    dev: true

  /@types/d3-geo/3.0.2:
    resolution: {integrity: sha512-DbqK7MLYA8LpyHQfv6Klz0426bQEf7bRTvhMy44sNGVyZoWn//B0c+Qbeg8Osi2Obdc9BLLXYAKpyWege2/7LQ==}
    dependencies:
      '@types/geojson': 7946.0.8
    dev: true

  /@types/d3-hierarchy/3.0.2:
    resolution: {integrity: sha512-+krnrWOZ+aQB6v+E+jEkmkAx9HvsNAD+1LCD0vlBY3t+HwjKnsBFbpVLx6WWzDzCIuiTWdAxXMEnGnVXpB09qQ==}
    dev: true

  /@types/d3-interpolate/3.0.1:
    resolution: {integrity: sha512-jx5leotSeac3jr0RePOH1KdR9rISG91QIE4Q2PYTu4OymLTZfA3SrnURSLzKH48HmXVUru50b8nje4E79oQSQw==}
    dependencies:
      '@types/d3-color': 3.0.2
    dev: true

  /@types/d3-path/3.0.0:
    resolution: {integrity: sha512-0g/A+mZXgFkQxN3HniRDbXMN79K3CdTpLsevj+PXiTcb2hVyvkZUBg37StmgCQkaD84cUJ4uaDAWq7UJOQy2Tg==}
    dev: true

  /@types/d3-polygon/3.0.0:
    resolution: {integrity: sha512-D49z4DyzTKXM0sGKVqiTDTYr+DHg/uxsiWDAkNrwXYuiZVd9o9wXZIo+YsHkifOiyBkmSWlEngHCQme54/hnHw==}
    dev: true

  /@types/d3-quadtree/3.0.2:
    resolution: {integrity: sha512-QNcK8Jguvc8lU+4OfeNx+qnVy7c0VrDJ+CCVFS9srBo2GL9Y18CnIxBdTF3v38flrGy5s1YggcoAiu6s4fLQIw==}
    dev: true

  /@types/d3-random/3.0.1:
    resolution: {integrity: sha512-IIE6YTekGczpLYo/HehAy3JGF1ty7+usI97LqraNa8IiDur+L44d0VOjAvFQWJVdZOJHukUJw+ZdZBlgeUsHOQ==}
    dev: true

  /@types/d3-scale-chromatic/3.0.0:
    resolution: {integrity: sha512-dsoJGEIShosKVRBZB0Vo3C8nqSDqVGujJU6tPznsBJxNJNwMF8utmS83nvCBKQYPpjCzaaHcrf66iTRpZosLPw==}
    dev: true

  /@types/d3-scale/4.0.2:
    resolution: {integrity: sha512-Yk4htunhPAwN0XGlIwArRomOjdoBFXC3+kCxK2Ubg7I9shQlVSJy/pG/Ht5ASN+gdMIalpk8TJ5xV74jFsetLA==}
    dependencies:
      '@types/d3-time': 3.0.0
    dev: true

  /@types/d3-selection/3.0.2:
    resolution: {integrity: sha512-d29EDd0iUBrRoKhPndhDY6U/PYxOWqgIZwKTooy2UkBfU7TNZNpRho0yLWPxlatQrFWk2mnTu71IZQ4+LRgKlQ==}
    dev: true

  /@types/d3-shape/3.0.2:
    resolution: {integrity: sha512-5+ButCmIfNX8id5seZ7jKj3igdcxx+S9IDBiT35fQGTLZUfkFgTv+oBH34xgeoWDKpWcMITSzBILWQtBoN5Piw==}
    dependencies:
      '@types/d3-path': 3.0.0
    dev: true

  /@types/d3-time-format/4.0.0:
    resolution: {integrity: sha512-yjfBUe6DJBsDin2BMIulhSHmr5qNR5Pxs17+oW4DoVPyVIXZ+m6bs7j1UVKP08Emv6jRmYrYqxYzO63mQxy1rw==}
    dev: true

  /@types/d3-time/3.0.0:
    resolution: {integrity: sha512-sZLCdHvBUcNby1cB6Fd3ZBrABbjz3v1Vm90nysCQ6Vt7vd6e/h9Lt7SiJUoEX0l4Dzc7P5llKyhqSi1ycSf1Hg==}
    dev: true

  /@types/d3-timer/3.0.0:
    resolution: {integrity: sha512-HNB/9GHqu7Fo8AQiugyJbv6ZxYz58wef0esl4Mv828w1ZKpAshw/uFWVDUcIB9KKFeFKoxS3cHY07FFgtTRZ1g==}
    dev: true

  /@types/d3-transition/3.0.1:
    resolution: {integrity: sha512-Sv4qEI9uq3bnZwlOANvYK853zvpdKEm1yz9rcc8ZTsxvRklcs9Fx4YFuGA3gXoQN/c/1T6QkVNjhaRO/cWj94g==}
    dependencies:
      '@types/d3-selection': 3.0.2
    dev: true

  /@types/d3-zoom/3.0.1:
    resolution: {integrity: sha512-7s5L9TjfqIYQmQQEUcpMAcBOahem7TRoSO/+Gkz02GbMVuULiZzjF2BOdw291dbO2aNon4m2OdFsRGaCq2caLQ==}
    dependencies:
      '@types/d3-interpolate': 3.0.1
      '@types/d3-selection': 3.0.2
    dev: true

  /@types/d3/7.1.0:
    resolution: {integrity: sha512-gYWvgeGjEl+zmF8c+U1RNIKqe7sfQwIXeLXO5Os72TjDjCEtgpvGBvZ8dXlAuSS1m6B90Y1Uo6Bm36OGR/OtCA==}
    dependencies:
      '@types/d3-array': 3.0.2
      '@types/d3-axis': 3.0.1
      '@types/d3-brush': 3.0.1
      '@types/d3-chord': 3.0.1
      '@types/d3-color': 3.0.2
      '@types/d3-contour': 3.0.1
      '@types/d3-delaunay': 6.0.0
      '@types/d3-dispatch': 3.0.1
      '@types/d3-drag': 3.0.1
      '@types/d3-dsv': 3.0.0
      '@types/d3-ease': 3.0.0
      '@types/d3-fetch': 3.0.1
      '@types/d3-force': 3.0.3
      '@types/d3-format': 3.0.1
      '@types/d3-geo': 3.0.2
      '@types/d3-hierarchy': 3.0.2
      '@types/d3-interpolate': 3.0.1
      '@types/d3-path': 3.0.0
      '@types/d3-polygon': 3.0.0
      '@types/d3-quadtree': 3.0.2
      '@types/d3-random': 3.0.1
      '@types/d3-scale': 4.0.2
      '@types/d3-scale-chromatic': 3.0.0
      '@types/d3-selection': 3.0.2
      '@types/d3-shape': 3.0.2
      '@types/d3-time': 3.0.0
      '@types/d3-time-format': 4.0.0
      '@types/d3-timer': 3.0.0
      '@types/d3-transition': 3.0.1
      '@types/d3-zoom': 3.0.1
    dev: true

  /@types/geojson/7946.0.8:
    resolution: {integrity: sha512-1rkryxURpr6aWP7R786/UQOkJ3PcpQiWkAXBmdWc7ryFWqN6a4xfK7BtjXvFBKO9LjQ+MWQSWxYeZX1OApnArA==}
    dev: true

  /@types/glob/7.2.0:
    resolution: {integrity: sha512-ZUxbzKl0IfJILTS6t7ip5fQQM/J3TJYubDm3nMbgubNNYS62eXeUpoLUC8/7fJNiFYHTrGPQn7hspDUzIHX3UA==}
    dependencies:
      '@types/minimatch': 3.0.5
      '@types/node': 17.0.9
    dev: true

  /@types/graceful-fs/4.1.5:
    resolution: {integrity: sha512-anKkLmZZ+xm4p8JWBf4hElkM4XR+EZeA2M9BAkkTldmcyDY4mbdIJnRghDJH3Ov5ooY7/UAoENtmdMSkaAd7Cw==}
    dependencies:
      '@types/node': 17.0.18
    dev: true

  /@types/istanbul-lib-coverage/2.0.4:
    resolution: {integrity: sha512-z/QT1XN4K4KYuslS23k62yDIDLwLFkzxOuMplDtObz0+y7VqJCaO2o+SPwHCvLFZh7xazvvoor2tA/hPz9ee7g==}
    dev: true

  /@types/istanbul-lib-report/3.0.0:
    resolution: {integrity: sha512-plGgXAPfVKFoYfa9NpYDAkseG+g6Jr294RqeqcqDixSbU34MZVJRi/P+7Y8GDpzkEwLaGZZOpKIEmeVZNtKsrg==}
    dependencies:
      '@types/istanbul-lib-coverage': 2.0.4
    dev: true

  /@types/istanbul-reports/3.0.1:
    resolution: {integrity: sha512-c3mAZEuK0lvBp8tmuL74XRKn1+y2dcwOUpH7x4WrF6gk1GIgiluDRgMYQtw2OFcBvAJWlt6ASU3tSqxp0Uu0Aw==}
    dependencies:
      '@types/istanbul-lib-report': 3.0.0
    dev: true

  /@types/jest/27.4.1:
    resolution: {integrity: sha512-23iPJADSmicDVrWk+HT58LMJtzLAnB2AgIzplQuq/bSrGaxCrlvRFjGbXmamnnk/mAmCdLStiGqggu28ocUyiw==}
    dependencies:
      jest-matcher-utils: 27.5.1
      pretty-format: 27.5.1
    dev: true

  /@types/json-schema/7.0.9:
    resolution: {integrity: sha512-qcUXuemtEu+E5wZSJHNxUXeCZhAfXKQ41D+duX+VYPde7xyEVZci+/oXKJL13tnRs9lR2pr4fod59GT6/X1/yQ==}
    dev: true

  /@types/json5/0.0.29:
    resolution: {integrity: sha1-7ihweulOEdK4J7y+UnC86n8+ce4=}
    dev: true

  /@types/long/4.0.1:
    resolution: {integrity: sha512-5tXH6Bx/kNGd3MgffdmP4dy2Z+G4eaXw0SE81Tq3BNadtnMR5/ySMzX4SLEzHJzSmPNn4HIdpQsBvXMUykr58w==}

  /@types/minimatch/3.0.5:
    resolution: {integrity: sha512-Klz949h02Gz2uZCMGwDUSDS1YBlTdDDgbWHi+81l29tQALUtvz4rAYi5uoVhE5Lagoq6DeqAUlbrHvW/mXDgdQ==}
    dev: true

  /@types/mkdirp/1.0.2:
    resolution: {integrity: sha512-o0K1tSO0Dx5X6xlU5F1D6625FawhC3dU3iqr25lluNv/+/QIVH8RLNEiVokgIZo+mz+87w/3Mkg/VvQS+J51fQ==}
    dependencies:
      '@types/node': 17.0.9
    dev: true

  /@types/node/17.0.18:
    resolution: {integrity: sha512-eKj4f/BsN/qcculZiRSujogjvp5O/k4lOW5m35NopjZM/QwLOR075a8pJW5hD+Rtdm2DaCVPENS6KtSQnUD6BA==}
    dev: true

  /@types/node/17.0.21:
    resolution: {integrity: sha512-DBZCJbhII3r90XbQxI8Y9IjjiiOGlZ0Hr32omXIZvwwZ7p4DMMXGrKXVyPfuoBOri9XNtL0UK69jYIBIsRX3QQ==}

  /@types/node/17.0.9:
    resolution: {integrity: sha512-5dNBXu/FOER+EXnyah7rn8xlNrfMOQb/qXnw4NQgLkCygKBKhdmF/CA5oXVOKZLBEahw8s2WP9LxIcN/oDDRgQ==}
    dev: true

  /@types/object-hash/1.3.4:
    resolution: {integrity: sha512-xFdpkAkikBgqBdG9vIlsqffDV8GpvnPEzs0IUtr1v3BEB97ijsFQ4RXVbUZwjFThhB4MDSTUfvmxUD5PGx0wXA==}
    dev: true

  /@types/parse-json/4.0.0:
    resolution: {integrity: sha512-//oorEZjL6sbPcKUaCdIGlIUeH26mgzimjBB77G6XRgnDl/L5wOnpyBGRe/Mmf5CVW3PwEBE1NjiMZ/ssFh4wA==}
    dev: true

  /@types/prettier/2.4.4:
    resolution: {integrity: sha512-ReVR2rLTV1kvtlWFyuot+d1pkpG2Fw/XKE3PDAdj57rbM97ttSp9JZ2UsP+2EHTylra9cUf6JA7tGwW1INzUrA==}
    dev: true

  /@types/pug/2.0.6:
    resolution: {integrity: sha512-SnHmG9wN1UVmagJOnyo/qkk0Z7gejYxOYYmaAwr5u2yFYfsupN3sg10kyzN8Hep/2zbHxCnsumxOoRIRMBwKCg==}
    dev: true

  /@types/sass/1.43.1:
    resolution: {integrity: sha512-BPdoIt1lfJ6B7rw35ncdwBZrAssjcwzI5LByIrYs+tpXlj/CAkuVdRsgZDdP4lq5EjyWzwxZCqAoFyHKFwp32g==}
    dependencies:
      '@types/node': 17.0.21
    dev: true

  /@types/stack-utils/2.0.1:
    resolution: {integrity: sha512-Hl219/BT5fLAaz6NDkSuhzasy49dwQS/DSdu4MdggFB8zcXv7vflBI3xp7FEmkmdDkBUI2bPUNeMttp2knYdxw==}
    dev: true

  /@types/testing-library__jest-dom/5.14.2:
    resolution: {integrity: sha512-vehbtyHUShPxIa9SioxDwCvgxukDMH//icJG90sXQBUm5lJOHLT5kNeU9tnivhnA/TkOFMzGIXN2cTc4hY8/kg==}
    dependencies:
      '@types/jest': 27.4.1
    dev: true

  /@types/uuid/8.3.4:
    resolution: {integrity: sha512-c/I8ZRb51j+pYGAu5CrFMRxqZ2ke4y2grEBO5AUjgSkSk+qT2Ea+OdWElz/OiMf5MNpn2b17kuVBwZLQJXzihw==}
    dev: true

  /@types/which/2.0.1:
    resolution: {integrity: sha512-Jjakcv8Roqtio6w1gr0D7y6twbhx6gGgFGF5BLwajPpnOIOxFkakFhCq+LmyyeAz7BX6ULrjBOxdKaCDy+4+dQ==}
    dev: true

  /@types/yargs-parser/20.2.1:
    resolution: {integrity: sha512-7tFImggNeNBVMsn0vLrpn1H1uPrUBdnARPTpZoitY37ZrdJREzf7I16tMrlK3hen349gr1NYh8CmZQa7CTG6Aw==}
    dev: true

  /@types/yargs/15.0.14:
    resolution: {integrity: sha512-yEJzHoxf6SyQGhBhIYGXQDSCkJjB6HohDShto7m8vaKg9Yp0Yn8+71J9eakh2bnPg6BfsH9PRMhiRTZnd4eXGQ==}
    dependencies:
      '@types/yargs-parser': 20.2.1
    dev: true

  /@types/yargs/16.0.4:
    resolution: {integrity: sha512-T8Yc9wt/5LbJyCaLiHPReJa0kApcIgJ7Bn735GjItUfh08Z1pJvu8QZqb9s+mMvKV6WUQRV7K2R46YbjMXTTJw==}
    dependencies:
      '@types/yargs-parser': 20.2.1
    dev: true

  /@types/yauzl/2.9.2:
    resolution: {integrity: sha512-8uALY5LTvSuHgloDVUvWP3pIauILm+8/0pDMokuDYIoNsOkSwd5AiHBTSEJjKTDcZr5z8UpgOWZkxBF4iJftoA==}
    requiresBuild: true
    dependencies:
      '@types/node': 17.0.21
    dev: true
    optional: true

  /@typescript-eslint/eslint-plugin/5.13.0_33fffc354ccfa91fbe7d1677b9395a0a:
    resolution: {integrity: sha512-vLktb2Uec81fxm/cfz2Hd6QaWOs8qdmVAZXLdOBX6JFJDhf6oDZpMzZ4/LZ6SFM/5DgDcxIMIvy3F+O9yZBuiQ==}
    engines: {node: ^12.22.0 || ^14.17.0 || >=16.0.0}
    peerDependencies:
      '@typescript-eslint/parser': ^5.0.0
      eslint: ^6.0.0 || ^7.0.0 || ^8.0.0
      typescript: '*'
    peerDependenciesMeta:
      typescript:
        optional: true
    dependencies:
      '@typescript-eslint/parser': 5.13.0_eslint@8.10.0+typescript@4.6.2
      '@typescript-eslint/scope-manager': 5.13.0
      '@typescript-eslint/type-utils': 5.13.0_eslint@8.10.0+typescript@4.6.2
      '@typescript-eslint/utils': 5.13.0_eslint@8.10.0+typescript@4.6.2
      debug: 4.3.3
      eslint: 8.10.0
      functional-red-black-tree: 1.0.1
      ignore: 5.2.0
      regexpp: 3.2.0
      semver: 7.3.5
      tsutils: 3.21.0_typescript@4.6.2
      typescript: 4.6.2
    transitivePeerDependencies:
      - supports-color
    dev: true

  /@typescript-eslint/parser/5.13.0_eslint@8.10.0+typescript@4.6.2:
    resolution: {integrity: sha512-GdrU4GvBE29tm2RqWOM0P5QfCtgCyN4hXICj/X9ibKED16136l9ZpoJvCL5pSKtmJzA+NRDzQ312wWMejCVVfg==}
    engines: {node: ^12.22.0 || ^14.17.0 || >=16.0.0}
    peerDependencies:
      eslint: ^6.0.0 || ^7.0.0 || ^8.0.0
      typescript: '*'
    peerDependenciesMeta:
      typescript:
        optional: true
    dependencies:
      '@typescript-eslint/scope-manager': 5.13.0
      '@typescript-eslint/types': 5.13.0
      '@typescript-eslint/typescript-estree': 5.13.0_typescript@4.6.2
      debug: 4.3.3
      eslint: 8.10.0
      typescript: 4.6.2
    transitivePeerDependencies:
      - supports-color
    dev: true

  /@typescript-eslint/scope-manager/5.13.0:
    resolution: {integrity: sha512-T4N8UvKYDSfVYdmJq7g2IPJYCRzwtp74KyDZytkR4OL3NRupvswvmJQJ4CX5tDSurW2cvCc1Ia1qM7d0jpa7IA==}
    engines: {node: ^12.22.0 || ^14.17.0 || >=16.0.0}
    dependencies:
      '@typescript-eslint/types': 5.13.0
      '@typescript-eslint/visitor-keys': 5.13.0
    dev: true

  /@typescript-eslint/type-utils/5.13.0_eslint@8.10.0+typescript@4.6.2:
    resolution: {integrity: sha512-/nz7qFizaBM1SuqAKb7GLkcNn2buRdDgZraXlkhz+vUGiN1NZ9LzkA595tHHeduAiS2MsHqMNhE2zNzGdw43Yg==}
    engines: {node: ^12.22.0 || ^14.17.0 || >=16.0.0}
    peerDependencies:
      eslint: '*'
      typescript: '*'
    peerDependenciesMeta:
      typescript:
        optional: true
    dependencies:
      '@typescript-eslint/utils': 5.13.0_eslint@8.10.0+typescript@4.6.2
      debug: 4.3.3
      eslint: 8.10.0
      tsutils: 3.21.0_typescript@4.6.2
      typescript: 4.6.2
    transitivePeerDependencies:
      - supports-color
    dev: true

  /@typescript-eslint/types/5.13.0:
    resolution: {integrity: sha512-LmE/KO6DUy0nFY/OoQU0XelnmDt+V8lPQhh8MOVa7Y5k2gGRd6U9Kp3wAjhB4OHg57tUO0nOnwYQhRRyEAyOyg==}
    engines: {node: ^12.22.0 || ^14.17.0 || >=16.0.0}
    dev: true

  /@typescript-eslint/typescript-estree/5.13.0_typescript@4.6.2:
    resolution: {integrity: sha512-Q9cQow0DeLjnp5DuEDjLZ6JIkwGx3oYZe+BfcNuw/POhtpcxMTy18Icl6BJqTSd+3ftsrfuVb7mNHRZf7xiaNA==}
    engines: {node: ^12.22.0 || ^14.17.0 || >=16.0.0}
    peerDependencies:
      typescript: '*'
    peerDependenciesMeta:
      typescript:
        optional: true
    dependencies:
      '@typescript-eslint/types': 5.13.0
      '@typescript-eslint/visitor-keys': 5.13.0
      debug: 4.3.3
      globby: 11.1.0
      is-glob: 4.0.3
      semver: 7.3.5
      tsutils: 3.21.0_typescript@4.6.2
      typescript: 4.6.2
    transitivePeerDependencies:
      - supports-color
    dev: true

  /@typescript-eslint/utils/5.13.0_eslint@8.10.0+typescript@4.6.2:
    resolution: {integrity: sha512-+9oHlPWYNl6AwwoEt5TQryEHwiKRVjz7Vk6kaBeD3/kwHE5YqTGHtm/JZY8Bo9ITOeKutFaXnBlMgSATMJALUQ==}
    engines: {node: ^12.22.0 || ^14.17.0 || >=16.0.0}
    peerDependencies:
      eslint: ^6.0.0 || ^7.0.0 || ^8.0.0
    dependencies:
      '@types/json-schema': 7.0.9
      '@typescript-eslint/scope-manager': 5.13.0
      '@typescript-eslint/types': 5.13.0
      '@typescript-eslint/typescript-estree': 5.13.0_typescript@4.6.2
      eslint: 8.10.0
      eslint-scope: 5.1.1
      eslint-utils: 3.0.0_eslint@8.10.0
    transitivePeerDependencies:
      - supports-color
      - typescript
    dev: true

  /@typescript-eslint/visitor-keys/5.13.0:
    resolution: {integrity: sha512-HLKEAS/qA1V7d9EzcpLFykTePmOQqOFim8oCvhY3pZgQ8Hi38hYpHd9e5GN6nQBFQNecNhws5wkS9Y5XIO0s/g==}
    engines: {node: ^12.22.0 || ^14.17.0 || >=16.0.0}
    dependencies:
      '@typescript-eslint/types': 5.13.0
      eslint-visitor-keys: 3.3.0
    dev: true

  /abab/2.0.5:
    resolution: {integrity: sha512-9IK9EadsbHo6jLWIpxpR6pL0sazTXV6+SQv25ZB+F7Bj9mJNaOc4nCRabwd5M/JwmUa8idz6Eci6eKfJryPs6Q==}
    dev: true

  /acorn-globals/6.0.0:
    resolution: {integrity: sha512-ZQl7LOWaF5ePqqcX4hLuv/bLXYQNfNWw2c0/yX/TsPRKamzHcTGQnlCjHT3TsmkOUVEPS3crCxiPfdzE/Trlhg==}
    dependencies:
      acorn: 7.4.1
      acorn-walk: 7.2.0
    dev: true

  /acorn-jsx/5.3.2_acorn@8.7.0:
    resolution: {integrity: sha512-rq9s+JNhf0IChjtDXxllJ7g41oZk5SlXtp0LHwyA5cejwn7vKmKp4pPri6YEePv2PU65sAsegbXtIinmDFDXgQ==}
    peerDependencies:
      acorn: ^6.0.0 || ^7.0.0 || ^8.0.0
    dependencies:
      acorn: 8.7.0
    dev: true

  /acorn-node/1.8.2:
    resolution: {integrity: sha512-8mt+fslDufLYntIoPAaIMUe/lrbrehIiwmR3t2k9LljIzoigEPF27eLk2hy8zSGzmR/ogr7zbRKINMo1u0yh5A==}
    dependencies:
      acorn: 7.4.1
      acorn-walk: 7.2.0
      xtend: 4.0.2
    dev: true

  /acorn-walk/7.2.0:
    resolution: {integrity: sha512-OPdCF6GsMIP+Az+aWfAAOEt2/+iVDKE7oy6lJ098aoe59oAmK76qV6Gw60SbZ8jHuG2wH058GF4pLFbYamYrVA==}
    engines: {node: '>=0.4.0'}
    dev: true

  /acorn/7.4.1:
    resolution: {integrity: sha512-nQyp0o1/mNdbTO1PO6kHkwSrmgZ0MT/jCCpNiwbUjGoRN4dlBhqJtoQuCnEOKzgTVwg0ZWiCoQy6SxMebQVh8A==}
    engines: {node: '>=0.4.0'}
    dev: true

  /acorn/8.7.0:
    resolution: {integrity: sha512-V/LGr1APy+PXIwKebEWrkZPwoeoF+w1jiOBUmuxuiUIaOHtob8Qc9BTrYo7VuI5fR8tqsy+buA2WFooR5olqvQ==}
    engines: {node: '>=0.4.0'}
    dev: true

  /agent-base/6.0.2:
    resolution: {integrity: sha512-RZNwNclF7+MS/8bDg70amg32dyeZGZxiDuQmZxKLAlQjr3jGyLx+4Kkk58UO7D2QdgFIQCovuSuZESne6RG6XQ==}
    engines: {node: '>= 6.0.0'}
    dependencies:
      debug: 4.3.3
    transitivePeerDependencies:
      - supports-color
    dev: true

  /ajv/6.12.6:
    resolution: {integrity: sha512-j3fVLgvTo527anyYyJOGTYJbG+vnnQYvE0m5mmkc1TK+nxAppkCLMIL0aZ4dblVCNoGShhm+kzE4ZUykBoMg4g==}
    dependencies:
      fast-deep-equal: 3.1.3
      fast-json-stable-stringify: 2.1.0
      json-schema-traverse: 0.4.1
      uri-js: 4.4.1
    dev: true

  /ansi-escapes/4.3.2:
    resolution: {integrity: sha512-gKXj5ALrKWQLsYG9jlTRmR/xKluxHV+Z9QEwNIgCfM1/uwPMCuzVVnh5mwTd+OuBZcwSIMbqssNWRm1lE51QaQ==}
    engines: {node: '>=8'}
    dependencies:
      type-fest: 0.21.3
    dev: true

  /ansi-regex/5.0.1:
    resolution: {integrity: sha512-quJQXlTSUGL2LH9SUXo8VwsY4soanhgo6LNSm84E1LBcE8s3O0wpdiRzyR9z/ZZJMlMWv37qOOb9pdJlMUEKFQ==}
    engines: {node: '>=8'}
    dev: true

  /ansi-styles/3.2.1:
    resolution: {integrity: sha512-VT0ZI6kZRdTh8YyJw3SMbYm/u+NqfsAxEpWO0Pf9sq8/e94WxxOpPKx9FR1FlyCtOVDNOQ+8ntlqFxiRc+r5qA==}
    engines: {node: '>=4'}
    dependencies:
      color-convert: 1.9.3
    dev: true

  /ansi-styles/4.3.0:
    resolution: {integrity: sha512-zbB9rCJAT1rbjiVDb2hqKFHNYLxgtk8NURxZ3IZwD3F6NtxbXZQCnnSi1Lkx+IDohdPlFp222wVALIheZJQSEg==}
    engines: {node: '>=8'}
    dependencies:
      color-convert: 2.0.1
    dev: true

  /ansi-styles/5.2.0:
    resolution: {integrity: sha512-Cxwpt2SfTzTtXcfOlzGEee8O+c+MmUgGrNiBcXnuWxuFJHe6a5Hz7qwhwe5OgaSYI0IJvkLqWX1ASG+cJOkEiA==}
    engines: {node: '>=10'}
    dev: true

  /anymatch/3.1.2:
    resolution: {integrity: sha512-P43ePfOAIupkguHUycrc4qJ9kz8ZiuOUijaETwX7THt0Y/GNK7v0aa8rY816xWjZ7rJdA5XdMcpVFTKMq+RvWg==}
    engines: {node: '>= 8'}
    dependencies:
      normalize-path: 3.0.0
      picomatch: 2.3.1
    dev: true

  /arg/5.0.1:
    resolution: {integrity: sha512-e0hDa9H2Z9AwFkk2qDlwhoMYE4eToKarchkQHovNdLTCYMHZHeRjI71crOh+dio4K6u1IcwubQqo79Ga4CyAQA==}
    dev: true

  /argparse/1.0.10:
    resolution: {integrity: sha512-o5Roy6tNG4SL/FOkCAN6RzjiakZS25RLYFrcMttJqbdd8BWrnA+fGz57iN5Pb06pvBGvl5gQ0B48dJlslXvoTg==}
    dependencies:
      sprintf-js: 1.0.3
    dev: true

  /argparse/2.0.1:
    resolution: {integrity: sha512-8+9WqebbFzpX9OR+Wa6O29asIogeRMzcGtAINdpMHHyAg10f05aSFVBbcEqGf/PXw1EjAZ+q2/bEBg3DvurK3Q==}
    dev: true

  /aria-query/4.2.2:
    resolution: {integrity: sha512-o/HelwhuKpTj/frsOsbNLNgnNGVIFsVP/SW2BSF14gVl7kAfMOJ6/8wUAUvG1R1NHKrfG+2sHZTu0yauT1qBrA==}
    engines: {node: '>=6.0'}
    dependencies:
      '@babel/runtime': 7.17.2
      '@babel/runtime-corejs3': 7.16.5
    dev: true

  /aria-query/5.0.0:
    resolution: {integrity: sha512-V+SM7AbUwJ+EBnB8+DXs0hPZHO0W6pqBcc0dW90OwtVG02PswOu/teuARoLQjdDOH+t9pJgGnW5/Qmouf3gPJg==}
    engines: {node: '>=6.0'}
    dev: true

  /array-union/2.1.0:
    resolution: {integrity: sha512-HGyxoOTYUyCM6stUe6EJgnd4EoewAI7zMdfqO+kGjnlZmBDz/cR5pf8r/cR4Wq60sL/p0IkcjUEEPwS3GFrIyw==}
    engines: {node: '>=8'}
    dev: true

  /assertion-error/1.1.0:
    resolution: {integrity: sha512-jgsaNduz+ndvGyFt3uSuWqvy4lCnIJiovtouQN5JZHOKCS2QuhEdbcQHFhVksz2N2U9hXJo8odG7ETyWlEeuDw==}
    dev: true

  /asynckit/0.4.0:
    resolution: {integrity: sha1-x57Zf380y48robyXkLzDZkdLS3k=}
    dev: true

  /atob/2.1.2:
    resolution: {integrity: sha512-Wm6ukoaOGJi/73p/cl2GvLjTI5JM1k/O14isD73YML8StrH/7/lRFgmg8nICZgD3bZZvjwCGxtMOD3wWNAu8cg==}
    engines: {node: '>= 4.5.0'}
    hasBin: true
    dev: true

  /autoprefixer/10.4.2_postcss@8.4.7:
    resolution: {integrity: sha512-9fOPpHKuDW1w/0EKfRmVnxTDt8166MAnLI3mgZ1JCnhNtYWxcJ6Ud5CO/AVOZi/AvFa8DY9RTy3h3+tFBlrrdQ==}
    engines: {node: ^10 || ^12 || >=14}
    hasBin: true
    peerDependencies:
      postcss: ^8.1.0
    dependencies:
      browserslist: 4.19.1
      caniuse-lite: 1.0.30001298
      fraction.js: 4.1.2
      normalize-range: 0.1.2
      picocolors: 1.0.0
      postcss: 8.4.7
      postcss-value-parser: 4.2.0
    dev: true

  /axios/0.21.4:
    resolution: {integrity: sha512-ut5vewkiu8jjGBdqpM44XxjuCjq9LAKeHVmoVfHVzy8eHgxxq8SbAVQNovDA8mVi05kP0Ea/n/UzcSHcTJQfNg==}
    dependencies:
      follow-redirects: 1.14.9
    transitivePeerDependencies:
      - debug
    dev: true

  /babel-jest/27.5.1_@babel+core@7.17.5:
    resolution: {integrity: sha512-cdQ5dXjGRd0IBRATiQ4mZGlGlRE8kJpjPOixdNRdT+m3UcNqmYWN6rK6nvtXYfY3D76cb8s/O1Ss8ea24PIwcg==}
    engines: {node: ^10.13.0 || ^12.13.0 || ^14.15.0 || >=15.0.0}
    peerDependencies:
      '@babel/core': ^7.8.0
    dependencies:
      '@babel/core': 7.17.5
      '@jest/transform': 27.5.1
      '@jest/types': 27.5.1
      '@types/babel__core': 7.1.18
      babel-plugin-istanbul: 6.1.1
      babel-preset-jest: 27.5.1_@babel+core@7.17.5
      chalk: 4.1.2
      graceful-fs: 4.2.9
      slash: 3.0.0
    transitivePeerDependencies:
      - supports-color
    dev: true

  /babel-plugin-istanbul/6.1.1:
    resolution: {integrity: sha512-Y1IQok9821cC9onCx5otgFfRm7Lm+I+wwxOx738M/WLPZ9Q42m4IG5W0FNX8WLL2gYMZo3JkuXIH2DOpWM+qwA==}
    engines: {node: '>=8'}
    dependencies:
      '@babel/helper-plugin-utils': 7.16.7
      '@istanbuljs/load-nyc-config': 1.1.0
      '@istanbuljs/schema': 0.1.3
      istanbul-lib-instrument: 5.1.0
      test-exclude: 6.0.0
    transitivePeerDependencies:
      - supports-color
    dev: true

  /babel-plugin-jest-hoist/27.5.1:
    resolution: {integrity: sha512-50wCwD5EMNW4aRpOwtqzyZHIewTYNxLA4nhB+09d8BIssfNfzBRhkBIHiaPv1Si226TQSvp8gxAJm2iY2qs2hQ==}
    engines: {node: ^10.13.0 || ^12.13.0 || ^14.15.0 || >=15.0.0}
    dependencies:
      '@babel/template': 7.16.7
      '@babel/types': 7.17.0
      '@types/babel__core': 7.1.18
      '@types/babel__traverse': 7.14.2
    dev: true

  /babel-preset-current-node-syntax/1.0.1_@babel+core@7.17.5:
    resolution: {integrity: sha512-M7LQ0bxarkxQoN+vz5aJPsLBn77n8QgTFmo8WK0/44auK2xlCXrYcUxHFxgU7qW5Yzw/CjmLRK2uJzaCd7LvqQ==}
    peerDependencies:
      '@babel/core': ^7.0.0
    dependencies:
      '@babel/core': 7.17.5
      '@babel/plugin-syntax-async-generators': 7.8.4_@babel+core@7.17.5
      '@babel/plugin-syntax-bigint': 7.8.3_@babel+core@7.17.5
      '@babel/plugin-syntax-class-properties': 7.12.13_@babel+core@7.17.5
      '@babel/plugin-syntax-import-meta': 7.10.4_@babel+core@7.17.5
      '@babel/plugin-syntax-json-strings': 7.8.3_@babel+core@7.17.5
      '@babel/plugin-syntax-logical-assignment-operators': 7.10.4_@babel+core@7.17.5
      '@babel/plugin-syntax-nullish-coalescing-operator': 7.8.3_@babel+core@7.17.5
      '@babel/plugin-syntax-numeric-separator': 7.10.4_@babel+core@7.17.5
      '@babel/plugin-syntax-object-rest-spread': 7.8.3_@babel+core@7.17.5
      '@babel/plugin-syntax-optional-catch-binding': 7.8.3_@babel+core@7.17.5
      '@babel/plugin-syntax-optional-chaining': 7.8.3_@babel+core@7.17.5
      '@babel/plugin-syntax-top-level-await': 7.14.5_@babel+core@7.17.5
    dev: true

  /babel-preset-jest/27.5.1_@babel+core@7.17.5:
    resolution: {integrity: sha512-Nptf2FzlPCWYuJg41HBqXVT8ym6bXOevuCTbhxlUpjwtysGaIWFvDEjp4y+G7fl13FgOdjs7P/DmErqH7da0Ag==}
    engines: {node: ^10.13.0 || ^12.13.0 || ^14.15.0 || >=15.0.0}
    peerDependencies:
      '@babel/core': ^7.0.0
    dependencies:
      '@babel/core': 7.17.5
      babel-plugin-jest-hoist: 27.5.1
      babel-preset-current-node-syntax: 1.0.1_@babel+core@7.17.5
    dev: true

  /balanced-match/1.0.2:
    resolution: {integrity: sha512-3oSeUO0TMV67hN1AmbXsK4yaqU7tjiHlbxRDZOpH0KW9+CeX4bRAaX0Anxt0tx2MrpRpWwQaPwIlISEJhYU5Pw==}
    dev: true

  /base64-js/1.5.1:
    resolution: {integrity: sha512-AKpaYlHn8t4SVbOHCy+b5+KKgvR4vrsD8vbvrbiQJps7fKDTkjkDry6ji0rUJjC0kzbNePLwzxq8iypo41qeWA==}
    dev: true

  /binary-extensions/2.2.0:
    resolution: {integrity: sha512-jDctJ/IVQbZoJykoeHbhXpOlNBqGNcwXJKJog42E5HDPUwQTSdjCHdihjj0DlnheQ7blbT6dHOafNAiS8ooQKA==}
    engines: {node: '>=8'}
    dev: true

  /binary-install/0.1.1:
    resolution: {integrity: sha512-DqED0D/6LrS+BHDkKn34vhRqOGjy5gTMgvYZsGK2TpNbdPuz4h+MRlNgGv5QBRd7pWq/jylM4eKNCizgAq3kNQ==}
    engines: {node: '>=10'}
    dependencies:
      axios: 0.21.4
      rimraf: 3.0.2
      tar: 6.1.11
    transitivePeerDependencies:
      - debug
    dev: true

  /binary-search/1.3.6:
    resolution: {integrity: sha512-nbE1WxOTTrUWIfsfZ4aHGYu5DOuNkbxGokjV6Z2kxfJK3uaAb8zNK1muzOeipoLHZjInT4Br88BHpzevc681xA==}
    dev: false

  /bl/4.1.0:
    resolution: {integrity: sha512-1W07cM9gS6DcLperZfFSj+bWLtaPGSOHWhPiGzXmvVJbRLdG82sH/Kn8EtW1VqWVA54AKf2h5k5BbnIbwF3h6w==}
    dependencies:
      buffer: 5.7.1
      inherits: 2.0.4
      readable-stream: 3.6.0
    dev: true

  /brace-expansion/1.1.11:
    resolution: {integrity: sha512-iCuPHDFgrHX7H2vEI/5xpz07zSHB00TpugqhmYtVmMO6518mCuRMoOYFldEBl0g187ufozdaHgWKcYFb61qGiA==}
    dependencies:
      balanced-match: 1.0.2
      concat-map: 0.0.1
    dev: true

  /braces/3.0.2:
    resolution: {integrity: sha512-b8um+L1RzM3WDSzvhm6gIz1yfTbBt6YTlcEKAvsmqCZZFw46z626lVj9j1yEPW33H5H+lBQpZMP1k8l+78Ha0A==}
    engines: {node: '>=8'}
    dependencies:
      fill-range: 7.0.1
    dev: true

  /browser-headers/0.4.1:
    resolution: {integrity: sha512-CA9hsySZVo9371qEHjHZtYxV2cFtVj5Wj/ZHi8ooEsrtm4vOnl9Y9HmyYWk9q+05d7K3rdoAE0j3MVEFVvtQtg==}
    dev: false

  /browser-process-hrtime/1.0.0:
    resolution: {integrity: sha512-9o5UecI3GhkpM6DrXr69PblIuWxPKk9Y0jHBRhdocZ2y7YECBFCsHm79Pr3OyR2AvjhDkabFJaDJMYRazHgsow==}
    dev: true

  /browserslist/4.19.1:
    resolution: {integrity: sha512-u2tbbG5PdKRTUoctO3NBD8FQ5HdPh1ZXPHzp1rwaa5jTc+RV9/+RlWiAIKmjRPQF+xbGM9Kklj5bZQFa2s/38A==}
    engines: {node: ^6 || ^7 || ^8 || ^9 || ^10 || ^11 || ^12 || >=13.7}
    dependencies:
      caniuse-lite: 1.0.30001298
      electron-to-chromium: 1.4.38
      escalade: 3.1.1
      node-releases: 2.0.1
      picocolors: 1.0.0
    dev: true

  /browserslist/4.19.2:
    resolution: {integrity: sha512-97XU1CTZ5TwU9Qy/Taj+RtiI6SQM1WIhZ9osT7EY0oO2aWXGABZT2OZeRL+6PfaQsiiMIjjwIoYFPq4APgspgQ==}
    engines: {node: ^6 || ^7 || ^8 || ^9 || ^10 || ^11 || ^12 || >=13.7}
    dependencies:
      caniuse-lite: 1.0.30001312
      electron-to-chromium: 1.4.71
      escalade: 3.1.1
      node-releases: 2.0.2
      picocolors: 1.0.0
    dev: true

  /bser/2.1.1:
    resolution: {integrity: sha512-gQxTNE/GAfIIrmHLUE3oJyp5FO6HRBfhjnw4/wMmA63ZGDJnWBmgY/lyQBpnDUkGmAhbSe39tx2d/iTOAfglwQ==}
    dependencies:
      node-int64: 0.4.0
    dev: true

  /buffer-crc32/0.2.13:
    resolution: {integrity: sha1-DTM+PwDqxQqhRUq9MO+MKl2ackI=}
    dev: true

  /buffer-from/1.1.2:
    resolution: {integrity: sha512-E+XQCRwSbaaiChtv6k6Dwgc+bx+Bs6vuKJHHl5kox/BaKbhiXzqQOwK4cO22yElGp2OCmjwVhT3HmxgyPGnJfQ==}
    dev: true

  /buffer/5.7.1:
    resolution: {integrity: sha512-EHcyIPBQ4BSGlvjB16k5KgAJ27CIsHY/2JBmCRReo48y9rQ3MaUzWX3KVlBa4U7MyX02HdVj0K7C3WaB3ju7FQ==}
    dependencies:
      base64-js: 1.5.1
      ieee754: 1.2.1
    dev: true

  /c8/7.11.0:
    resolution: {integrity: sha512-XqPyj1uvlHMr+Y1IeRndC2X5P7iJzJlEJwBpCdBbq2JocXOgJfr+JVfJkyNMGROke5LfKrhSFXGFXnwnRJAUJw==}
    engines: {node: '>=10.12.0'}
    hasBin: true
    dependencies:
      '@bcoe/v8-coverage': 0.2.3
      '@istanbuljs/schema': 0.1.3
      find-up: 5.0.0
      foreground-child: 2.0.0
      istanbul-lib-coverage: 3.2.0
      istanbul-lib-report: 3.0.0
      istanbul-reports: 3.1.4
      rimraf: 3.0.2
      test-exclude: 6.0.0
      v8-to-istanbul: 8.1.1
      yargs: 16.2.0
      yargs-parser: 20.2.9
    dev: true

  /callsites/3.1.0:
    resolution: {integrity: sha512-P8BjAsXvZS+VIDUI11hHCQEv74YT67YUi5JJFNWIqL235sBmjX4+qx9Muvls5ivyNENctx46xQLQ3aTuE7ssaQ==}
    engines: {node: '>=6'}
    dev: true

  /camelcase-css/2.0.1:
    resolution: {integrity: sha512-QOSvevhslijgYwRx6Rv7zKdMF8lbRmx+uQGx2+vDc+KI/eBnsy9kit5aj23AgGu3pa4t9AgwbnXWqS+iOY+2aA==}
    engines: {node: '>= 6'}
    dev: true

  /camelcase/5.3.1:
    resolution: {integrity: sha512-L28STB170nwWS63UjtlEOE3dldQApaJXZkOI1uMFfzf3rRuPegHaHesyee+YxQ+W6SvRDQV6UrdOdRiR153wJg==}
    engines: {node: '>=6'}
    dev: true

  /camelcase/6.3.0:
    resolution: {integrity: sha512-Gmy6FhYlCY7uOElZUSbxo2UCDH8owEk996gkbrpsgGtrJLM3J7jGxl9Ic7Qwwj4ivOE5AWZWRMecDdF7hqGjFA==}
    engines: {node: '>=10'}
    dev: true

  /caniuse-lite/1.0.30001298:
    resolution: {integrity: sha512-AcKqikjMLlvghZL/vfTHorlQsLDhGRalYf1+GmWCf5SCMziSGjRYQW/JEksj14NaYHIR6KIhrFAy0HV5C25UzQ==}
    dev: true

  /caniuse-lite/1.0.30001312:
    resolution: {integrity: sha512-Wiz1Psk2MEK0pX3rUzWaunLTZzqS2JYZFzNKqAiJGiuxIjRPLgV6+VDPOg6lQOUxmDwhTlh198JsTTi8Hzw6aQ==}
    dev: true

  /chai/4.3.6:
    resolution: {integrity: sha512-bbcp3YfHCUzMOvKqsztczerVgBKSsEijCySNlHHbX3VG1nskvqjz5Rfso1gGwD6w6oOV3eI60pKuMOV5MV7p3Q==}
    engines: {node: '>=4'}
    dependencies:
      assertion-error: 1.1.0
      check-error: 1.0.2
      deep-eql: 3.0.1
      get-func-name: 2.0.0
      loupe: 2.3.4
      pathval: 1.1.1
      type-detect: 4.0.8
    dev: true

  /chalk/2.4.2:
    resolution: {integrity: sha512-Mti+f9lpJNcwF4tWV8/OrTTtF1gZi+f8FqlyAdouralcFWFQWF2+NgCHShjkCb+IFBLq9buZwE1xckQU4peSuQ==}
    engines: {node: '>=4'}
    dependencies:
      ansi-styles: 3.2.1
      escape-string-regexp: 1.0.5
      supports-color: 5.5.0
    dev: true

  /chalk/3.0.0:
    resolution: {integrity: sha512-4D3B6Wf41KOYRFdszmDqMCGq5VV/uMAB273JILmO+3jAlh8X4qDtdtgCR3fxtbLEMzSx22QdhnDcJvu2u1fVwg==}
    engines: {node: '>=8'}
    dependencies:
      ansi-styles: 4.3.0
      supports-color: 7.2.0
    dev: true

  /chalk/4.1.2:
    resolution: {integrity: sha512-oKnbhFyRIXpUuez8iBMmyEa4nbj4IOQyuhc/wy9kY7/WVPcwIO9VA668Pu8RkO7+0G76SLROeyw9CpQ061i4mA==}
    engines: {node: '>=10'}
    dependencies:
      ansi-styles: 4.3.0
      supports-color: 7.2.0
    dev: true

  /char-regex/1.0.2:
    resolution: {integrity: sha512-kWWXztvZ5SBQV+eRgKFeh8q5sLuZY2+8WUIzlxWVTg+oGwY14qylx1KbKzHd8P6ZYkAg0xyIDU9JMHhyJMZ1jw==}
    engines: {node: '>=10'}
    dev: true

  /check-error/1.0.2:
    resolution: {integrity: sha1-V00xLt2Iu13YkS6Sht1sCu1KrII=}
    dev: true

  /chokidar/3.5.3:
    resolution: {integrity: sha512-Dr3sfKRP6oTcjf2JmUmFJfeVMvXBdegxB0iVQ5eb2V10uFJUCAS8OByZdVAyVb8xXNz3GjjTgj9kLWsZTqE6kw==}
    engines: {node: '>= 8.10.0'}
    dependencies:
      anymatch: 3.1.2
      braces: 3.0.2
      glob-parent: 5.1.2
      is-binary-path: 2.1.0
      is-glob: 4.0.3
      normalize-path: 3.0.0
      readdirp: 3.6.0
    optionalDependencies:
      fsevents: 2.3.2
    dev: true

  /chownr/1.1.4:
    resolution: {integrity: sha512-jJ0bqzaylmJtVnNgzTeSOs8DPavpbYgEr/b0YL8/2GO3xJEhInFmhKMUnEJQjZumK7KXGFhUy89PrsJWlakBVg==}
    dev: true

  /chownr/2.0.0:
    resolution: {integrity: sha512-bIomtDF5KGpdogkLd9VspvFzk9KfpyyGlS8YFVZl7TGPBHL5snIOnxeshwVgPteQ9b4Eydl+pVbIyE1DcvCWgQ==}
    engines: {node: '>=10'}
    dev: true

  /ci-info/3.3.0:
    resolution: {integrity: sha512-riT/3vI5YpVH6/qomlDnJow6TBee2PBKSEpx3O32EGPYbWGIRsIlGRms3Sm74wYE1JMo8RnO04Hb12+v1J5ICw==}
    dev: true

  /cjs-module-lexer/1.2.2:
    resolution: {integrity: sha512-cOU9usZw8/dXIXKtwa8pM0OTJQuJkxMN6w30csNRUerHfeQ5R6U3kkU/FtJeIf3M202OHfY2U8ccInBG7/xogA==}
    dev: true

  /cliui/7.0.4:
    resolution: {integrity: sha512-OcRE68cOsVMXp1Yvonl/fzkQOyjLSu/8bhPDfQt0e0/Eb283TKP20Fs2MqoPsr9SwA595rRCA+QMzYc9nBP+JQ==}
    dependencies:
      string-width: 4.2.3
      strip-ansi: 6.0.1
      wrap-ansi: 7.0.0
    dev: true

  /co/4.6.0:
    resolution: {integrity: sha1-bqa989hTrlTMuOR7+gvz+QMfsYQ=}
    engines: {iojs: '>= 1.0.0', node: '>= 0.12.0'}
    dev: true

  /collect-v8-coverage/1.0.1:
    resolution: {integrity: sha512-iBPtljfCNcTKNAto0KEtDfZ3qzjJvqE3aTGZsbhjSBlorqpXJlaWWtPO35D+ZImoC3KWejX64o+yPGxhWSTzfg==}
    dev: true

  /color-convert/1.9.3:
    resolution: {integrity: sha512-QfAUtd+vFdAtFQcC8CCyYt1fYWxSqAiK2cSD6zDB8N3cpsEBAvRxp9zOGg6G/SHHJYAT88/az/IuDGALsNVbGg==}
    dependencies:
      color-name: 1.1.3
    dev: true

  /color-convert/2.0.1:
    resolution: {integrity: sha512-RRECPsj7iu/xb5oKYcsFHSppFNnsj/52OVTRKb4zP5onXwVF3zVmmToNcOfGC+CRDpfK/U584fMg38ZHCaElKQ==}
    engines: {node: '>=7.0.0'}
    dependencies:
      color-name: 1.1.4

  /color-name/1.1.3:
    resolution: {integrity: sha1-p9BVi9icQveV3UIyj3QIMcpTvCU=}
    dev: true

  /color-name/1.1.4:
    resolution: {integrity: sha512-dOy+3AuW3a2wNbZHIuMZpTcgjGuLU/uBL/ubcZF9OXbDo8ff4O8yVp5Bf0efS8uEoYo5q4Fx7dY9OgQGXgAsQA==}

  /combined-stream/1.0.8:
    resolution: {integrity: sha512-FQN4MRfuJeHf7cBbBMJFXhKSDq+2kAArBlmRBvcvFE5BB1HZKXtSFASDhdlz9zOYwxh8lDdnvmMOe/+5cdoEdg==}
    engines: {node: '>= 0.8'}
    dependencies:
      delayed-stream: 1.0.0
    dev: true

  /commander/7.2.0:
    resolution: {integrity: sha512-QrWXB+ZQSVPmIWIhtEO9H+gwHaMGYiF5ChvoJ+K9ZGHG/sVsa6yiesAD1GC/x46sET00Xlwo1u49RVVVzvcSkw==}
    engines: {node: '>= 10'}
    dev: false

  /concat-map/0.0.1:
    resolution: {integrity: sha1-2Klr13/Wjfd5OnMDajug1UBdR3s=}
    dev: true

  /convert-source-map/1.8.0:
    resolution: {integrity: sha512-+OQdjP49zViI/6i7nIJpA8rAl4sV/JdPfU9nZs3VqOwGIgizICvuN2ru6fMd+4llL0tar18UYJXfZ/TWtmhUjA==}
    dependencies:
      safe-buffer: 5.1.2
    dev: true

  /core-js-pure/3.20.0:
    resolution: {integrity: sha512-qsrbIwWSEEYOM7z616jAVgwhuDDtPLwZSpUsU3vyUkHYqKTf/uwOJBZg2V7lMurYWkpVlaVOxBrfX0Q3ppvjfg==}
    requiresBuild: true
    dev: true

  /cosmiconfig/7.0.1:
    resolution: {integrity: sha512-a1YWNUV2HwGimB7dU2s1wUMurNKjpx60HxBB6xUM8Re+2s1g1IIfJvFR0/iCF+XHdE0GMTKTuLR32UQff4TEyQ==}
    engines: {node: '>=10'}
    dependencies:
      '@types/parse-json': 4.0.0
      import-fresh: 3.3.0
      parse-json: 5.2.0
      path-type: 4.0.0
      yaml: 1.10.2
    dev: true

  /cross-fetch/3.1.5:
    resolution: {integrity: sha512-lvb1SBsI0Z7GDwmuid+mU3kWVBwTVUbe7S0H52yaaAdQOXq2YktTCZdlAcNKFzE6QtRz0snpw9bNiPeOIkkQvw==}
    dependencies:
      node-fetch: 2.6.7
    transitivePeerDependencies:
      - encoding

  /cross-spawn/7.0.3:
    resolution: {integrity: sha512-iRDPJKUPVEND7dHPO8rkbOnPpyDygcDFtWjpeWNCgy8WP2rXcxXL8TskReQl6OrB2G7+UJrags1q15Fudc7G6w==}
    engines: {node: '>= 8'}
    dependencies:
      path-key: 3.1.1
      shebang-command: 2.0.0
      which: 2.0.2
    dev: true

  /css.escape/1.5.1:
    resolution: {integrity: sha1-QuJ9T6BK4y+TGktNQZH6nN3ul8s=}
    dev: true

  /css/3.0.0:
    resolution: {integrity: sha512-DG9pFfwOrzc+hawpmqX/dHYHJG+Bsdb0klhyi1sDneOgGOXy9wQIC8hzyVp1e4NRYDBdxcylvywPkkXCHAzTyQ==}
    dependencies:
      inherits: 2.0.4
      source-map: 0.6.1
      source-map-resolve: 0.6.0
    dev: true

  /cssesc/3.0.0:
    resolution: {integrity: sha512-/Tb/JcjK111nNScGob5MNtsntNM1aCNUDipB/TkwZFhyDrrE47SOx/18wF2bbjgc3ZzCSKW1T5nt5EbFoAz/Vg==}
    engines: {node: '>=4'}
    dev: true

  /cssom/0.3.8:
    resolution: {integrity: sha512-b0tGHbfegbhPJpxpiBPU2sCkigAqtM9O121le6bbOlgyV+NyGyCmVfJ6QW9eRjz8CpNfWEOYBIMIGRYkLwsIYg==}
    dev: true

  /cssom/0.4.4:
    resolution: {integrity: sha512-p3pvU7r1MyyqbTk+WbNJIgJjG2VmTIaB10rI93LzVPrmDJKkzKYMtxxyAvQXR/NS6otuzveI7+7BBq3SjBS2mw==}
    dev: true

  /cssstyle/2.3.0:
    resolution: {integrity: sha512-AZL67abkUzIuvcHqk7c09cezpGNcxUxU4Ioi/05xHk4DQeTkWmGYftIE6ctU6AEt+Gn4n1lDStOtj7FKycP71A==}
    engines: {node: '>=8'}
    dependencies:
      cssom: 0.3.8
    dev: true

  /d3-array/3.1.1:
    resolution: {integrity: sha512-33qQ+ZoZlli19IFiQx4QEpf2CBEayMRzhlisJHSCsSUbDXv6ZishqS1x7uFVClKG4Wr7rZVHvaAttoLow6GqdQ==}
    engines: {node: '>=12'}
    dependencies:
      internmap: 2.0.3
    dev: false

  /d3-axis/3.0.0:
    resolution: {integrity: sha512-IH5tgjV4jE/GhHkRV0HiVYPDtvfjHQlQfJHs0usq7M30XcSBvOotpmH1IgkcXsO/5gEQZD43B//fc7SRT5S+xw==}
    engines: {node: '>=12'}
    dev: false

  /d3-brush/3.0.0:
    resolution: {integrity: sha512-ALnjWlVYkXsVIGlOsuWH1+3udkYFI48Ljihfnh8FZPF2QS9o+PzGLBslO0PjzVoHLZ2KCVgAM8NVkXPJB2aNnQ==}
    engines: {node: '>=12'}
    dependencies:
      d3-dispatch: 3.0.1
      d3-drag: 3.0.0
      d3-interpolate: 3.0.1
      d3-selection: 3.0.0
      d3-transition: 3.0.1_d3-selection@3.0.0
    dev: false

  /d3-chord/3.0.1:
    resolution: {integrity: sha512-VE5S6TNa+j8msksl7HwjxMHDM2yNK3XCkusIlpX5kwauBfXuyLAtNg9jCp/iHH61tgI4sb6R/EIMWCqEIdjT/g==}
    engines: {node: '>=12'}
    dependencies:
      d3-path: 3.0.1
    dev: false

  /d3-color/3.0.1:
    resolution: {integrity: sha512-6/SlHkDOBLyQSJ1j1Ghs82OIUXpKWlR0hCsw0XrLSQhuUPuCSmLQ1QPH98vpnQxMUQM2/gfAkUEWsupVpd9JGw==}
    engines: {node: '>=12'}
    dev: false

  /d3-contour/3.0.1:
    resolution: {integrity: sha512-0Oc4D0KyhwhM7ZL0RMnfGycLN7hxHB8CMmwZ3+H26PWAG0ozNuYG5hXSDNgmP1SgJkQMrlG6cP20HoaSbvcJTQ==}
    engines: {node: '>=12'}
    dependencies:
      d3-array: 3.1.1
    dev: false

  /d3-delaunay/6.0.2:
    resolution: {integrity: sha512-IMLNldruDQScrcfT+MWnazhHbDJhcRJyOEBAJfwQnHle1RPh6WDuLvxNArUju2VSMSUuKlY5BGHRJ2cYyoFLQQ==}
    engines: {node: '>=12'}
    dependencies:
      delaunator: 5.0.0
    dev: false

  /d3-dispatch/3.0.1:
    resolution: {integrity: sha512-rzUyPU/S7rwUflMyLc1ETDeBj0NRuHKKAcvukozwhshr6g6c5d8zh4c2gQjY2bZ0dXeGLWc1PF174P2tVvKhfg==}
    engines: {node: '>=12'}
    dev: false

  /d3-drag/3.0.0:
    resolution: {integrity: sha512-pWbUJLdETVA8lQNJecMxoXfH6x+mO2UQo8rSmZ+QqxcbyA3hfeprFgIT//HW2nlHChWeIIMwS2Fq+gEARkhTkg==}
    engines: {node: '>=12'}
    dependencies:
      d3-dispatch: 3.0.1
      d3-selection: 3.0.0
    dev: false

  /d3-dsv/3.0.1:
    resolution: {integrity: sha512-UG6OvdI5afDIFP9w4G0mNq50dSOsXHJaRE8arAS5o9ApWnIElp8GZw1Dun8vP8OyHOZ/QJUKUJwxiiCCnUwm+Q==}
    engines: {node: '>=12'}
    dependencies:
      commander: 7.2.0
      iconv-lite: 0.6.3
      rw: 1.3.3
    dev: false

  /d3-ease/3.0.1:
    resolution: {integrity: sha512-wR/XK3D3XcLIZwpbvQwQ5fK+8Ykds1ip7A2Txe0yxncXSdq1L9skcG7blcedkOX+ZcgxGAmLX1FrRGbADwzi0w==}
    engines: {node: '>=12'}
    dev: false

  /d3-fetch/3.0.1:
    resolution: {integrity: sha512-kpkQIM20n3oLVBKGg6oHrUchHM3xODkTzjMoj7aWQFq5QEM+R6E4WkzT5+tojDY7yjez8KgCBRoj4aEr99Fdqw==}
    engines: {node: '>=12'}
    dependencies:
      d3-dsv: 3.0.1
    dev: false

  /d3-force/3.0.0:
    resolution: {integrity: sha512-zxV/SsA+U4yte8051P4ECydjD/S+qeYtnaIyAs9tgHCqfguma/aAQDjo85A9Z6EKhBirHRJHXIgJUlffT4wdLg==}
    engines: {node: '>=12'}
    dependencies:
      d3-dispatch: 3.0.1
      d3-quadtree: 3.0.1
      d3-timer: 3.0.1
    dev: false

  /d3-format/3.1.0:
    resolution: {integrity: sha512-YyUI6AEuY/Wpt8KWLgZHsIU86atmikuoOmCfommt0LYHiQSPjvX2AcFc38PX0CBpr2RCyZhjex+NS/LPOv6YqA==}
    engines: {node: '>=12'}
    dev: false

  /d3-geo/3.0.1:
    resolution: {integrity: sha512-Wt23xBych5tSy9IYAM1FR2rWIBFWa52B/oF/GYe5zbdHrg08FU8+BuI6X4PvTwPDdqdAdq04fuWJpELtsaEjeA==}
    engines: {node: '>=12'}
    dependencies:
      d3-array: 3.1.1
    dev: false

  /d3-hierarchy/3.1.1:
    resolution: {integrity: sha512-LtAIu54UctRmhGKllleflmHalttH3zkfSi4NlKrTAoFKjC+AFBJohsCAdgCBYQwH0F8hIOGY89X1pPqAchlMkA==}
    engines: {node: '>=12'}
    dev: false

  /d3-interpolate/3.0.1:
    resolution: {integrity: sha512-3bYs1rOD33uo8aqJfKP3JWPAibgw8Zm2+L9vBKEHJ2Rg+viTR7o5Mmv5mZcieN+FRYaAOWX5SJATX6k1PWz72g==}
    engines: {node: '>=12'}
    dependencies:
      d3-color: 3.0.1
    dev: false

  /d3-path/3.0.1:
    resolution: {integrity: sha512-gq6gZom9AFZby0YLduxT1qmrp4xpBA1YZr19OI717WIdKE2OM5ETq5qrHLb301IgxhLwcuxvGZVLeeWc/k1I6w==}
    engines: {node: '>=12'}
    dev: false

  /d3-polygon/3.0.1:
    resolution: {integrity: sha512-3vbA7vXYwfe1SYhED++fPUQlWSYTTGmFmQiany/gdbiWgU/iEyQzyymwL9SkJjFFuCS4902BSzewVGsHHmHtXg==}
    engines: {node: '>=12'}
    dev: false

  /d3-quadtree/3.0.1:
    resolution: {integrity: sha512-04xDrxQTDTCFwP5H6hRhsRcb9xxv2RzkcsygFzmkSIOJy3PeRJP7sNk3VRIbKXcog561P9oU0/rVH6vDROAgUw==}
    engines: {node: '>=12'}
    dev: false

  /d3-random/3.0.1:
    resolution: {integrity: sha512-FXMe9GfxTxqd5D6jFsQ+DJ8BJS4E/fT5mqqdjovykEB2oFbTMDVdg1MGFxfQW+FBOGoB++k8swBrgwSHT1cUXQ==}
    engines: {node: '>=12'}
    dev: false

  /d3-scale-chromatic/3.0.0:
    resolution: {integrity: sha512-Lx9thtxAKrO2Pq6OO2Ua474opeziKr279P/TKZsMAhYyNDD3EnCffdbgeSYN5O7m2ByQsxtuP2CSDczNUIZ22g==}
    engines: {node: '>=12'}
    dependencies:
      d3-color: 3.0.1
      d3-interpolate: 3.0.1
    dev: false

  /d3-scale/4.0.2:
    resolution: {integrity: sha512-GZW464g1SH7ag3Y7hXjf8RoUuAFIqklOAq3MRl4OaWabTFJY9PN/E1YklhXLh+OQ3fM9yS2nOkCoS+WLZ6kvxQ==}
    engines: {node: '>=12'}
    dependencies:
      d3-array: 3.1.1
      d3-format: 3.1.0
      d3-interpolate: 3.0.1
      d3-time: 3.0.0
      d3-time-format: 4.1.0
    dev: false

  /d3-selection/3.0.0:
    resolution: {integrity: sha512-fmTRWbNMmsmWq6xJV8D19U/gw/bwrHfNXxrIN+HfZgnzqTHp9jOmKMhsTUjXOJnZOdZY9Q28y4yebKzqDKlxlQ==}
    engines: {node: '>=12'}
    dev: false

  /d3-shape/3.1.0:
    resolution: {integrity: sha512-tGDh1Muf8kWjEDT/LswZJ8WF85yDZLvVJpYU9Nq+8+yW1Z5enxrmXOhTArlkaElU+CTn0OTVNli+/i+HP45QEQ==}
    engines: {node: '>=12'}
    dependencies:
      d3-path: 3.0.1
    dev: false

  /d3-time-format/4.1.0:
    resolution: {integrity: sha512-dJxPBlzC7NugB2PDLwo9Q8JiTR3M3e4/XANkreKSUxF8vvXKqm1Yfq4Q5dl8budlunRVlUUaDUgFt7eA8D6NLg==}
    engines: {node: '>=12'}
    dependencies:
      d3-time: 3.0.0
    dev: false

  /d3-time/3.0.0:
    resolution: {integrity: sha512-zmV3lRnlaLI08y9IMRXSDshQb5Nj77smnfpnd2LrBa/2K281Jijactokeak14QacHs/kKq0AQ121nidNYlarbQ==}
    engines: {node: '>=12'}
    dependencies:
      d3-array: 3.1.1
    dev: false

  /d3-timer/3.0.1:
    resolution: {integrity: sha512-ndfJ/JxxMd3nw31uyKoY2naivF+r29V+Lc0svZxe1JvvIRmi8hUsrMvdOwgS1o6uBHmiz91geQ0ylPP0aj1VUA==}
    engines: {node: '>=12'}
    dev: false

  /d3-transition/3.0.1_d3-selection@3.0.0:
    resolution: {integrity: sha512-ApKvfjsSR6tg06xrL434C0WydLr7JewBB3V+/39RMHsaXTOG0zmt/OAXeng5M5LBm0ojmxJrpomQVZ1aPvBL4w==}
    engines: {node: '>=12'}
    peerDependencies:
      d3-selection: 2 - 3
    dependencies:
      d3-color: 3.0.1
      d3-dispatch: 3.0.1
      d3-ease: 3.0.1
      d3-interpolate: 3.0.1
      d3-selection: 3.0.0
      d3-timer: 3.0.1
    dev: false

  /d3-zoom/3.0.0:
    resolution: {integrity: sha512-b8AmV3kfQaqWAuacbPuNbL6vahnOJflOhexLzMMNLga62+/nh0JzvJ0aO/5a5MVgUFGS7Hu1P9P03o3fJkDCyw==}
    engines: {node: '>=12'}
    dependencies:
      d3-dispatch: 3.0.1
      d3-drag: 3.0.0
      d3-interpolate: 3.0.1
      d3-selection: 3.0.0
      d3-transition: 3.0.1_d3-selection@3.0.0
    dev: false

  /d3/7.3.0:
    resolution: {integrity: sha512-MDRLJCMK232OJQRqGljQ/gCxtB8k3/sLKFjftMjzPB3nKVUODpdW9Rb3vcq7U8Ka5YKoZkAmp++Ur6I+6iNWIw==}
    engines: {node: '>=12'}
    dependencies:
      d3-array: 3.1.1
      d3-axis: 3.0.0
      d3-brush: 3.0.0
      d3-chord: 3.0.1
      d3-color: 3.0.1
      d3-contour: 3.0.1
      d3-delaunay: 6.0.2
      d3-dispatch: 3.0.1
      d3-drag: 3.0.0
      d3-dsv: 3.0.1
      d3-ease: 3.0.1
      d3-fetch: 3.0.1
      d3-force: 3.0.0
      d3-format: 3.1.0
      d3-geo: 3.0.1
      d3-hierarchy: 3.1.1
      d3-interpolate: 3.0.1
      d3-path: 3.0.1
      d3-polygon: 3.0.1
      d3-quadtree: 3.0.1
      d3-random: 3.0.1
      d3-scale: 4.0.2
      d3-scale-chromatic: 3.0.0
      d3-selection: 3.0.0
      d3-shape: 3.1.0
      d3-time: 3.0.0
      d3-time-format: 4.1.0
      d3-timer: 3.0.1
      d3-transition: 3.0.1_d3-selection@3.0.0
      d3-zoom: 3.0.0
    dev: false

  /data-urls/2.0.0:
    resolution: {integrity: sha512-X5eWTSXO/BJmpdIKCRuKUgSCgAN0OwliVK3yPKbwIWU1Tdw5BRajxlzMidvh+gwko9AfQ9zIj52pzF91Q3YAvQ==}
    engines: {node: '>=10'}
    dependencies:
      abab: 2.0.5
      whatwg-mimetype: 2.3.0
      whatwg-url: 8.7.0
    dev: true

  /dataloader/1.4.0:
    resolution: {integrity: sha512-68s5jYdlvasItOJnCuI2Q9s4q98g0pCyL3HrcKJu8KNugUl8ahgmZYg38ysLTgQjjXX3H8CJLkAvWrclWfcalw==}
    dev: true

  /date-fns/2.28.0:
    resolution: {integrity: sha512-8d35hViGYx/QH0icHYCeLmsLmMUheMmTyV9Fcm6gvNwdw31yXXH+O85sOBJ+OLnLQMKZowvpKb6FgMIQjcpvQw==}
    engines: {node: '>=0.11'}
    dev: false

  /debug/4.3.3:
    resolution: {integrity: sha512-/zxw5+vh1Tfv+4Qn7a5nsbcJKPaSvCDhojn6FEl9vupwK2VCSDtEiEtqr8DFtzYFOdz63LBkxec7DYuc2jon6Q==}
    engines: {node: '>=6.0'}
    peerDependencies:
      supports-color: '*'
    peerDependenciesMeta:
      supports-color:
        optional: true
    dependencies:
      ms: 2.1.2
    dev: true

  /decimal.js/10.3.1:
    resolution: {integrity: sha512-V0pfhfr8suzyPGOx3nmq4aHqabehUZn6Ch9kyFpV79TGDTWFmHqUqXdabR7QHqxzrYolF4+tVmJhUG4OURg5dQ==}
    dev: true

  /decode-uri-component/0.2.0:
    resolution: {integrity: sha1-6zkTMzRYd1y4TNGh+uBiEGu4dUU=}
    engines: {node: '>=0.10'}
    dev: true

  /dedent-js/1.0.1:
    resolution: {integrity: sha1-vuX7fJ5yfYXf+iRZDRDsGrElUwU=}
    dev: false

  /dedent/0.7.0:
    resolution: {integrity: sha1-JJXduvbrh0q7Dhvp3yLS5aVEMmw=}
    dev: true

  /deep-eql/3.0.1:
    resolution: {integrity: sha512-+QeIQyN5ZuO+3Uk5DYh6/1eKO0m0YmJFGNmFHGACpf1ClL1nmlV/p4gNgbl2pJGxgXb4faqo6UE+M5ACEMyVcw==}
    engines: {node: '>=0.12'}
    dependencies:
      type-detect: 4.0.8
    dev: true

  /deep-is/0.1.4:
    resolution: {integrity: sha512-oIPzksmTg4/MriiaYGO+okXDT7ztn/w3Eptv/+gSIdMdKsJo0u4CfYNFJPy+4SKMuCqGw2wxnA+URMg3t8a/bQ==}
    dev: true

  /deepmerge/4.2.2:
    resolution: {integrity: sha512-FJ3UgI4gIl+PHZm53knsuSFpE+nESMr7M4v9QcgB7S63Kj/6WqMiFQJpBBYz1Pt+66bZpP3Q7Lye0Oo9MPKEdg==}
    engines: {node: '>=0.10.0'}
    dev: true

  /defined/1.0.0:
    resolution: {integrity: sha1-yY2bzvdWdBiOEQlpFRGZ45sfppM=}
    dev: true

  /delaunator/5.0.0:
    resolution: {integrity: sha512-AyLvtyJdbv/U1GkiS6gUUzclRoAY4Gs75qkMygJJhU75LW4DNuSF2RMzpxs9jw9Oz1BobHjTdkG3zdP55VxAqw==}
    dependencies:
      robust-predicates: 3.0.1
    dev: false

  /delayed-stream/1.0.0:
    resolution: {integrity: sha1-3zrhmayt+31ECqrgsp4icrJOxhk=}
    engines: {node: '>=0.4.0'}
    dev: true

  /detect-indent/6.1.0:
    resolution: {integrity: sha512-reYkTUJAZb9gUuZ2RvVCNhVHdg62RHnJ7WJl8ftMi4diZ6NWlciOzQN88pUhSELEwflJht4oQDv0F0BMlwaYtA==}
    engines: {node: '>=8'}
    dev: true

  /detect-newline/3.1.0:
    resolution: {integrity: sha512-TLz+x/vEXm/Y7P7wn1EJFNLxYpUD4TgMosxY6fAVJUnJMbupHBOncxyWUG9OpTaH9EBD7uFI5LfEgmMOc54DsA==}
    engines: {node: '>=8'}
    dev: true

  /detective/5.2.0:
    resolution: {integrity: sha512-6SsIx+nUUbuK0EthKjv0zrdnajCCXVYGmbYYiYjFVpzcjwEs/JMDZ8tPRG29J/HhN56t3GJp2cGSWDRjjot8Pg==}
    engines: {node: '>=0.8.0'}
    dependencies:
      acorn-node: 1.8.2
      defined: 1.0.0
      minimist: 1.2.5
    dev: true

  /devtools-protocol/0.0.960912:
    resolution: {integrity: sha512-I3hWmV9rWHbdnUdmMKHF2NuYutIM2kXz2mdXW8ha7TbRlGTVs+PF+PsB5QWvpCek4Fy9B+msiispCfwlhG5Sqg==}
    dev: true

  /didyoumean/1.2.2:
    resolution: {integrity: sha512-gxtyfqMg7GKyhQmb056K7M3xszy/myH8w+B4RT+QXBQsvAOdc3XymqDDPHx1BgPgsdAA5SIifona89YtRATDzw==}
    dev: true

  /diff-sequences/27.5.1:
    resolution: {integrity: sha512-k1gCAXAsNgLwEL+Y8Wvl+M6oEFj5bgazfZULpS5CneoPPXRaCCW7dm+q21Ky2VEE5X+VeRDBVg1Pcvvsr4TtNQ==}
    engines: {node: ^10.13.0 || ^12.13.0 || ^14.15.0 || >=15.0.0}
    dev: true

  /dir-glob/3.0.1:
    resolution: {integrity: sha512-WkrWp9GR4KXfKGYzOLmTuGVi1UWFfws377n9cc55/tb6DuqyF6pcQ5AbiHEshaDpY9v6oaSr2XCDidGmMwdzIA==}
    engines: {node: '>=8'}
    dependencies:
      path-type: 4.0.0
    dev: true

  /dlv/1.1.3:
    resolution: {integrity: sha512-+HlytyjlPKnIG8XuRG8WvmBP8xs8P71y+SKKS6ZXWoEgLuePxtDoUEiH7WkdePWrQ5JBpE6aoVqfZfJUQkjXwA==}
    dev: true

  /doctrine/3.0.0:
    resolution: {integrity: sha512-yS+Q5i3hBf7GBkd4KG8a7eBNNWNGLTaEwwYWUijIYM7zrlYDM0BFXHjjPWlWZ1Rg7UaddZeIDmi9jF3HmqiQ2w==}
    engines: {node: '>=6.0.0'}
    dependencies:
      esutils: 2.0.3
    dev: true

  /dom-accessibility-api/0.5.10:
    resolution: {integrity: sha512-Xu9mD0UjrJisTmv7lmVSDMagQcU9R5hwAbxsaAE/35XPnPLJobbuREfV/rraiSaEj/UOvgrzQs66zyTWTlyd+g==}
    dev: true

  /dom-accessibility-api/0.5.11:
    resolution: {integrity: sha512-7X6GvzjYf4yTdRKuCVScV+aA9Fvh5r8WzWrXBH9w82ZWB/eYDMGCnazoC/YAqAzUJWHzLOnZqr46K3iEyUhUvw==}
    dev: true

  /domexception/2.0.1:
    resolution: {integrity: sha512-yxJ2mFy/sibVQlu5qHjOkf9J3K6zgmCxgJ94u2EdvDOV09H+32LtRswEcUsmUWN72pVLOEnTSRaIVVzVQgS0dg==}
    engines: {node: '>=8'}
    dependencies:
      webidl-conversions: 5.0.0
    dev: true

  /electron-to-chromium/1.4.38:
    resolution: {integrity: sha512-WhHt3sZazKj0KK/UpgsbGQnUUoFeAHVishzHFExMxagpZgjiGYSC9S0ZlbhCfSH2L2i+2A1yyqOIliTctMx7KQ==}
    dev: true

  /electron-to-chromium/1.4.71:
    resolution: {integrity: sha512-Hk61vXXKRb2cd3znPE9F+2pLWdIOmP7GjiTj45y6L3W/lO+hSnUSUhq+6lEaERWBdZOHbk2s3YV5c9xVl3boVw==}
    dev: true

  /emittery/0.8.1:
    resolution: {integrity: sha512-uDfvUjVrfGJJhymx/kz6prltenw1u7WrCg1oa94zYY8xxVpLLUu045LAT0dhDZdXG58/EpPL/5kA180fQ/qudg==}
    engines: {node: '>=10'}
    dev: true

  /emoji-regex/8.0.0:
    resolution: {integrity: sha512-MSjYzcWNOA0ewAHpz0MxpYFvwg6yjy1NG3xteoqz644VCo/RPgnr1/GGt+ic3iJTzQ8Eu3TdM14SawnVUmGE6A==}
    dev: true

  /end-of-stream/1.4.4:
    resolution: {integrity: sha512-+uw1inIHVPQoaVuHzRyXd21icM+cnt4CzD5rW+NC1wjOUSTOs+Te7FOv7AhN7vS9x/oIyhLP5PR1H+phQAHu5Q==}
    dependencies:
      once: 1.4.0
    dev: true

  /error-ex/1.3.2:
    resolution: {integrity: sha512-7dFHNmqeFSEt2ZBsCriorKnn3Z2pj+fd9kmI6QoWw4//DL+icEBfc0U7qJCisqrTsKTjw4fNFy2pW9OqStD84g==}
    dependencies:
      is-arrayish: 0.2.1
    dev: true

  /es6-promise/3.3.1:
    resolution: {integrity: sha1-oIzd6EzNvzTQJ6FFG8kdS80ophM=}
    dev: true

  /esbuild-android-arm64/0.14.23:
    resolution: {integrity: sha512-k9sXem++mINrZty1v4FVt6nC5BQCFG4K2geCIUUqHNlTdFnuvcqsY7prcKZLFhqVC1rbcJAr9VSUGFL/vD4vsw==}
    engines: {node: '>=12'}
    cpu: [arm64]
    os: [android]
    requiresBuild: true
    dev: true
    optional: true

  /esbuild-darwin-64/0.14.23:
    resolution: {integrity: sha512-lB0XRbtOYYL1tLcYw8BoBaYsFYiR48RPrA0KfA/7RFTr4MV7Bwy/J4+7nLsVnv9FGuQummM3uJ93J3ptaTqFug==}
    engines: {node: '>=12'}
    cpu: [x64]
    os: [darwin]
    requiresBuild: true
    dev: true
    optional: true

  /esbuild-darwin-arm64/0.14.23:
    resolution: {integrity: sha512-yat73Z/uJ5tRcfRiI4CCTv0FSnwErm3BJQeZAh+1tIP0TUNh6o+mXg338Zl5EKChD+YGp6PN+Dbhs7qa34RxSw==}
    engines: {node: '>=12'}
    cpu: [arm64]
    os: [darwin]
    requiresBuild: true
    dev: true
    optional: true

  /esbuild-freebsd-64/0.14.23:
    resolution: {integrity: sha512-/1xiTjoLuQ+LlbfjJdKkX45qK/M7ARrbLmyf7x3JhyQGMjcxRYVR6Dw81uH3qlMHwT4cfLW4aEVBhP1aNV7VsA==}
    engines: {node: '>=12'}
    cpu: [x64]
    os: [freebsd]
    requiresBuild: true
    dev: true
    optional: true

  /esbuild-freebsd-arm64/0.14.23:
    resolution: {integrity: sha512-uyPqBU/Zcp6yEAZS4LKj5jEE0q2s4HmlMBIPzbW6cTunZ8cyvjG6YWpIZXb1KK3KTJDe62ltCrk3VzmWHp+iLg==}
    engines: {node: '>=12'}
    cpu: [arm64]
    os: [freebsd]
    requiresBuild: true
    dev: true
    optional: true

  /esbuild-linux-32/0.14.23:
    resolution: {integrity: sha512-37R/WMkQyUfNhbH7aJrr1uCjDVdnPeTHGeDhZPUNhfoHV0lQuZNCKuNnDvlH/u/nwIYZNdVvz1Igv5rY/zfrzQ==}
    engines: {node: '>=12'}
    cpu: [ia32]
    os: [linux]
    requiresBuild: true
    dev: true
    optional: true

  /esbuild-linux-64/0.14.23:
    resolution: {integrity: sha512-H0gztDP60qqr8zoFhAO64waoN5yBXkmYCElFklpd6LPoobtNGNnDe99xOQm28+fuD75YJ7GKHzp/MLCLhw2+vQ==}
    engines: {node: '>=12'}
    cpu: [x64]
    os: [linux]
    requiresBuild: true
    dev: true
    optional: true

  /esbuild-linux-arm/0.14.23:
    resolution: {integrity: sha512-x64CEUxi8+EzOAIpCUeuni0bZfzPw/65r8tC5cy5zOq9dY7ysOi5EVQHnzaxS+1NmV+/RVRpmrzGw1QgY2Xpmw==}
    engines: {node: '>=12'}
    cpu: [arm]
    os: [linux]
    requiresBuild: true
    dev: true
    optional: true

  /esbuild-linux-arm64/0.14.23:
    resolution: {integrity: sha512-c4MLOIByNHR55n3KoYf9hYDfBRghMjOiHLaoYLhkQkIabb452RWi+HsNgB41sUpSlOAqfpqKPFNg7VrxL3UX9g==}
    engines: {node: '>=12'}
    cpu: [arm64]
    os: [linux]
    requiresBuild: true
    dev: true
    optional: true

  /esbuild-linux-mips64le/0.14.23:
    resolution: {integrity: sha512-kHKyKRIAedYhKug2EJpyJxOUj3VYuamOVA1pY7EimoFPzaF3NeY7e4cFBAISC/Av0/tiV0xlFCt9q0HJ68IBIw==}
    engines: {node: '>=12'}
    cpu: [mips64el]
    os: [linux]
    requiresBuild: true
    dev: true
    optional: true

  /esbuild-linux-ppc64le/0.14.23:
    resolution: {integrity: sha512-7ilAiJEPuJJnJp/LiDO0oJm5ygbBPzhchJJh9HsHZzeqO+3PUzItXi+8PuicY08r0AaaOe25LA7sGJ0MzbfBag==}
    engines: {node: '>=12'}
    cpu: [ppc64]
    os: [linux]
    requiresBuild: true
    dev: true
    optional: true

  /esbuild-linux-riscv64/0.14.23:
    resolution: {integrity: sha512-fbL3ggK2wY0D8I5raPIMPhpCvODFE+Bhb5QGtNP3r5aUsRR6TQV+ZBXIaw84iyvKC8vlXiA4fWLGhghAd/h/Zg==}
    engines: {node: '>=12'}
    cpu: [riscv64]
    os: [linux]
    requiresBuild: true
    dev: true
    optional: true

  /esbuild-linux-s390x/0.14.23:
    resolution: {integrity: sha512-GHMDCyfy7+FaNSO8RJ8KCFsnax8fLUsOrj9q5Gi2JmZMY0Zhp75keb5abTFCq2/Oy6KVcT0Dcbyo/bFb4rIFJA==}
    engines: {node: '>=12'}
    cpu: [s390x]
    os: [linux]
    requiresBuild: true
    dev: true
    optional: true

  /esbuild-netbsd-64/0.14.23:
    resolution: {integrity: sha512-ovk2EX+3rrO1M2lowJfgMb/JPN1VwVYrx0QPUyudxkxLYrWeBxDKQvc6ffO+kB4QlDyTfdtAURrVzu3JeNdA2g==}
    engines: {node: '>=12'}
    cpu: [x64]
    os: [netbsd]
    requiresBuild: true
    dev: true
    optional: true

  /esbuild-openbsd-64/0.14.23:
    resolution: {integrity: sha512-uYYNqbVR+i7k8ojP/oIROAHO9lATLN7H2QeXKt2H310Fc8FJj4y3Wce6hx0VgnJ4k1JDrgbbiXM8rbEgQyg8KA==}
    engines: {node: '>=12'}
    cpu: [x64]
    os: [openbsd]
    requiresBuild: true
    dev: true
    optional: true

  /esbuild-sunos-64/0.14.23:
    resolution: {integrity: sha512-hAzeBeET0+SbScknPzS2LBY6FVDpgE+CsHSpe6CEoR51PApdn2IB0SyJX7vGelXzlyrnorM4CAsRyb9Qev4h9g==}
    engines: {node: '>=12'}
    cpu: [x64]
    os: [sunos]
    requiresBuild: true
    dev: true
    optional: true

  /esbuild-windows-32/0.14.23:
    resolution: {integrity: sha512-Kttmi3JnohdaREbk6o9e25kieJR379TsEWF0l39PQVHXq3FR6sFKtVPgY8wk055o6IB+rllrzLnbqOw/UV60EA==}
    engines: {node: '>=12'}
    cpu: [ia32]
    os: [win32]
    requiresBuild: true
    dev: true
    optional: true

  /esbuild-windows-64/0.14.23:
    resolution: {integrity: sha512-JtIT0t8ymkpl6YlmOl6zoSWL5cnCgyLaBdf/SiU/Eg3C13r0NbHZWNT/RDEMKK91Y6t79kTs3vyRcNZbfu5a8g==}
    engines: {node: '>=12'}
    cpu: [x64]
    os: [win32]
    requiresBuild: true
    dev: true
    optional: true

  /esbuild-windows-arm64/0.14.23:
    resolution: {integrity: sha512-cTFaQqT2+ik9e4hePvYtRZQ3pqOvKDVNarzql0VFIzhc0tru/ZgdLoXd6epLiKT+SzoSce6V9YJ+nn6RCn6SHw==}
    engines: {node: '>=12'}
    cpu: [arm64]
    os: [win32]
    requiresBuild: true
    dev: true
    optional: true

  /esbuild/0.14.23:
    resolution: {integrity: sha512-XjnIcZ9KB6lfonCa+jRguXyRYcldmkyZ99ieDksqW/C8bnyEX299yA4QH2XcgijCgaddEZePPTgvx/2imsq7Ig==}
    engines: {node: '>=12'}
    hasBin: true
    requiresBuild: true
    optionalDependencies:
      esbuild-android-arm64: 0.14.23
      esbuild-darwin-64: 0.14.23
      esbuild-darwin-arm64: 0.14.23
      esbuild-freebsd-64: 0.14.23
      esbuild-freebsd-arm64: 0.14.23
      esbuild-linux-32: 0.14.23
      esbuild-linux-64: 0.14.23
      esbuild-linux-arm: 0.14.23
      esbuild-linux-arm64: 0.14.23
      esbuild-linux-mips64le: 0.14.23
      esbuild-linux-ppc64le: 0.14.23
      esbuild-linux-riscv64: 0.14.23
      esbuild-linux-s390x: 0.14.23
      esbuild-netbsd-64: 0.14.23
      esbuild-openbsd-64: 0.14.23
      esbuild-sunos-64: 0.14.23
      esbuild-windows-32: 0.14.23
      esbuild-windows-64: 0.14.23
      esbuild-windows-arm64: 0.14.23
    dev: true

  /escalade/3.1.1:
    resolution: {integrity: sha512-k0er2gUkLf8O0zKJiAhmkTnJlTvINGv7ygDNPbeIsX/TJjGJZHuh9B2UxbsaEkmlEo9MfhrSzmhIlhRlI2GXnw==}
    engines: {node: '>=6'}
    dev: true

  /escape-string-regexp/1.0.5:
    resolution: {integrity: sha1-G2HAViGQqN/2rjuyzwIAyhMLhtQ=}
    engines: {node: '>=0.8.0'}
    dev: true

  /escape-string-regexp/2.0.0:
    resolution: {integrity: sha512-UpzcLCXolUWcNu5HtVMHYdXJjArjsF9C0aNnquZYY4uW/Vu0miy5YoWvbV345HauVvcAUnpRuhMMcqTcGOY2+w==}
    engines: {node: '>=8'}
    dev: true

  /escape-string-regexp/4.0.0:
    resolution: {integrity: sha512-TtpcNJ3XAzx3Gq8sWRzJaVajRs0uVxA2YAkdb1jm2YkPz4G6egUFAyA3n5vtEIZefPk5Wa4UXbKuS5fKkJWdgA==}
    engines: {node: '>=10'}
    dev: true

  /escodegen/2.0.0:
    resolution: {integrity: sha512-mmHKys/C8BFUGI+MAWNcSYoORYLMdPzjrknd2Vc+bUsjN5bXcr8EhrNB+UTqfL1y3I9c4fw2ihgtMPQLBRiQxw==}
    engines: {node: '>=6.0'}
    dependencies:
      esprima: 4.0.1
      estraverse: 5.3.0
      esutils: 2.0.3
      optionator: 0.8.3
    optionalDependencies:
      source-map: 0.6.1
    dev: true

  /eslint-config-prettier/8.4.0_eslint@8.10.0:
    resolution: {integrity: sha512-CFotdUcMY18nGRo5KGsnNxpznzhkopOcOo0InID+sgQssPrzjvsyKZPvOgymTFeHrFuC3Tzdf2YndhXtULK9Iw==}
    hasBin: true
    peerDependencies:
      eslint: '>=7.0.0'
    dependencies:
      eslint: 8.10.0
    dev: true

  /eslint-plugin-svelte3/3.4.1_eslint@8.10.0+svelte@3.46.4:
    resolution: {integrity: sha512-7p59WG8qV8L6wLdl4d/c3mdjkgVglQCdv5XOTk/iNPBKXuuV+Q0eFP5Wa6iJd/G2M1qR3BkLPEzaANOqKAZczw==}
    engines: {node: '>=10'}
    peerDependencies:
      eslint: '>=6.0.0'
      svelte: ^3.2.0
    dependencies:
      eslint: 8.10.0
      svelte: 3.46.4
    dev: true

  /eslint-scope/5.1.1:
    resolution: {integrity: sha512-2NxwbF/hZ0KpepYN0cNbo+FN6XoK7GaHlQhgx/hIZl6Va0bF45RQOOwhLIy8lQDbuCiadSLCBnH2CFYquit5bw==}
    engines: {node: '>=8.0.0'}
    dependencies:
      esrecurse: 4.3.0
      estraverse: 4.3.0
    dev: true

  /eslint-scope/7.1.1:
    resolution: {integrity: sha512-QKQM/UXpIiHcLqJ5AOyIW7XZmzjkzQXYE54n1++wb0u9V/abW3l9uQnxX8Z5Xd18xyKIMTUAyQ0k1e8pz6LUrw==}
    engines: {node: ^12.22.0 || ^14.17.0 || >=16.0.0}
    dependencies:
      esrecurse: 4.3.0
      estraverse: 5.3.0
    dev: true

  /eslint-utils/3.0.0_eslint@8.10.0:
    resolution: {integrity: sha512-uuQC43IGctw68pJA1RgbQS8/NP7rch6Cwd4j3ZBtgo4/8Flj4eGE7ZYSZRN3iq5pVUv6GPdW5Z1RFleo84uLDA==}
    engines: {node: ^10.0.0 || ^12.0.0 || >= 14.0.0}
    peerDependencies:
      eslint: '>=5'
    dependencies:
      eslint: 8.10.0
      eslint-visitor-keys: 2.1.0
    dev: true

  /eslint-visitor-keys/2.1.0:
    resolution: {integrity: sha512-0rSmRBzXgDzIsD6mGdJgevzgezI534Cer5L/vyMX0kHzT/jiB43jRhd9YUlMGYLQy2zprNmoT8qasCGtY+QaKw==}
    engines: {node: '>=10'}
    dev: true

  /eslint-visitor-keys/3.3.0:
    resolution: {integrity: sha512-mQ+suqKJVyeuwGYHAdjMFqjCyfl8+Ldnxuyp3ldiMBFKkvytrXUZWaiPCEav8qDHKty44bD+qV1IP4T+w+xXRA==}
    engines: {node: ^12.22.0 || ^14.17.0 || >=16.0.0}
    dev: true

  /eslint/8.10.0:
    resolution: {integrity: sha512-tcI1D9lfVec+R4LE1mNDnzoJ/f71Kl/9Cv4nG47jOueCMBrCCKYXr4AUVS7go6mWYGFD4+EoN6+eXSrEbRzXVw==}
    engines: {node: ^12.22.0 || ^14.17.0 || >=16.0.0}
    hasBin: true
    dependencies:
      '@eslint/eslintrc': 1.2.0
      '@humanwhocodes/config-array': 0.9.5
      ajv: 6.12.6
      chalk: 4.1.2
      cross-spawn: 7.0.3
      debug: 4.3.3
      doctrine: 3.0.0
      escape-string-regexp: 4.0.0
      eslint-scope: 7.1.1
      eslint-utils: 3.0.0_eslint@8.10.0
      eslint-visitor-keys: 3.3.0
      espree: 9.3.1
      esquery: 1.4.0
      esutils: 2.0.3
      fast-deep-equal: 3.1.3
      file-entry-cache: 6.0.1
      functional-red-black-tree: 1.0.1
      glob-parent: 6.0.2
      globals: 13.12.1
      ignore: 5.2.0
      import-fresh: 3.3.0
      imurmurhash: 0.1.4
      is-glob: 4.0.3
      js-yaml: 4.1.0
      json-stable-stringify-without-jsonify: 1.0.1
      levn: 0.4.1
      lodash.merge: 4.6.2
      minimatch: 3.1.2
      natural-compare: 1.4.0
      optionator: 0.9.1
      regexpp: 3.2.0
      strip-ansi: 6.0.1
      strip-json-comments: 3.1.1
      text-table: 0.2.0
      v8-compile-cache: 2.3.0
    transitivePeerDependencies:
      - supports-color
    dev: true

  /espree/9.3.1:
    resolution: {integrity: sha512-bvdyLmJMfwkV3NCRl5ZhJf22zBFo1y8bYh3VYb+bfzqNB4Je68P2sSuXyuFquzWLebHpNd2/d5uv7yoP9ISnGQ==}
    engines: {node: ^12.22.0 || ^14.17.0 || >=16.0.0}
    dependencies:
      acorn: 8.7.0
      acorn-jsx: 5.3.2_acorn@8.7.0
      eslint-visitor-keys: 3.3.0
    dev: true

  /esprima/4.0.1:
    resolution: {integrity: sha512-eGuFFw7Upda+g4p+QHvnW0RyTX/SVeJBDM/gCtMARO0cLuT2HcEKnTPvhjV6aGeqrCB/sbNop0Kszm0jsaWU4A==}
    engines: {node: '>=4'}
    dev: true

  /esquery/1.4.0:
    resolution: {integrity: sha512-cCDispWt5vHHtwMY2YrAQ4ibFkAL8RbH5YGBnZBc90MolvvfkkQcJro/aZiAQUlQ3qgrYS6D6v8Gc5G5CQsc9w==}
    engines: {node: '>=0.10'}
    dependencies:
      estraverse: 5.3.0
    dev: true

  /esrecurse/4.3.0:
    resolution: {integrity: sha512-KmfKL3b6G+RXvP8N1vr3Tq1kL/oCFgn2NYXEtqP8/L3pKapUA4G8cFVaoF3SU323CD4XypR/ffioHmkti6/Tag==}
    engines: {node: '>=4.0'}
    dependencies:
      estraverse: 5.3.0
    dev: true

  /estraverse/4.3.0:
    resolution: {integrity: sha512-39nnKffWz8xN1BU/2c79n9nB9HDzo0niYUqx6xyqUnyoAnQyyWpOTdZEeiCch8BBu515t4wp9ZmgVfVhn9EBpw==}
    engines: {node: '>=4.0'}
    dev: true

  /estraverse/5.3.0:
    resolution: {integrity: sha512-MMdARuVEQziNTeJD8DgMqmhwR11BRQ/cBP+pLtYdSTnf3MIO8fFeiINEbX36ZdNlfU/7A9f3gUw49B3oQsvwBA==}
    engines: {node: '>=4.0'}
    dev: true

  /estree-walker/2.0.2:
    resolution: {integrity: sha512-Rfkk/Mp/DL7JVje3u18FxFujQlTNR2q6QfMSMB7AvCBx91NGj/ba3kCfza0f6dVDbw7YlRf/nDrn7pQrCCyQ/w==}
    dev: true

  /esutils/2.0.3:
    resolution: {integrity: sha512-kVscqXk4OCp68SZ0dkgEKVi6/8ij300KBWTJq32P/dYeWTSwK41WyTxalN1eRmA5Z9UU/LX9D7FWSmV9SAYx6g==}
    engines: {node: '>=0.10.0'}
    dev: true

  /execa/5.1.1:
    resolution: {integrity: sha512-8uSpZZocAZRBAPIEINJj3Lo9HyGitllczc27Eh5YYojjMFMn8yHMDMaUHE2Jqfq05D/wucwI4JGURyXt1vchyg==}
    engines: {node: '>=10'}
    dependencies:
      cross-spawn: 7.0.3
      get-stream: 6.0.1
      human-signals: 2.1.0
      is-stream: 2.0.1
      merge-stream: 2.0.0
      npm-run-path: 4.0.1
      onetime: 5.1.2
      signal-exit: 3.0.7
      strip-final-newline: 2.0.0
    dev: true

  /exit/0.1.2:
    resolution: {integrity: sha1-BjJjj42HfMghB9MKD/8aF8uhzQw=}
    engines: {node: '>= 0.8.0'}
    dev: true

  /expect/27.5.1:
    resolution: {integrity: sha512-E1q5hSUG2AmYQwQJ041nvgpkODHQvB+RKlB4IYdru6uJsyFTRyZAP463M+1lINorwbqAmUggi6+WwkD8lCS/Dw==}
    engines: {node: ^10.13.0 || ^12.13.0 || ^14.15.0 || >=15.0.0}
    dependencies:
      '@jest/types': 27.5.1
      jest-get-type: 27.5.1
      jest-matcher-utils: 27.5.1
      jest-message-util: 27.5.1
    dev: true

  /extract-zip/2.0.1:
    resolution: {integrity: sha512-GDhU9ntwuKyGXdZBUgTIe+vXnWj0fppUEtMDL0+idd5Sta8TGpHssn/eusA9mrPr9qNDym6SxAYZjNvCn/9RBg==}
    engines: {node: '>= 10.17.0'}
    hasBin: true
    dependencies:
      debug: 4.3.3
      get-stream: 5.2.0
      yauzl: 2.10.0
    optionalDependencies:
      '@types/yauzl': 2.9.2
    transitivePeerDependencies:
      - supports-color
    dev: true

  /fast-deep-equal/3.1.3:
    resolution: {integrity: sha512-f3qQ9oQy9j2AhBe/H9VC91wLmKBCCU/gDOnKNAYG5hswO7BLKj09Hc5HYNz9cGI++xlpDCIgDaitVs03ATR84Q==}
    dev: true

  /fast-glob/3.2.11:
    resolution: {integrity: sha512-xrO3+1bxSo3ZVHAnqzyuewYT6aMFHRAd4Kcs92MAonjwQZLsK9d0SF1IyQ3k5PoirxTW0Oe/RqFgMQ6TcNE5Ew==}
    engines: {node: '>=8.6.0'}
    dependencies:
      '@nodelib/fs.stat': 2.0.5
      '@nodelib/fs.walk': 1.2.8
      glob-parent: 5.1.2
      merge2: 1.4.1
      micromatch: 4.0.4
    dev: true

  /fast-json-stable-stringify/2.1.0:
    resolution: {integrity: sha512-lhd/wF+Lk98HZoTCtlVraHtfh5XYijIjalXck7saUtuanSDyLMxnHhSXEDJqHxD7msR8D0uCmqlkwjCV8xvwHw==}
    dev: true

  /fast-levenshtein/2.0.6:
    resolution: {integrity: sha1-PYpcZog6FqMMqGQ+hR8Zuqd5eRc=}
    dev: true

  /fastq/1.13.0:
    resolution: {integrity: sha512-YpkpUnK8od0o1hmeSc7UUs/eB/vIPWJYjKck2QKIzAf71Vm1AAQ3EbuZB3g2JIy+pg+ERD0vqI79KyZiB2e2Nw==}
    dependencies:
      reusify: 1.0.4
    dev: true

  /fb-watchman/2.0.1:
    resolution: {integrity: sha512-DkPJKQeY6kKwmuMretBhr7G6Vodr7bFwDYTXIkfG1gjvNpaxBTQV3PbXg6bR1c1UP4jPOX0jHUbbHANL9vRjVg==}
    dependencies:
      bser: 2.1.1
    dev: true

  /fd-slicer/1.1.0:
    resolution: {integrity: sha1-JcfInLH5B3+IkbvmHY85Dq4lbx4=}
    dependencies:
      pend: 1.2.0
    dev: true

  /file-entry-cache/6.0.1:
    resolution: {integrity: sha512-7Gps/XWymbLk2QLYK4NzpMOrYjMhdIxXuIvy2QBsLE6ljuodKvdkWs/cpyJJ3CVIVpH0Oi1Hvg1ovbMzLdFBBg==}
    engines: {node: ^10.12.0 || >=12.0.0}
    dependencies:
      flat-cache: 3.0.4
    dev: true

  /fill-range/7.0.1:
    resolution: {integrity: sha512-qOo9F+dMUmC2Lcb4BbVvnKJxTPjCm+RRpe4gDuGrzkL7mEVl/djYSu2OdQ2Pa302N4oqkSg9ir6jaLWJ2USVpQ==}
    engines: {node: '>=8'}
    dependencies:
      to-regex-range: 5.0.1
    dev: true

  /find-up/4.1.0:
    resolution: {integrity: sha512-PpOwAdQ/YlXQ2vj8a3h8IipDuYRi3wceVQQGYWxNINccq40Anw7BlsEXCMbt1Zt+OLA6Fq9suIpIWD0OsnISlw==}
    engines: {node: '>=8'}
    dependencies:
      locate-path: 5.0.0
      path-exists: 4.0.0
    dev: true

  /find-up/5.0.0:
    resolution: {integrity: sha512-78/PXT1wlLLDgTzDs7sjq9hzz0vXD+zn+7wypEe4fXQxCmdmqfGsEPQxmiCSQI3ajFV91bVSsvNtrJRiW6nGng==}
    engines: {node: '>=10'}
    dependencies:
      locate-path: 6.0.0
      path-exists: 4.0.0
    dev: true

  /flat-cache/3.0.4:
    resolution: {integrity: sha512-dm9s5Pw7Jc0GvMYbshN6zchCA9RgQlzzEZX3vylR9IqFfS8XciblUXOKfW6SiuJ0e13eDYZoZV5wdrev7P3Nwg==}
    engines: {node: ^10.12.0 || >=12.0.0}
    dependencies:
      flatted: 3.2.5
      rimraf: 3.0.2
    dev: true

  /flatted/3.2.5:
    resolution: {integrity: sha512-WIWGi2L3DyTUvUrwRKgGi9TwxQMUEqPOPQBVi71R96jZXJdFskXEmf54BoZaS1kknGODoIGASGEzBUYdyMCBJg==}
    dev: true

  /follow-redirects/1.14.9:
    resolution: {integrity: sha512-MQDfihBQYMcyy5dhRDJUHcw7lb2Pv/TuE6xP1vyraLukNDHKbDxDNaOE3NbCAdKQApno+GPRyo1YAp89yCjK4w==}
    engines: {node: '>=4.0'}
    peerDependencies:
      debug: '*'
    peerDependenciesMeta:
      debug:
        optional: true
    dev: true

  /foreground-child/2.0.0:
    resolution: {integrity: sha512-dCIq9FpEcyQyXKCkyzmlPTFNgrCzPudOe+mhvJU5zAtlBnGVy2yKxtfsxK2tQBThwq225jcvBjpw1Gr40uzZCA==}
    engines: {node: '>=8.0.0'}
    dependencies:
      cross-spawn: 7.0.3
      signal-exit: 3.0.7
    dev: true

  /form-data/3.0.1:
    resolution: {integrity: sha512-RHkBKtLWUVwd7SqRIvCZMEvAMoGUp0XU+seQiZejj0COz3RI3hWP4sCv3gZWWLjJTd7rGwcsF5eKZGii0r/hbg==}
    engines: {node: '>= 6'}
    dependencies:
      asynckit: 0.4.0
      combined-stream: 1.0.8
      mime-types: 2.1.34
    dev: true

  /fraction.js/4.1.2:
    resolution: {integrity: sha512-o2RiJQ6DZaR/5+Si0qJUIy637QMRudSi9kU/FFzx9EZazrIdnBgpU+3sEWCxAVhH2RtxW2Oz+T4p2o8uOPVcgA==}
    dev: true

  /fs-constants/1.0.0:
    resolution: {integrity: sha512-y6OAwoSIf7FyjMIv94u+b5rdheZEjzR63GTyZJm5qh4Bi+2YgwLCcI/fPFZkL5PSixOt6ZNKm+w+Hfp/Bciwow==}
    dev: true

  /fs-minipass/2.1.0:
    resolution: {integrity: sha512-V/JgOLFCS+R6Vcq0slCuaeWEdNC3ouDlJMNIsacH2VtALiu9mV4LPrHc5cDl8k5aw6J8jwgWWpiTo5RYhmIzvg==}
    engines: {node: '>= 8'}
    dependencies:
      minipass: 3.1.6
    dev: true

  /fs.realpath/1.0.0:
    resolution: {integrity: sha1-FQStJSMVjKpA20onh8sBQRmU6k8=}
    dev: true

  /fsevents/2.3.2:
    resolution: {integrity: sha512-xiqMQR4xAeHTuB9uWm+fFRcIOgKBMiOBP+eXiyT7jsgVCq1bkVygt00oASowB7EdtpOHaaPgKt812P9ab+DDKA==}
    engines: {node: ^8.16.0 || ^10.6.0 || >=11.0.0}
    os: [darwin]
    requiresBuild: true
    dev: true
    optional: true

  /function-bind/1.1.1:
    resolution: {integrity: sha512-yIovAzMX49sF8Yl58fSCWJ5svSLuaibPxXQJFLmBObTuCr0Mf1KiPopGM9NiFjiYBCbfaa2Fh6breQ6ANVTI0A==}
    dev: true

  /functional-red-black-tree/1.0.1:
    resolution: {integrity: sha1-GwqzvVU7Kg1jmdKcDj6gslIHgyc=}
    dev: true

  /gensync/1.0.0-beta.2:
    resolution: {integrity: sha512-3hN7NaskYvMDLQY55gnW3NQ+mesEAepTqlg+VEbj7zzqEMBVNhzcGYYeqFo/TlYz6eQiFcp1HcsCZO+nGgS8zg==}
    engines: {node: '>=6.9.0'}
    dev: true

  /get-caller-file/2.0.5:
    resolution: {integrity: sha512-DyFP3BM/3YHTQOCUL/w0OZHR0lpKeGrxotcHWcqNEdnltqFwXVfhEBQ94eIo34AfQpo0rGki4cyIiftY06h2Fg==}
    engines: {node: 6.* || 8.* || >= 10.*}
    dev: true

  /get-func-name/2.0.0:
    resolution: {integrity: sha1-6td0q+5y4gQJQzoGY2YCPdaIekE=}
    dev: true

  /get-package-type/0.1.0:
    resolution: {integrity: sha512-pjzuKtY64GYfWizNAJ0fr9VqttZkNiK2iS430LtIHzjBEr6bX8Am2zm4sW4Ro5wjWW5cAlRL1qAMTcXbjNAO2Q==}
    engines: {node: '>=8.0.0'}
    dev: true

  /get-stream/5.2.0:
    resolution: {integrity: sha512-nBF+F1rAZVCu/p7rjzgA+Yb4lfYXrpl7a6VmJrU8wF9I1CKvP/QwPNZHnOlwbTkY6dvtFIzFMSyQXbLoTQPRpA==}
    engines: {node: '>=8'}
    dependencies:
      pump: 3.0.0
    dev: true

  /get-stream/6.0.1:
    resolution: {integrity: sha512-ts6Wi+2j3jQjqi70w5AlN8DFnkSwC+MqmxEzdEALB2qXZYV3X/b1CTfgPLGJNMeAWxdPfU8FO1ms3NUfaHCPYg==}
    engines: {node: '>=10'}
    dev: true

  /glob-parent/5.1.2:
    resolution: {integrity: sha512-AOIgSQCepiJYwP3ARnGx+5VnTu2HBYdzbGP45eLw1vr3zB3vZLeyed1sC9hnbcOc9/SrMyM5RPQrkGz4aS9Zow==}
    engines: {node: '>= 6'}
    dependencies:
      is-glob: 4.0.3
    dev: true

  /glob-parent/6.0.2:
    resolution: {integrity: sha512-XxwI8EOhVQgWp6iDL+3b0r86f4d6AX6zSU55HfB4ydCEuXLXc5FcYeOu+nnGftS4TEju/11rt4KJPTMgbfmv4A==}
    engines: {node: '>=10.13.0'}
    dependencies:
      is-glob: 4.0.3
    dev: true

  /glob-regex/0.3.2:
    resolution: {integrity: sha512-m5blUd3/OqDTWwzBBtWBPrGlAzatRywHameHeekAZyZrskYouOGdNB8T/q6JucucvJXtOuyHIn0/Yia7iDasDw==}
    dev: true

  /glob/7.2.0:
    resolution: {integrity: sha512-lmLf6gtyrPq8tTjSmrO94wBeQbFR3HbLHbuyD69wuyQkImp2hWqMGB47OX65FBkPffO641IP9jWa1z4ivqG26Q==}
    dependencies:
      fs.realpath: 1.0.0
      inflight: 1.0.6
      inherits: 2.0.4
      minimatch: 3.1.2
      once: 1.4.0
      path-is-absolute: 1.0.1
    dev: true

  /globals/11.12.0:
    resolution: {integrity: sha512-WOBp/EEGUiIsJSp7wcv/y6MO+lV9UoncWqxuFfm8eBwzWNgyfBd6Gz+IeKQ9jCmyhoH99g15M3T+QaVHFjizVA==}
    engines: {node: '>=4'}
    dev: true

  /globals/13.12.1:
    resolution: {integrity: sha512-317dFlgY2pdJZ9rspXDks7073GpDmXdfbM3vYYp0HAMKGDh1FfWPleI2ljVNLQX5M5lXcAslTcPTrOrMEFOjyw==}
    engines: {node: '>=8'}
    dependencies:
      type-fest: 0.20.2
    dev: true

  /globby/11.1.0:
    resolution: {integrity: sha512-jhIXaOzy1sb8IyocaruWSn1TjmnBVs8Ayhcy83rmxNJ8q2uWKCAj3CnJY+KpGSXCueAPc0i05kVvVKtP1t9S3g==}
    engines: {node: '>=10'}
    dependencies:
      array-union: 2.1.0
      dir-glob: 3.0.1
      fast-glob: 3.2.11
      ignore: 5.2.0
      merge2: 1.4.1
      slash: 3.0.0
    dev: true

  /globrex/0.1.2:
    resolution: {integrity: sha512-uHJgbwAMwNFf5mLst7IWLNg14x1CkeqglJb/K3doi4dw6q2IvAAmM/Y81kevy83wP+Sst+nutFTYOGg3d1lsxg==}
    dev: true

  /google-protobuf/3.19.4:
    resolution: {integrity: sha512-OIPNCxsG2lkIvf+P5FNfJ/Km95CsXOBecS9ZcAU6m2Rq3svc0Apl9nB3GMDNKfQ9asNv4KjyAqGwPQFrVle3Yg==}
    dev: false

  /graceful-fs/4.2.9:
    resolution: {integrity: sha512-NtNxqUcXgpW2iMrfqSfR73Glt39K+BLwWsPs94yR63v45T0Wbej7eRmL5cWfwEgqXnmjQp3zaJTshdRW/qC2ZQ==}
    dev: true

  /grpc-web/1.3.1:
    resolution: {integrity: sha512-VxyYEAGsatecAFY3xieRDzsuhm92yQBsJD7fd5Z3MY150hZWPwkrUWetzJ0QK5W0uym4+VedPQrei38wk0eIjQ==}
    dev: false

  /has-flag/3.0.0:
    resolution: {integrity: sha1-tdRU3CGZriJWmfNGfloH87lVuv0=}
    engines: {node: '>=4'}
    dev: true

  /has-flag/4.0.0:
    resolution: {integrity: sha512-EykJT/Q1KjTWctppgIAgfSO0tKVuZUjhgMr17kqTumMl6Afv3EISleU7qZUzoXDFTAHTDC4NOoG/ZxU3EvlMPQ==}
    engines: {node: '>=8'}
    dev: true

  /has/1.0.3:
    resolution: {integrity: sha512-f2dvO0VU6Oej7RkWJGrehjbzMAjFp5/VKPp5tTpWIV4JHHZK1/BxbFRtf/siA2SWTe09caDmVtYYzWEIbBS4zw==}
    engines: {node: '>= 0.4.0'}
    dependencies:
      function-bind: 1.1.1
    dev: true

  /html-encoding-sniffer/2.0.1:
    resolution: {integrity: sha512-D5JbOMBIR/TVZkubHT+OyT2705QvogUW4IBn6nHd756OwieSF9aDYFj4dv6HHEVGYbHaLETa3WggZYWWMyy3ZQ==}
    engines: {node: '>=10'}
    dependencies:
      whatwg-encoding: 1.0.5
    dev: true

  /html-escaper/2.0.2:
    resolution: {integrity: sha512-H2iMtd0I4Mt5eYiapRdIDjp+XzelXQ0tFE4JS7YFwFevXXMmOp9myNrUvCg0D6ws8iqkRPBfKHgbwig1SmlLfg==}
    dev: true

  /http-proxy-agent/4.0.1:
    resolution: {integrity: sha512-k0zdNgqWTGA6aeIRVpvfVob4fL52dTfaehylg0Y4UvSySvOq/Y+BOyPrgpUrA7HylqvU8vIZGsRuXmspskV0Tg==}
    engines: {node: '>= 6'}
    dependencies:
      '@tootallnate/once': 1.1.2
      agent-base: 6.0.2
      debug: 4.3.3
    transitivePeerDependencies:
      - supports-color
    dev: true

  /https-proxy-agent/5.0.0:
    resolution: {integrity: sha512-EkYm5BcKUGiduxzSt3Eppko+PiNWNEpa4ySk9vTC6wDsQJW9rHSa+UhGNJoRYp7bz6Ht1eaRIa6QaJqO5rCFbA==}
    engines: {node: '>= 6'}
    dependencies:
      agent-base: 6.0.2
      debug: 4.3.3
    transitivePeerDependencies:
      - supports-color
    dev: true

  /human-signals/2.1.0:
    resolution: {integrity: sha512-B4FFZ6q/T2jhhksgkbEW3HBvWIfDW85snkQgawt07S7J5QXTk6BkNV+0yAeZrM5QpMAdYlocGoljn0sJ/WQkFw==}
    engines: {node: '>=10.17.0'}
    dev: true

  /iconv-lite/0.4.24:
    resolution: {integrity: sha512-v3MXnZAcvnywkTUEZomIActle7RXXeedOR31wwl7VlyoXO4Qi9arvSenNQWne1TcRwhCL1HwLI21bEqdpj8/rA==}
    engines: {node: '>=0.10.0'}
    dependencies:
      safer-buffer: 2.1.2
    dev: true

  /iconv-lite/0.6.3:
    resolution: {integrity: sha512-4fCk79wshMdzMp2rH06qWrJE4iolqLhCUH+OiuIgU++RB0+94NlDL81atO7GX55uUKueo0txHNtvEyI6D7WdMw==}
    engines: {node: '>=0.10.0'}
    dependencies:
      safer-buffer: 2.1.2
    dev: false

  /ieee754/1.2.1:
    resolution: {integrity: sha512-dcyqhDvX1C46lXZcVqCpK+FtMRQVdIMN6/Df5js2zouUsqG7I6sFxitIC+7KYK29KdXOLHdu9zL4sFnoVQnqaA==}
    dev: true

  /ignore/4.0.6:
    resolution: {integrity: sha512-cyFDKrqc/YdcWFniJhzI42+AzS+gNwmUzOSFcRCQYwySuBBBy/KjuxWLZ/FHEH6Moq1NizMOBWyTcv8O4OZIMg==}
    engines: {node: '>= 4'}
    dev: true

  /ignore/5.2.0:
    resolution: {integrity: sha512-CmxgYGiEPCLhfLnpPp1MoRmifwEIOgjcHXxOBjv7mY96c+eWScsOP9c112ZyLdWHi0FxHjI+4uVhKYp/gcdRmQ==}
    engines: {node: '>= 4'}
    dev: true

  /import-fresh/3.3.0:
    resolution: {integrity: sha512-veYYhQa+D1QBKznvhUHxb8faxlrwUnxseDAbAp457E0wLNio2bOSKnjYDhMj+YiAq61xrMGhQk9iXVk5FzgQMw==}
    engines: {node: '>=6'}
    dependencies:
      parent-module: 1.0.1
      resolve-from: 4.0.0
    dev: true

  /import-local/3.1.0:
    resolution: {integrity: sha512-ASB07uLtnDs1o6EHjKpX34BKYDSqnFerfTOJL2HvMqF70LnxpjkzDB8J44oT9pu4AMPkQwf8jl6szgvNd2tRIg==}
    engines: {node: '>=8'}
    dependencies:
      pkg-dir: 4.2.0
      resolve-cwd: 3.0.0
    dev: true

  /imurmurhash/0.1.4:
    resolution: {integrity: sha1-khi5srkoojixPcT7a21XbyMUU+o=}
    engines: {node: '>=0.8.19'}
    dev: true

  /indent-string/4.0.0:
    resolution: {integrity: sha512-EdDDZu4A2OyIK7Lr/2zG+w5jmbuk1DVBnEwREQvBzspBJkCEbRa8GxU1lghYcaGJCnRWibjDXlq779X1/y5xwg==}
    engines: {node: '>=8'}
    dev: true

  /inflight/1.0.6:
    resolution: {integrity: sha1-Sb1jMdfQLQwJvJEKEHW6gWW1bfk=}
    dependencies:
      once: 1.4.0
      wrappy: 1.0.2
    dev: true

  /inherits/2.0.4:
    resolution: {integrity: sha512-k/vGaX4/Yla3WzyMCvTQOXYeIHvqOKtnqBduzTHpzpQZzAskKMhZ2K+EnBiSM9zGSoIFeMpXKxa4dYeZIQqewQ==}
    dev: true

  /internmap/2.0.3:
    resolution: {integrity: sha512-5Hh7Y1wQbvY5ooGgPbDaL5iYLAPzMTUrjMulskHLH6wnv/A+1q5rgEaiuqEjB+oxGXIVZs1FF+R/KPN3ZSQYYg==}
    engines: {node: '>=12'}
    dev: false

  /is-arrayish/0.2.1:
    resolution: {integrity: sha1-d8mYQFJ6qOyxqLppe4BkWnqSap0=}
    dev: true

  /is-binary-path/2.1.0:
    resolution: {integrity: sha512-ZMERYes6pDydyuGidse7OsHxtbI7WVeUEozgR/g7rd0xUimYNlvZRE/K2MgZTjWy725IfelLeVcEM97mmtRGXw==}
    engines: {node: '>=8'}
    dependencies:
      binary-extensions: 2.2.0
    dev: true

  /is-core-module/2.8.1:
    resolution: {integrity: sha512-SdNCUs284hr40hFTFP6l0IfZ/RSrMXF3qgoRHd3/79unUTvrFO/JoXwkGm+5J/Oe3E/b5GsnG330uUNgRpu1PA==}
    dependencies:
      has: 1.0.3
    dev: true

  /is-extglob/2.1.1:
    resolution: {integrity: sha1-qIwCU1eR8C7TfHahueqXc8gz+MI=}
    engines: {node: '>=0.10.0'}
    dev: true

  /is-fullwidth-code-point/3.0.0:
    resolution: {integrity: sha512-zymm5+u+sCsSWyD9qNaejV3DFvhCKclKdizYaJUuHA83RLjb7nSuGnddCHGv0hk+KY7BMAlsWeK4Ueg6EV6XQg==}
    engines: {node: '>=8'}
    dev: true

  /is-generator-fn/2.1.0:
    resolution: {integrity: sha512-cTIB4yPYL/Grw0EaSzASzg6bBy9gqCofvWN8okThAYIxKJZC+udlRAmGbM0XLeniEJSs8uEgHPGuHSe1XsOLSQ==}
    engines: {node: '>=6'}
    dev: true

  /is-glob/4.0.3:
    resolution: {integrity: sha512-xelSayHH36ZgE7ZWhli7pW34hNbNl8Ojv5KVmkJD4hBdD3th8Tfk9vYasLM+mXWOZhFkgZfxhLSnrwRr4elSSg==}
    engines: {node: '>=0.10.0'}
    dependencies:
      is-extglob: 2.1.1
    dev: true

  /is-number/7.0.0:
    resolution: {integrity: sha512-41Cifkg6e8TylSpdtTpeLVMqvSBEVzTttHvERD741+pnZ8ANv0004MRL43QKPDlK9cGvNp6NZWZUBlbGXYxxng==}
    engines: {node: '>=0.12.0'}
    dev: true

  /is-potential-custom-element-name/1.0.1:
    resolution: {integrity: sha512-bCYeRA2rVibKZd+s2625gGnGF/t7DSqDs4dP7CrLA1m7jKWz6pps0LpYLJN8Q64HtmPKJ1hrN3nzPNKFEKOUiQ==}
    dev: true

  /is-promise/4.0.0:
    resolution: {integrity: sha512-hvpoI6korhJMnej285dSg6nu1+e6uxs7zG3BYAm5byqDsgJNWwxzM6z6iZiAgQR4TJ30JmBTOwqZUw3WlyH3AQ==}
    dev: false

  /is-stream/2.0.1:
    resolution: {integrity: sha512-hFoiJiTl63nn+kstHGBtewWSKnQLpyb155KHheA1l39uvtO9nWIop1p3udqPcUd/xbF1VLMO4n7OI6p7RbngDg==}
    engines: {node: '>=8'}
    dev: true

  /is-typedarray/1.0.0:
    resolution: {integrity: sha1-5HnICFjfDBsR3dppQPlgEfzaSpo=}
    dev: true

  /isexe/2.0.0:
    resolution: {integrity: sha1-6PvzdNxVb/iUehDcsFctYz8s+hA=}
    dev: true

  /istanbul-lib-coverage/3.2.0:
    resolution: {integrity: sha512-eOeJ5BHCmHYvQK7xt9GkdHuzuCGS1Y6g9Gvnx3Ym33fz/HpLRYxiS0wHNr+m/MBC8B647Xt608vCDEvhl9c6Mw==}
    engines: {node: '>=8'}
    dev: true

  /istanbul-lib-instrument/5.1.0:
    resolution: {integrity: sha512-czwUz525rkOFDJxfKK6mYfIs9zBKILyrZQxjz3ABhjQXhbhFsSbo1HW/BFcsDnfJYJWA6thRR5/TUY2qs5W99Q==}
    engines: {node: '>=8'}
    dependencies:
      '@babel/core': 7.17.5
      '@babel/parser': 7.17.3
      '@istanbuljs/schema': 0.1.3
      istanbul-lib-coverage: 3.2.0
      semver: 6.3.0
    transitivePeerDependencies:
      - supports-color
    dev: true

  /istanbul-lib-report/3.0.0:
    resolution: {integrity: sha512-wcdi+uAKzfiGT2abPpKZ0hSU1rGQjUQnLvtY5MpQ7QCTahD3VODhcu4wcfY1YtkGaDD5yuydOLINXsfbus9ROw==}
    engines: {node: '>=8'}
    dependencies:
      istanbul-lib-coverage: 3.2.0
      make-dir: 3.1.0
      supports-color: 7.2.0
    dev: true

  /istanbul-lib-source-maps/4.0.1:
    resolution: {integrity: sha512-n3s8EwkdFIJCG3BPKBYvskgXGoy88ARzvegkitk60NxRdwltLOTaH7CUiMRXvwYorl0Q712iEjcWB+fK/MrWVw==}
    engines: {node: '>=10'}
    dependencies:
      debug: 4.3.3
      istanbul-lib-coverage: 3.2.0
      source-map: 0.6.1
    transitivePeerDependencies:
      - supports-color
    dev: true

  /istanbul-reports/3.1.4:
    resolution: {integrity: sha512-r1/DshN4KSE7xWEknZLLLLDn5CJybV3nw01VTkp6D5jzLuELlcbudfj/eSQFvrKsJuTVCGnePO7ho82Nw9zzfw==}
    engines: {node: '>=8'}
    dependencies:
      html-escaper: 2.0.2
      istanbul-lib-report: 3.0.0
    dev: true

  /jest-changed-files/27.5.1:
    resolution: {integrity: sha512-buBLMiByfWGCoMsLLzGUUSpAmIAGnbR2KJoMN10ziLhOLvP4e0SlypHnAel8iqQXTrcbmfEY9sSqae5sgUsTvw==}
    engines: {node: ^10.13.0 || ^12.13.0 || ^14.15.0 || >=15.0.0}
    dependencies:
      '@jest/types': 27.5.1
      execa: 5.1.1
      throat: 6.0.1
    dev: true

  /jest-circus/27.5.1:
    resolution: {integrity: sha512-D95R7x5UtlMA5iBYsOHFFbMD/GVA4R/Kdq15f7xYWUfWHBto9NYRsOvnSauTgdF+ogCpJ4tyKOXhUifxS65gdw==}
    engines: {node: ^10.13.0 || ^12.13.0 || ^14.15.0 || >=15.0.0}
    dependencies:
      '@jest/environment': 27.5.1
      '@jest/test-result': 27.5.1
      '@jest/types': 27.5.1
      '@types/node': 17.0.18
      chalk: 4.1.2
      co: 4.6.0
      dedent: 0.7.0
      expect: 27.5.1
      is-generator-fn: 2.1.0
      jest-each: 27.5.1
      jest-matcher-utils: 27.5.1
      jest-message-util: 27.5.1
      jest-runtime: 27.5.1
      jest-snapshot: 27.5.1
      jest-util: 27.5.1
      pretty-format: 27.5.1
      slash: 3.0.0
      stack-utils: 2.0.5
      throat: 6.0.1
    transitivePeerDependencies:
      - supports-color
    dev: true

  /jest-cli/27.5.1:
    resolution: {integrity: sha512-Hc6HOOwYq4/74/c62dEE3r5elx8wjYqxY0r0G/nFrLDPMFRu6RA/u8qINOIkvhxG7mMQ5EJsOGfRpI8L6eFUVw==}
    engines: {node: ^10.13.0 || ^12.13.0 || ^14.15.0 || >=15.0.0}
    hasBin: true
    peerDependencies:
      node-notifier: ^8.0.1 || ^9.0.0 || ^10.0.0
    peerDependenciesMeta:
      node-notifier:
        optional: true
    dependencies:
      '@jest/core': 27.5.1
      '@jest/test-result': 27.5.1
      '@jest/types': 27.5.1
      chalk: 4.1.2
      exit: 0.1.2
      graceful-fs: 4.2.9
      import-local: 3.1.0
      jest-config: 27.5.1
      jest-util: 27.5.1
      jest-validate: 27.5.1
      prompts: 2.4.2
      yargs: 16.2.0
    transitivePeerDependencies:
      - bufferutil
      - canvas
      - supports-color
      - ts-node
      - utf-8-validate
    dev: true

  /jest-config/27.5.1:
    resolution: {integrity: sha512-5sAsjm6tGdsVbW9ahcChPAFCk4IlkQUknH5AvKjuLTSlcO/wCZKyFdn7Rg0EkC+OGgWODEy2hDpWB1PgzH0JNA==}
    engines: {node: ^10.13.0 || ^12.13.0 || ^14.15.0 || >=15.0.0}
    peerDependencies:
      ts-node: '>=9.0.0'
    peerDependenciesMeta:
      ts-node:
        optional: true
    dependencies:
      '@babel/core': 7.17.5
      '@jest/test-sequencer': 27.5.1
      '@jest/types': 27.5.1
      babel-jest: 27.5.1_@babel+core@7.17.5
      chalk: 4.1.2
      ci-info: 3.3.0
      deepmerge: 4.2.2
      glob: 7.2.0
      graceful-fs: 4.2.9
      jest-circus: 27.5.1
      jest-environment-jsdom: 27.5.1
      jest-environment-node: 27.5.1
      jest-get-type: 27.5.1
      jest-jasmine2: 27.5.1
      jest-regex-util: 27.5.1
      jest-resolve: 27.5.1
      jest-runner: 27.5.1
      jest-util: 27.5.1
      jest-validate: 27.5.1
      micromatch: 4.0.4
      parse-json: 5.2.0
      pretty-format: 27.5.1
      slash: 3.0.0
      strip-json-comments: 3.1.1
    transitivePeerDependencies:
      - bufferutil
      - canvas
      - supports-color
      - utf-8-validate
    dev: true

  /jest-diff/27.5.1:
    resolution: {integrity: sha512-m0NvkX55LDt9T4mctTEgnZk3fmEg3NRYutvMPWM/0iPnkFj2wIeF45O1718cMSOFO1vINkqmxqD8vE37uTEbqw==}
    engines: {node: ^10.13.0 || ^12.13.0 || ^14.15.0 || >=15.0.0}
    dependencies:
      chalk: 4.1.2
      diff-sequences: 27.5.1
      jest-get-type: 27.5.1
      pretty-format: 27.5.1
    dev: true

  /jest-docblock/27.5.1:
    resolution: {integrity: sha512-rl7hlABeTsRYxKiUfpHrQrG4e2obOiTQWfMEH3PxPjOtdsfLQO4ReWSZaQ7DETm4xu07rl4q/h4zcKXyU0/OzQ==}
    engines: {node: ^10.13.0 || ^12.13.0 || ^14.15.0 || >=15.0.0}
    dependencies:
      detect-newline: 3.1.0
    dev: true

  /jest-each/27.5.1:
    resolution: {integrity: sha512-1Ff6p+FbhT/bXQnEouYy00bkNSY7OUpfIcmdl8vZ31A1UUaurOLPA8a8BbJOF2RDUElwJhmeaV7LnagI+5UwNQ==}
    engines: {node: ^10.13.0 || ^12.13.0 || ^14.15.0 || >=15.0.0}
    dependencies:
      '@jest/types': 27.5.1
      chalk: 4.1.2
      jest-get-type: 27.5.1
      jest-util: 27.5.1
      pretty-format: 27.5.1
    dev: true

  /jest-environment-jsdom/27.5.1:
    resolution: {integrity: sha512-TFBvkTC1Hnnnrka/fUb56atfDtJ9VMZ94JkjTbggl1PEpwrYtUBKMezB3inLmWqQsXYLcMwNoDQwoBTAvFfsfw==}
    engines: {node: ^10.13.0 || ^12.13.0 || ^14.15.0 || >=15.0.0}
    dependencies:
      '@jest/environment': 27.5.1
      '@jest/fake-timers': 27.5.1
      '@jest/types': 27.5.1
      '@types/node': 17.0.18
      jest-mock: 27.5.1
      jest-util: 27.5.1
      jsdom: 16.7.0
    transitivePeerDependencies:
      - bufferutil
      - canvas
      - supports-color
      - utf-8-validate
    dev: true

  /jest-environment-node/27.5.1:
    resolution: {integrity: sha512-Jt4ZUnxdOsTGwSRAfKEnE6BcwsSPNOijjwifq5sDFSA2kesnXTvNqKHYgM0hDq3549Uf/KzdXNYn4wMZJPlFLw==}
    engines: {node: ^10.13.0 || ^12.13.0 || ^14.15.0 || >=15.0.0}
    dependencies:
      '@jest/environment': 27.5.1
      '@jest/fake-timers': 27.5.1
      '@jest/types': 27.5.1
      '@types/node': 17.0.18
      jest-mock: 27.5.1
      jest-util: 27.5.1
    dev: true

  /jest-get-type/27.5.1:
    resolution: {integrity: sha512-2KY95ksYSaK7DMBWQn6dQz3kqAf3BB64y2udeG+hv4KfSOb9qwcYQstTJc1KCbsix+wLZWZYN8t7nwX3GOBLRw==}
    engines: {node: ^10.13.0 || ^12.13.0 || ^14.15.0 || >=15.0.0}
    dev: true

  /jest-haste-map/27.5.1:
    resolution: {integrity: sha512-7GgkZ4Fw4NFbMSDSpZwXeBiIbx+t/46nJ2QitkOjvwPYyZmqttu2TDSimMHP1EkPOi4xUZAN1doE5Vd25H4Jng==}
    engines: {node: ^10.13.0 || ^12.13.0 || ^14.15.0 || >=15.0.0}
    dependencies:
      '@jest/types': 27.5.1
      '@types/graceful-fs': 4.1.5
      '@types/node': 17.0.18
      anymatch: 3.1.2
      fb-watchman: 2.0.1
      graceful-fs: 4.2.9
      jest-regex-util: 27.5.1
      jest-serializer: 27.5.1
      jest-util: 27.5.1
      jest-worker: 27.5.1
      micromatch: 4.0.4
      walker: 1.0.8
    optionalDependencies:
      fsevents: 2.3.2
    dev: true

  /jest-jasmine2/27.5.1:
    resolution: {integrity: sha512-jtq7VVyG8SqAorDpApwiJJImd0V2wv1xzdheGHRGyuT7gZm6gG47QEskOlzsN1PG/6WNaCo5pmwMHDf3AkG2pQ==}
    engines: {node: ^10.13.0 || ^12.13.0 || ^14.15.0 || >=15.0.0}
    dependencies:
      '@jest/environment': 27.5.1
      '@jest/source-map': 27.5.1
      '@jest/test-result': 27.5.1
      '@jest/types': 27.5.1
      '@types/node': 17.0.18
      chalk: 4.1.2
      co: 4.6.0
      expect: 27.5.1
      is-generator-fn: 2.1.0
      jest-each: 27.5.1
      jest-matcher-utils: 27.5.1
      jest-message-util: 27.5.1
      jest-runtime: 27.5.1
      jest-snapshot: 27.5.1
      jest-util: 27.5.1
      pretty-format: 27.5.1
      throat: 6.0.1
    transitivePeerDependencies:
      - supports-color
    dev: true

  /jest-leak-detector/27.5.1:
    resolution: {integrity: sha512-POXfWAMvfU6WMUXftV4HolnJfnPOGEu10fscNCA76KBpRRhcMN2c8d3iT2pxQS3HLbA+5X4sOUPzYO2NUyIlHQ==}
    engines: {node: ^10.13.0 || ^12.13.0 || ^14.15.0 || >=15.0.0}
    dependencies:
      jest-get-type: 27.5.1
      pretty-format: 27.5.1
    dev: true

  /jest-matcher-utils/27.5.1:
    resolution: {integrity: sha512-z2uTx/T6LBaCoNWNFWwChLBKYxTMcGBRjAt+2SbP929/Fflb9aa5LGma654Rz8z9HLxsrUaYzxE9T/EFIL/PAw==}
    engines: {node: ^10.13.0 || ^12.13.0 || ^14.15.0 || >=15.0.0}
    dependencies:
      chalk: 4.1.2
      jest-diff: 27.5.1
      jest-get-type: 27.5.1
      pretty-format: 27.5.1
    dev: true

  /jest-message-util/27.5.1:
    resolution: {integrity: sha512-rMyFe1+jnyAAf+NHwTclDz0eAaLkVDdKVHHBFWsBWHnnh5YeJMNWWsv7AbFYXfK3oTqvL7VTWkhNLu1jX24D+g==}
    engines: {node: ^10.13.0 || ^12.13.0 || ^14.15.0 || >=15.0.0}
    dependencies:
      '@babel/code-frame': 7.16.7
      '@jest/types': 27.5.1
      '@types/stack-utils': 2.0.1
      chalk: 4.1.2
      graceful-fs: 4.2.9
      micromatch: 4.0.4
      pretty-format: 27.5.1
      slash: 3.0.0
      stack-utils: 2.0.5
    dev: true

  /jest-mock/27.5.1:
    resolution: {integrity: sha512-K4jKbY1d4ENhbrG2zuPWaQBvDly+iZ2yAW+T1fATN78hc0sInwn7wZB8XtlNnvHug5RMwV897Xm4LqmPM4e2Og==}
    engines: {node: ^10.13.0 || ^12.13.0 || ^14.15.0 || >=15.0.0}
    dependencies:
      '@jest/types': 27.5.1
      '@types/node': 17.0.18
    dev: true

  /jest-pnp-resolver/1.2.2:
    resolution: {integrity: sha512-olV41bKSMm8BdnuMsewT4jqlZ8+3TCARAXjZGT9jcoSnrfUnRCqnMoF9XEeoWjbzObpqF9dRhHQj0Xb9QdF6/w==}
    engines: {node: '>=6'}
    peerDependenciesMeta:
      jest-resolve:
        optional: true
    dependencies:
      jest-resolve: 27.5.1
    dev: true

  /jest-regex-util/27.5.1:
    resolution: {integrity: sha512-4bfKq2zie+x16okqDXjXn9ql2B0dScQu+vcwe4TvFVhkVyuWLqpZrZtXxLLWoXYgn0E87I6r6GRYHF7wFZBUvg==}
    engines: {node: ^10.13.0 || ^12.13.0 || ^14.15.0 || >=15.0.0}
    dev: true

  /jest-resolve-dependencies/27.5.1:
    resolution: {integrity: sha512-QQOOdY4PE39iawDn5rzbIePNigfe5B9Z91GDD1ae/xNDlu9kaat8QQ5EKnNmVWPV54hUdxCVwwj6YMgR2O7IOg==}
    engines: {node: ^10.13.0 || ^12.13.0 || ^14.15.0 || >=15.0.0}
    dependencies:
      '@jest/types': 27.5.1
      jest-regex-util: 27.5.1
      jest-snapshot: 27.5.1
    transitivePeerDependencies:
      - supports-color
    dev: true

  /jest-resolve/27.5.1:
    resolution: {integrity: sha512-FFDy8/9E6CV83IMbDpcjOhumAQPDyETnU2KZ1O98DwTnz8AOBsW/Xv3GySr1mOZdItLR+zDZ7I/UdTFbgSOVCw==}
    engines: {node: ^10.13.0 || ^12.13.0 || ^14.15.0 || >=15.0.0}
    dependencies:
      '@jest/types': 27.5.1
      chalk: 4.1.2
      graceful-fs: 4.2.9
      jest-haste-map: 27.5.1
      jest-pnp-resolver: 1.2.2
      jest-util: 27.5.1
      jest-validate: 27.5.1
      resolve: 1.22.0
      resolve.exports: 1.1.0
      slash: 3.0.0
    dev: true

  /jest-runner/27.5.1:
    resolution: {integrity: sha512-g4NPsM4mFCOwFKXO4p/H/kWGdJp9V8kURY2lX8Me2drgXqG7rrZAx5kv+5H7wtt/cdFIjhqYx1HrlqWHaOvDaQ==}
    engines: {node: ^10.13.0 || ^12.13.0 || ^14.15.0 || >=15.0.0}
    dependencies:
      '@jest/console': 27.5.1
      '@jest/environment': 27.5.1
      '@jest/test-result': 27.5.1
      '@jest/transform': 27.5.1
      '@jest/types': 27.5.1
      '@types/node': 17.0.18
      chalk: 4.1.2
      emittery: 0.8.1
      graceful-fs: 4.2.9
      jest-docblock: 27.5.1
      jest-environment-jsdom: 27.5.1
      jest-environment-node: 27.5.1
      jest-haste-map: 27.5.1
      jest-leak-detector: 27.5.1
      jest-message-util: 27.5.1
      jest-resolve: 27.5.1
      jest-runtime: 27.5.1
      jest-util: 27.5.1
      jest-worker: 27.5.1
      source-map-support: 0.5.21
      throat: 6.0.1
    transitivePeerDependencies:
      - bufferutil
      - canvas
      - supports-color
      - utf-8-validate
    dev: true

  /jest-runtime/27.5.1:
    resolution: {integrity: sha512-o7gxw3Gf+H2IGt8fv0RiyE1+r83FJBRruoA+FXrlHw6xEyBsU8ugA6IPfTdVyA0w8HClpbK+DGJxH59UrNMx8A==}
    engines: {node: ^10.13.0 || ^12.13.0 || ^14.15.0 || >=15.0.0}
    dependencies:
      '@jest/environment': 27.5.1
      '@jest/fake-timers': 27.5.1
      '@jest/globals': 27.5.1
      '@jest/source-map': 27.5.1
      '@jest/test-result': 27.5.1
      '@jest/transform': 27.5.1
      '@jest/types': 27.5.1
      chalk: 4.1.2
      cjs-module-lexer: 1.2.2
      collect-v8-coverage: 1.0.1
      execa: 5.1.1
      glob: 7.2.0
      graceful-fs: 4.2.9
      jest-haste-map: 27.5.1
      jest-message-util: 27.5.1
      jest-mock: 27.5.1
      jest-regex-util: 27.5.1
      jest-resolve: 27.5.1
      jest-snapshot: 27.5.1
      jest-util: 27.5.1
      slash: 3.0.0
      strip-bom: 4.0.0
    transitivePeerDependencies:
      - supports-color
    dev: true

  /jest-serializer/27.5.1:
    resolution: {integrity: sha512-jZCyo6iIxO1aqUxpuBlwTDMkzOAJS4a3eYz3YzgxxVQFwLeSA7Jfq5cbqCY+JLvTDrWirgusI/0KwxKMgrdf7w==}
    engines: {node: ^10.13.0 || ^12.13.0 || ^14.15.0 || >=15.0.0}
    dependencies:
      '@types/node': 17.0.18
      graceful-fs: 4.2.9
    dev: true

  /jest-snapshot/27.5.1:
    resolution: {integrity: sha512-yYykXI5a0I31xX67mgeLw1DZ0bJB+gpq5IpSuCAoyDi0+BhgU/RIrL+RTzDmkNTchvDFWKP8lp+w/42Z3us5sA==}
    engines: {node: ^10.13.0 || ^12.13.0 || ^14.15.0 || >=15.0.0}
    dependencies:
      '@babel/core': 7.17.5
      '@babel/generator': 7.17.3
      '@babel/plugin-syntax-typescript': 7.16.7_@babel+core@7.17.5
      '@babel/traverse': 7.17.3
      '@babel/types': 7.17.0
      '@jest/transform': 27.5.1
      '@jest/types': 27.5.1
      '@types/babel__traverse': 7.14.2
      '@types/prettier': 2.4.4
      babel-preset-current-node-syntax: 1.0.1_@babel+core@7.17.5
      chalk: 4.1.2
      expect: 27.5.1
      graceful-fs: 4.2.9
      jest-diff: 27.5.1
      jest-get-type: 27.5.1
      jest-haste-map: 27.5.1
      jest-matcher-utils: 27.5.1
      jest-message-util: 27.5.1
      jest-util: 27.5.1
      natural-compare: 1.4.0
      pretty-format: 27.5.1
      semver: 7.3.5
    transitivePeerDependencies:
      - supports-color
    dev: true

  /jest-util/27.5.1:
    resolution: {integrity: sha512-Kv2o/8jNvX1MQ0KGtw480E/w4fBCDOnH6+6DmeKi6LZUIlKA5kwY0YNdlzaWTiVgxqAqik11QyxDOKk543aKXw==}
    engines: {node: ^10.13.0 || ^12.13.0 || ^14.15.0 || >=15.0.0}
    dependencies:
      '@jest/types': 27.5.1
      '@types/node': 17.0.18
      chalk: 4.1.2
      ci-info: 3.3.0
      graceful-fs: 4.2.9
      picomatch: 2.3.1
    dev: true

  /jest-validate/27.5.1:
    resolution: {integrity: sha512-thkNli0LYTmOI1tDB3FI1S1RTp/Bqyd9pTarJwL87OIBFuqEb5Apv5EaApEudYg4g86e3CT6kM0RowkhtEnCBQ==}
    engines: {node: ^10.13.0 || ^12.13.0 || ^14.15.0 || >=15.0.0}
    dependencies:
      '@jest/types': 27.5.1
      camelcase: 6.3.0
      chalk: 4.1.2
      jest-get-type: 27.5.1
      leven: 3.1.0
      pretty-format: 27.5.1
    dev: true

  /jest-watcher/27.5.1:
    resolution: {integrity: sha512-z676SuD6Z8o8qbmEGhoEUFOM1+jfEiL3DXHK/xgEiG2EyNYfFG60jluWcupY6dATjfEsKQuibReS1djInQnoVw==}
    engines: {node: ^10.13.0 || ^12.13.0 || ^14.15.0 || >=15.0.0}
    dependencies:
      '@jest/test-result': 27.5.1
      '@jest/types': 27.5.1
      '@types/node': 17.0.18
      ansi-escapes: 4.3.2
      chalk: 4.1.2
      jest-util: 27.5.1
      string-length: 4.0.2
    dev: true

  /jest-worker/27.5.1:
    resolution: {integrity: sha512-7vuh85V5cdDofPyxn58nrPjBktZo0u9x1g8WtjQol+jZDaE+fhN+cIvTj11GndBnMnyfrUOG1sZQxCdjKh+DKg==}
    engines: {node: '>= 10.13.0'}
    dependencies:
      '@types/node': 17.0.18
      merge-stream: 2.0.0
      supports-color: 8.1.1
    dev: true

  /jest/27.5.1:
    resolution: {integrity: sha512-Yn0mADZB89zTtjkPJEXwrac3LHudkQMR+Paqa8uxJHCBr9agxztUifWCyiYrjhMPBoUVBjyny0I7XH6ozDr7QQ==}
    engines: {node: ^10.13.0 || ^12.13.0 || ^14.15.0 || >=15.0.0}
    hasBin: true
    peerDependencies:
      node-notifier: ^8.0.1 || ^9.0.0 || ^10.0.0
    peerDependenciesMeta:
      node-notifier:
        optional: true
    dependencies:
      '@jest/core': 27.5.1
      import-local: 3.1.0
      jest-cli: 27.5.1
    transitivePeerDependencies:
      - bufferutil
      - canvas
      - supports-color
      - ts-node
      - utf-8-validate
    dev: true

  /js-tokens/4.0.0:
    resolution: {integrity: sha512-RdJUflcE3cUzKiMqQgsCu06FPu9UdIJO0beYbPhHN4k6apgJtifcoCtT9bcxOpYBtpD2kCM6Sbzg4CausW/PKQ==}
    dev: true

  /js-yaml/3.14.1:
    resolution: {integrity: sha512-okMH7OXXJ7YrN9Ok3/SXrnu4iX9yOk+25nqX4imS2npuvTYDmo/QEZoqwZkYaIDk3jVvBOTOIEgEhaLOynBS9g==}
    dependencies:
      argparse: 1.0.10
      esprima: 4.0.1
    dev: true

  /js-yaml/4.1.0:
    resolution: {integrity: sha512-wpxZs9NoxZaJESJGIZTyDEaYpl0FKSA+FB9aJiyemKhMwkxQg63h4T1KJgUGHpTqPDNRcmmYLugrRjJlBtWvRA==}
    hasBin: true
    dependencies:
      argparse: 2.0.1
    dev: true

  /jsdom/16.7.0:
    resolution: {integrity: sha512-u9Smc2G1USStM+s/x1ru5Sxrl6mPYCbByG1U/hUmqaVsm4tbNyS7CicOSRyuGQYZhTu0h84qkZZQ/I+dzizSVw==}
    engines: {node: '>=10'}
    peerDependencies:
      canvas: ^2.5.0
    peerDependenciesMeta:
      canvas:
        optional: true
    dependencies:
      abab: 2.0.5
      acorn: 8.7.0
      acorn-globals: 6.0.0
      cssom: 0.4.4
      cssstyle: 2.3.0
      data-urls: 2.0.0
      decimal.js: 10.3.1
      domexception: 2.0.1
      escodegen: 2.0.0
      form-data: 3.0.1
      html-encoding-sniffer: 2.0.1
      http-proxy-agent: 4.0.1
      https-proxy-agent: 5.0.0
      is-potential-custom-element-name: 1.0.1
      nwsapi: 2.2.0
      parse5: 6.0.1
      saxes: 5.0.1
      symbol-tree: 3.2.4
      tough-cookie: 4.0.0
      w3c-hr-time: 1.0.2
      w3c-xmlserializer: 2.0.0
      webidl-conversions: 6.1.0
      whatwg-encoding: 1.0.5
      whatwg-mimetype: 2.3.0
      whatwg-url: 8.7.0
      ws: 7.5.7
      xml-name-validator: 3.0.0
    transitivePeerDependencies:
      - bufferutil
      - supports-color
      - utf-8-validate
    dev: true

  /jsesc/2.5.2:
    resolution: {integrity: sha512-OYu7XEzjkCQ3C5Ps3QIZsQfNpqoJyZZA99wd9aWd05NCtC5pWOkShK2mkL6HXQR6/Cy2lbNdPlZBpuQHXE63gA==}
    engines: {node: '>=4'}
    dev: true

  /json-parse-even-better-errors/2.3.1:
    resolution: {integrity: sha512-xyFwyhro/JEof6Ghe2iz2NcXoj2sloNsWr/XsERDK/oiPCfaNhl5ONfp+jQdAZRQQ0IJWNzH9zIZF7li91kh2w==}
    dev: true

  /json-schema-traverse/0.4.1:
    resolution: {integrity: sha512-xbbCH5dCYU5T8LcEhhuh7HJ88HXuW3qsI3Y0zOZFKfZEHcpWiHU/Jxzk629Brsab/mMiHQti9wMP+845RPe3Vg==}
    dev: true

  /json-stable-stringify-without-jsonify/1.0.1:
    resolution: {integrity: sha1-nbe1lJatPzz+8wp1FC0tkwrXJlE=}
    dev: true

  /json5/1.0.1:
    resolution: {integrity: sha512-aKS4WQjPenRxiQsC93MNfjx+nbF4PAdYzmd/1JIj8HYzqfbu86beTuNgXDzPknWk0n0uARlyewZo4s++ES36Ow==}
    hasBin: true
    dependencies:
      minimist: 1.2.5
    dev: true

  /json5/2.2.0:
    resolution: {integrity: sha512-f+8cldu7X/y7RAJurMEJmdoKXGB/X550w2Nr3tTbezL6RwEE/iMcm+tZnXeoZtKuOq6ft8+CqzEkrIgx1fPoQA==}
    engines: {node: '>=6'}
    dependencies:
      minimist: 1.2.5
    dev: true

  /kleur/3.0.3:
    resolution: {integrity: sha512-eTIzlVOSUR+JxdDFepEYcBMtZ9Qqdef+rnzWdRZuMbOywu5tO2w2N7rqjoANZ5k9vywhL6Br1VRjUIgTQx4E8w==}
    engines: {node: '>=6'}
    dev: true

  /kleur/4.1.4:
    resolution: {integrity: sha512-8QADVssbrFjivHWQU7KkMgptGTl6WAcSdlbBPY4uNF+mWr6DGcKrvY2w4FQJoXch7+fKMjj0dRrL75vk3k23OA==}
    engines: {node: '>=6'}
    dev: true

  /leven/3.1.0:
    resolution: {integrity: sha512-qsda+H8jTaUaN/x5vzW2rzc+8Rw4TAQ/4KjB46IwK5VH+IlVeeeje/EoZRpiXvIqjFgK84QffqPztGI3VBLG1A==}
    engines: {node: '>=6'}
    dev: true

  /levn/0.3.0:
    resolution: {integrity: sha1-OwmSTt+fCDwEkP3UwLxEIeBHZO4=}
    engines: {node: '>= 0.8.0'}
    dependencies:
      prelude-ls: 1.1.2
      type-check: 0.3.2
    dev: true

  /levn/0.4.1:
    resolution: {integrity: sha512-+bT2uH4E5LGE7h/n3evcS/sQlJXCpIp6ym8OWJ5eV6+67Dsql/LaaT7qJBAt2rzfoa/5QBGBhxDix1dMt2kQKQ==}
    engines: {node: '>= 0.8.0'}
    dependencies:
      prelude-ls: 1.2.1
      type-check: 0.4.0
    dev: true

  /lilconfig/2.0.4:
    resolution: {integrity: sha512-bfTIN7lEsiooCocSISTWXkiWJkRqtL9wYtYy+8EK3Y41qh3mpwPU0ycTOgjdY9ErwXCc8QyrQp82bdL0Xkm9yA==}
    engines: {node: '>=10'}
    dev: true

  /lines-and-columns/1.2.4:
    resolution: {integrity: sha512-7ylylesZQ/PV29jhEDl3Ufjo6ZX7gCqJr5F7PKrqc93v7fzSymt1BpwEU8nAUXs8qzzvqhbjhK5QZg6Mt/HkBg==}
    dev: true

  /local-pkg/0.4.1:
    resolution: {integrity: sha512-lL87ytIGP2FU5PWwNDo0w3WhIo2gopIAxPg9RxDYF7m4rr5ahuZxP22xnJHIvaLTe4Z9P6uKKY2UHiwyB4pcrw==}
    engines: {node: '>=14'}
    dev: true

  /locate-path/5.0.0:
    resolution: {integrity: sha512-t7hw9pI+WvuwNJXwk5zVHpyhIqzg2qTlklJOf0mVxGSbe3Fp2VieZcduNYjaLDoy6p9uGpQEGWG87WpMKlNq8g==}
    engines: {node: '>=8'}
    dependencies:
      p-locate: 4.1.0
    dev: true

  /locate-path/6.0.0:
    resolution: {integrity: sha512-iPZK6eYjbxRu3uB4/WZ3EsEIMJFMqAoopl3R+zuq0UjcAm/MO6KCweDgPfP3elTztoKP3KtnVHxTn2NHBSDVUw==}
    engines: {node: '>=10'}
    dependencies:
      p-locate: 5.0.0
    dev: true

  /lodash.merge/4.6.2:
    resolution: {integrity: sha512-0KpjqXRVvrYyCsX1swR/XTK0va6VQkQM6MNo7PqW77ByjAhoARA8EfrP1N4+KlKj8YS0ZUCtRT/YUuhyYDujIQ==}
    dev: true

  /lodash/4.17.21:
    resolution: {integrity: sha512-v2kDEe57lecTulaDIuNTPy3Ry4gLGJ6Z1O3vE1krgXZNrsQ+LFTGHVxVjcXPs17LhbZVGedAJv8XZ1tvj5FvSg==}
    dev: true

  /long/4.0.0:
    resolution: {integrity: sha512-XsP+KhQif4bjX1kbuSiySJFNAehNxgLb6hPRGJ9QsUr8ajHkuXGdrHmFUTUUXhDwVX2R5bY4JNZEwbUiMhV+MA==}

  /long/5.2.0:
    resolution: {integrity: sha512-9RTUNjK60eJbx3uz+TEGF7fUr29ZDxR5QzXcyDpeSfeH28S9ycINflOgOlppit5U+4kNTe83KQnMEerw7GmE8w==}
    dev: false

  /loupe/2.3.4:
    resolution: {integrity: sha512-OvKfgCC2Ndby6aSTREl5aCCPTNIzlDfQZvZxNUrBrihDhL3xcrYegTblhmEiCrg2kKQz4XsFIaemE5BF4ybSaQ==}
    dependencies:
      get-func-name: 2.0.0
    dev: true

  /lower-case/2.0.2:
    resolution: {integrity: sha512-7fm3l3NAF9WfN6W3JOmf5drwpVqX78JtoGJ3A6W0a6ZnldM41w2fV5D490psKFTpMds8TJse/eHLFFsNHHjHgg==}
    dependencies:
      tslib: 2.3.1
    dev: false

  /lru-cache/6.0.0:
    resolution: {integrity: sha512-Jo6dJ04CmSjuznwJSS3pUeWmd/H0ffTlkXXgwZi+eq1UCmqQwCh+eLsYOYCwY991i2Fah4h1BEMCx4qThGbsiA==}
    engines: {node: '>=10'}
    dependencies:
      yallist: 4.0.0
    dev: true

  /lz-string/1.4.4:
    resolution: {integrity: sha1-wNjq82BZ9wV5bh40SBHPTEmNOiY=}
    dev: true

  /magic-string/0.25.8:
    resolution: {integrity: sha512-n9NlSgfkB2rPYjSd/EZDoQcsXzwYAv4CIB/vi3ZSvZ2Tjax5W5Ie1NMy4HG3PVdcL4bBMMR20Ng4UcISMzqRLw==}
    dependencies:
      sourcemap-codec: 1.4.8
    dev: true

  /make-dir/3.1.0:
    resolution: {integrity: sha512-g3FeP20LNwhALb/6Cz6Dd4F2ngze0jz7tbzrD2wAV+o9FeNHe4rL+yK2md0J/fiSf1sa1ADhXqi5+oVwOM/eGw==}
    engines: {node: '>=8'}
    dependencies:
      semver: 6.3.0
    dev: true

  /makeerror/1.0.12:
    resolution: {integrity: sha512-JmqCvUhmt43madlpFzG4BQzG2Z3m6tvQDNKdClZnO3VbIudJYmxsT0FNJMeiB2+JTSlTQTSbU8QdesVmwJcmLg==}
    dependencies:
      tmpl: 1.0.5
    dev: true

  /merge-stream/2.0.0:
    resolution: {integrity: sha512-abv/qOcuPfk3URPfDzmZU1LKmuw8kT+0nIHvKrKgFrwifol/doWcdA4ZqsWQ8ENrFKkd67Mfpo/LovbIUsbt3w==}
    dev: true

  /merge2/1.4.1:
    resolution: {integrity: sha512-8q7VEgMJW4J8tcfVPy8g09NcQwZdbwFEqhe/WZkoIzjn/3TGDwtOCYtXGxA3O8tPzpczCCDgv+P2P5y00ZJOOg==}
    engines: {node: '>= 8'}
    dev: true

  /micromatch/4.0.4:
    resolution: {integrity: sha512-pRmzw/XUcwXGpD9aI9q/0XOwLNygjETJ8y0ao0wdqprrzDa4YnxLcz7fQRZr8voh8V10kGhABbNcHVk5wHgWwg==}
    engines: {node: '>=8.6'}
    dependencies:
      braces: 3.0.2
      picomatch: 2.3.1
    dev: true

  /mime-db/1.51.0:
    resolution: {integrity: sha512-5y8A56jg7XVQx2mbv1lu49NR4dokRnhZYTtL+KGfaa27uq4pSTXkwQkFJl4pkRMyNFz/EtYDSkiiEHx3F7UN6g==}
    engines: {node: '>= 0.6'}
    dev: true

  /mime-types/2.1.34:
    resolution: {integrity: sha512-6cP692WwGIs9XXdOO4++N+7qjqv0rqxxVvJ3VHPh/Sc9mVZcQP+ZGhkKiTvWMQRr2tbHkJP/Yn7Y0npb3ZBs4A==}
    engines: {node: '>= 0.6'}
    dependencies:
      mime-db: 1.51.0
    dev: true

  /mimic-fn/2.1.0:
    resolution: {integrity: sha512-OqbOk5oEQeAZ8WXWydlu9HJjz9WVdEIvamMCcXmuqUYjTknH/sqsWvhQ3vgwKFRR1HpjvNBKQ37nbJgYzGqGcg==}
    engines: {node: '>=6'}
    dev: true

  /min-indent/1.0.1:
    resolution: {integrity: sha512-I9jwMn07Sy/IwOj3zVkVik2JTvgpaykDZEigL6Rx6N9LbMywwUSMtxET+7lVoDLLd3O3IXwJwvuuns8UB/HeAg==}
    engines: {node: '>=4'}
    dev: true

  /minimatch/3.1.2:
    resolution: {integrity: sha512-J7p63hRiAjw1NDEww1W7i37+ByIrOWO5XQQAzZ3VOcL0PNybwpfmV/N05zFAzwQ9USyEcX6t3UO+K5aqBQOIHw==}
    dependencies:
      brace-expansion: 1.1.11
    dev: true

  /minimist/1.2.5:
    resolution: {integrity: sha512-FM9nNUYrRBAELZQT3xeZQ7fmMOBg6nWNmJKTcgsJeaLstP/UODVpGsr5OhXhhXg6f+qtJ8uiZ+PUxkDWcgIXLw==}
    dev: true

  /minipass/3.1.6:
    resolution: {integrity: sha512-rty5kpw9/z8SX9dmxblFA6edItUmwJgMeYDZRrwlIVN27i8gysGbznJwUggw2V/FVqFSDdWy040ZPS811DYAqQ==}
    engines: {node: '>=8'}
    dependencies:
      yallist: 4.0.0
    dev: true

  /minizlib/2.1.2:
    resolution: {integrity: sha512-bAxsR8BVfj60DWXHE3u30oHzfl4G7khkSuPW+qvpd7jFRHm7dLxOjUk1EHACJ/hxLY8phGJ0YhYHZo7jil7Qdg==}
    engines: {node: '>= 8'}
    dependencies:
      minipass: 3.1.6
      yallist: 4.0.0
    dev: true

  /mkdirp-classic/0.5.3:
    resolution: {integrity: sha512-gKLcREMhtuZRwRAfqP3RFW+TK4JqApVBtOIftVgjuABpAtpxhPGaDcfvbhNvD0B8iD1oUr/txX35NjcaY6Ns/A==}
    dev: true

  /mkdirp/0.5.5:
    resolution: {integrity: sha512-NKmAlESf6jMGym1++R0Ra7wvhV+wFW63FaSOFPwRahvea0gMUcGUhVeAg/0BC0wiv9ih5NYPB1Wn1UEI1/L+xQ==}
    hasBin: true
    dependencies:
      minimist: 1.2.5
    dev: true

  /mkdirp/1.0.4:
    resolution: {integrity: sha512-vVqVZQyf3WLx2Shd0qJ9xuvqgAyKPLAiqITEtqW0oIUjzo3PePDd6fW9iFz30ef7Ysp/oiWqbhszeGWW2T6Gzw==}
    engines: {node: '>=10'}
    hasBin: true
    dev: true

  /monaco-editor/0.32.1:
    resolution: {integrity: sha512-LUt2wsUvQmEi2tfTOK+tjAPvt7eQ+K5C4rZPr6SeuyzjAuAHrIvlUloTcOiGjZW3fn3a/jFQCONrEJbNOaCqbA==}
    dev: false

  /mri/1.2.0:
    resolution: {integrity: sha512-tzzskb3bG8LvYGFF/mDTpq3jpI6Q9wc3LEmBaghu+DdCssd1FakN7Bc0hVNmEyGq1bq3RgfkCb3cmQLpNPOroA==}
    engines: {node: '>=4'}
    dev: true

  /ms/2.1.2:
    resolution: {integrity: sha512-sGkPx+VjMtmA6MX27oA4FBFELFCZZ4S4XqeGOXCv68tT+jb3vk/RyaKWP0PTKyWtmLSM0b+adUTEvbs1PEaH2w==}
    dev: true

  /nanoid/3.3.1:
    resolution: {integrity: sha512-n6Vs/3KGyxPQd6uO0eH4Bv0ojGSUvuLlIHtC3Y0kEO23YRge8H9x1GCzLn28YX0H66pMkxuaeESFq4tKISKwdw==}
    engines: {node: ^10 || ^12 || ^13.7 || ^14 || >=15.0.1}
    hasBin: true
    dev: true

  /natural-compare/1.4.0:
    resolution: {integrity: sha1-Sr6/7tdUHywnrPspvbvRXI1bpPc=}
    dev: true

  /no-case/3.0.4:
    resolution: {integrity: sha512-fgAN3jGAh+RoxUGZHTSOLJIqUc2wmoBwGR4tbpNAKmmovFoWq0OdRkb0VkldReO2a2iBT/OEulG9XSUc10r3zg==}
    dependencies:
      lower-case: 2.0.2
      tslib: 2.3.1
    dev: false

  /node-fetch/2.6.7:
    resolution: {integrity: sha512-ZjMPFEfVx5j+y2yF35Kzx5sF7kDzxuDj6ziH4FFbOp87zKDZNx8yExJIb05OGF4Nlt9IHFIMBkRl41VdvcNdbQ==}
    engines: {node: 4.x || >=6.0.0}
    peerDependencies:
      encoding: ^0.1.0
    peerDependenciesMeta:
      encoding:
        optional: true
    dependencies:
      whatwg-url: 5.0.0

  /node-int64/0.4.0:
    resolution: {integrity: sha1-h6kGXNs1XTGC2PlM4RGIuCXGijs=}
    dev: true

  /node-releases/2.0.1:
    resolution: {integrity: sha512-CqyzN6z7Q6aMeF/ktcMVTzhAHCEpf8SOarwpzpf8pNBY2k5/oM34UHldUwp8VKI7uxct2HxSRdJjBaZeESzcxA==}
    dev: true

  /node-releases/2.0.2:
    resolution: {integrity: sha512-XxYDdcQ6eKqp/YjI+tb2C5WM2LgjnZrfYg4vgQt49EK268b6gYCHsBLrK2qvJo4FmCtqmKezb0WZFK4fkrZNsg==}
    dev: true

  /normalize-path/3.0.0:
    resolution: {integrity: sha512-6eZs5Ls3WtCisHWp9S2GUy8dqkpGi4BVSz3GaqiE6ezub0512ESztXUwUB6C6IKbQkY2Pnb/mD4WYojCRwcwLA==}
    engines: {node: '>=0.10.0'}
    dev: true

  /normalize-range/0.1.2:
    resolution: {integrity: sha1-LRDAa9/TEuqXd2laTShDlFa3WUI=}
    engines: {node: '>=0.10.0'}
    dev: true

  /npm-run-path/4.0.1:
    resolution: {integrity: sha512-S48WzZW777zhNIrn7gxOlISNAqi9ZC/uQFnRdbeIHhZhCA6UqpkOT8T1G7BvfdgP4Er8gF4sUbaS0i7QvIfCWw==}
    engines: {node: '>=8'}
    dependencies:
      path-key: 3.1.1
    dev: true

  /nwsapi/2.2.0:
    resolution: {integrity: sha512-h2AatdwYH+JHiZpv7pt/gSX1XoRGb7L/qSIeuqA6GwYoF9w1vP1cw42TO0aI2pNyshRK5893hNSl+1//vHK7hQ==}
    dev: true

  /oauth-pkce/0.0.6:
    resolution: {integrity: sha512-hLLZvwJBAo1QHzPOvsM/QtDj/b9MBgQx/TH4kA/LPqFgWtICo4m7gtZUZARBiQ0I8lSKQRN8BhGTclVv8D45gg==}
    dev: false

  /object-hash/1.3.1:
    resolution: {integrity: sha512-OSuu/pU4ENM9kmREg0BdNrUDIl1heYa4mBZacJc+vVWz4GtAwu7jO8s4AIt2aGRUTqxykpWzI3Oqnsm13tTMDA==}
    engines: {node: '>= 0.10.0'}
    dev: true

  /object-hash/2.2.0:
    resolution: {integrity: sha512-gScRMn0bS5fH+IuwyIFgnh9zBdo4DV+6GhygmWM9HyNJSgS0hScp1f5vjtm7oIIOiT9trXrShAkLFSc2IqKNgw==}
    engines: {node: '>= 6'}
    dev: true

  /once/1.4.0:
    resolution: {integrity: sha1-WDsap3WWHUsROsF9nFC6753Xa9E=}
    dependencies:
      wrappy: 1.0.2
    dev: true

  /onetime/5.1.2:
    resolution: {integrity: sha512-kbpaSSGJTWdAY5KPVeMOKXSrPtr8C8C7wodJbcsd51jRnmD+GZu8Y0VoU6Dm5Z4vWr0Ig/1NKuWRKf7j5aaYSg==}
    engines: {node: '>=6'}
    dependencies:
      mimic-fn: 2.1.0
    dev: true

  /optionator/0.8.3:
    resolution: {integrity: sha512-+IW9pACdk3XWmmTXG8m3upGUJst5XRGzxMRjXzAuJ1XnIFNvfhjjIuYkDvysnPQ7qzqVzLt78BCruntqRhWQbA==}
    engines: {node: '>= 0.8.0'}
    dependencies:
      deep-is: 0.1.4
      fast-levenshtein: 2.0.6
      levn: 0.3.0
      prelude-ls: 1.1.2
      type-check: 0.3.2
      word-wrap: 1.2.3
    dev: true

  /optionator/0.9.1:
    resolution: {integrity: sha512-74RlY5FCnhq4jRxVUPKDaRwrVNXMqsGsiW6AJw4XK8hmtm10wC0ypZBLw5IIp85NZMr91+qd1RvvENwg7jjRFw==}
    engines: {node: '>= 0.8.0'}
    dependencies:
      deep-is: 0.1.4
      fast-levenshtein: 2.0.6
      levn: 0.4.1
      prelude-ls: 1.2.1
      type-check: 0.4.0
      word-wrap: 1.2.3
    dev: true

  /p-limit/2.3.0:
    resolution: {integrity: sha512-//88mFWSJx8lxCzwdAABTJL2MyWB12+eIY7MDL2SqLmAkeKU9qxRvWuSyTjm3FUmpBEMuFfckAIqEaVGUDxb6w==}
    engines: {node: '>=6'}
    dependencies:
      p-try: 2.2.0
    dev: true

  /p-limit/3.1.0:
    resolution: {integrity: sha512-TYOanM3wGwNGsZN2cVTYPArw454xnXj5qmWF1bEoAc4+cU/ol7GVh7odevjp1FNHduHc3KZMcFduxU5Xc6uJRQ==}
    engines: {node: '>=10'}
    dependencies:
      yocto-queue: 0.1.0
    dev: true

  /p-locate/4.1.0:
    resolution: {integrity: sha512-R79ZZ/0wAxKGu3oYMlz8jy/kbhsNrS7SKZ7PxEHBgJ5+F2mtFW2fK2cOtBh1cHYkQsbzFV7I+EoRKe6Yt0oK7A==}
    engines: {node: '>=8'}
    dependencies:
      p-limit: 2.3.0
    dev: true

  /p-locate/5.0.0:
    resolution: {integrity: sha512-LaNjtRWUBY++zB5nE/NwcaoMylSPk+S+ZHNB1TzdbMJMny6dynpAGt7X/tl/QYq3TIeE6nxHppbo2LGymrG5Pw==}
    engines: {node: '>=10'}
    dependencies:
      p-limit: 3.1.0
    dev: true

  /p-try/2.2.0:
    resolution: {integrity: sha512-R4nPAVTAU0B9D35/Gk3uJf/7XYbQcyohSKdvAxIRSNghFl4e71hVoGnBNQz9cWaXxO2I10KTC+3jMdvvoKw6dQ==}
    engines: {node: '>=6'}
    dev: true

  /parent-module/1.0.1:
    resolution: {integrity: sha512-GQ2EWRpQV8/o+Aw8YqtfZZPfNRWZYkbidE9k5rpl/hC3vtHHBfGm2Ifi6qWV+coDGkrUKZAxE3Lot5kcsRlh+g==}
    engines: {node: '>=6'}
    dependencies:
      callsites: 3.1.0
    dev: true

  /parse-json/5.2.0:
    resolution: {integrity: sha512-ayCKvm/phCGxOkYRSCM82iDwct8/EonSEgCSxWxD7ve6jHggsFl4fZVQBPRNgQoKiuV/odhFrGzQXZwbifC8Rg==}
    engines: {node: '>=8'}
    dependencies:
      '@babel/code-frame': 7.16.7
      error-ex: 1.3.2
      json-parse-even-better-errors: 2.3.1
      lines-and-columns: 1.2.4
    dev: true

  /parse5/6.0.1:
    resolution: {integrity: sha512-Ofn/CTFzRGTTxwpNEs9PP93gXShHcTq255nzRYSKe8AkVpZY7e1fpmTfOyoIvjP5HG7Z2ZM7VS9PPhQGW2pOpw==}
    dev: true

  /pascal-case/3.1.2:
    resolution: {integrity: sha512-uWlGT3YSnK9x3BQJaOdcZwrnV6hPpd8jFH1/ucpiLRPh/2zCVJKS19E4GvYHvaCcACn3foXZ0cLB9Wrx1KGe5g==}
    dependencies:
      no-case: 3.0.4
      tslib: 2.3.1
    dev: false

  /path-exists/4.0.0:
    resolution: {integrity: sha512-ak9Qy5Q7jYb2Wwcey5Fpvg2KoAc/ZIhLSLOSBmRmygPsGwkVVt0fZa0qrtMz+m6tJTAHfZQ8FnmB4MG4LWy7/w==}
    engines: {node: '>=8'}
    dev: true

  /path-is-absolute/1.0.1:
    resolution: {integrity: sha1-F0uSaHNVNP+8es5r9TpanhtcX18=}
    engines: {node: '>=0.10.0'}
    dev: true

  /path-key/3.1.1:
    resolution: {integrity: sha512-ojmeN0qd+y0jszEtoY48r0Peq5dwMEkIlCOu6Q5f41lfkswXuKtYrhgoTpLnyIcHm24Uhqx+5Tqm2InSwLhE6Q==}
    engines: {node: '>=8'}
    dev: true

  /path-parse/1.0.7:
    resolution: {integrity: sha512-LDJzPVEEEPR+y48z93A0Ed0yXb8pAByGWo/k5YYdYgpY2/2EsOsksJrq7lOHxryrVOn1ejG6oAp8ahvOIQD8sw==}
    dev: true

  /path-type/4.0.0:
    resolution: {integrity: sha512-gDKb8aZMDeD/tZWs9P6+q0J9Mwkdl6xMV8TjnGP3qJVJ06bdMgkbBlLU8IdfOsIsFz2BW1rNVT3XuNEl8zPAvw==}
    engines: {node: '>=8'}
    dev: true

  /pathval/1.1.1:
    resolution: {integrity: sha512-Dp6zGqpTdETdR63lehJYPeIOqpiNBNtc7BpWSLrOje7UaIsE5aY92r/AunQA7rsXvet3lrJ3JnZX29UPTKXyKQ==}
    dev: true

  /pend/1.2.0:
    resolution: {integrity: sha1-elfrVQpng/kRUzH89GY9XI4AelA=}
    dev: true

  /picocolors/1.0.0:
    resolution: {integrity: sha512-1fygroTLlHu66zi26VoTDv8yRgm0Fccecssto+MhsZ0D/DGW2sm8E8AjW7NU5VVTRt5GxbeZ5qBuJr+HyLYkjQ==}
    dev: true

  /picomatch/2.3.1:
    resolution: {integrity: sha512-JU3teHTNjmE2VCGFzuY8EXzCDVwEqB2a8fsIvwaStHhAWJEeVd1o1QD80CU6+ZdEXXSLbSsuLwJjkCBWqRQUVA==}
    engines: {node: '>=8.6'}
    dev: true

  /pirates/4.0.5:
    resolution: {integrity: sha512-8V9+HQPupnaXMA23c5hvl69zXvTwTzyAYasnkb0Tts4XvO4CliqONMOnvlq26rkhLC3nWDFBJf73LU1e1VZLaQ==}
    engines: {node: '>= 6'}
    dev: true

  /pkg-dir/4.2.0:
    resolution: {integrity: sha512-HRDzbaKjC+AOWVXxAU/x54COGeIv9eb+6CkDSQoNTt4XyWoIJvuPsXizxu/Fr23EiekbtZwmh1IcIG/l/a10GQ==}
    engines: {node: '>=8'}
    dependencies:
      find-up: 4.1.0
    dev: true

  /pnpm/6.32.2:
    resolution: {integrity: sha512-uPZDMVfB4SEygvfUJHBTNXUCrMCxkXV5QHaoEURCeHP5GDojKH21L1Onk2Qft+kYBmLCmipV3JCGfojSQV3epw==}
    engines: {node: '>=12.17'}
    hasBin: true

  /postcss-js/4.0.0_postcss@8.4.7:
    resolution: {integrity: sha512-77QESFBwgX4irogGVPgQ5s07vLvFqWr228qZY+w6lW599cRlK/HmnlivnnVUxkjHnCu4J16PDMHcH+e+2HbvTQ==}
    engines: {node: ^12 || ^14 || >= 16}
    peerDependencies:
      postcss: ^8.3.3
    dependencies:
      camelcase-css: 2.0.1
      postcss: 8.4.7
    dev: true

  /postcss-load-config/3.1.3:
    resolution: {integrity: sha512-5EYgaM9auHGtO//ljHH+v/aC/TQ5LHXtL7bQajNAUBKUVKiYE8rYpFms7+V26D9FncaGe2zwCoPQsFKb5zF/Hw==}
    engines: {node: '>= 10'}
    peerDependencies:
      ts-node: '>=9.0.0'
    peerDependenciesMeta:
      ts-node:
        optional: true
    dependencies:
      lilconfig: 2.0.4
      yaml: 1.10.2
    dev: true

  /postcss-nested/5.0.6_postcss@8.4.7:
    resolution: {integrity: sha512-rKqm2Fk0KbA8Vt3AdGN0FB9OBOMDVajMG6ZCf/GoHgdxUJ4sBFp0A/uMIRm+MJUdo33YXEtjqIz8u7DAp8B7DA==}
    engines: {node: '>=12.0'}
    peerDependencies:
      postcss: ^8.2.14
    dependencies:
      postcss: 8.4.7
      postcss-selector-parser: 6.0.9
    dev: true

  /postcss-selector-parser/6.0.9:
    resolution: {integrity: sha512-UO3SgnZOVTwu4kyLR22UQ1xZh086RyNZppb7lLAKBFK8a32ttG5i87Y/P3+2bRSjZNyJ1B7hfFNo273tKe9YxQ==}
    engines: {node: '>=4'}
    dependencies:
      cssesc: 3.0.0
      util-deprecate: 1.0.2
    dev: true

  /postcss-value-parser/4.2.0:
    resolution: {integrity: sha512-1NNCs6uurfkVbeXG4S8JFT9t19m45ICnif8zWLd5oPSZ50QnwMfK+H3jv408d4jw/7Bttv5axS5IiHoLaVNHeQ==}
    dev: true

  /postcss/8.4.7:
    resolution: {integrity: sha512-L9Ye3r6hkkCeOETQX6iOaWZgjp3LL6Lpqm6EtgbKrgqGGteRMNb9vzBfRL96YOSu8o7x3MfIH9Mo5cPJFGrW6A==}
    engines: {node: ^10 || ^12 || >=14}
    dependencies:
      nanoid: 3.3.1
      picocolors: 1.0.0
      source-map-js: 1.0.2
    dev: true

  /prelude-ls/1.1.2:
    resolution: {integrity: sha1-IZMqVJ9eUv/ZqCf1cOBL5iqX2lQ=}
    engines: {node: '>= 0.8.0'}
    dev: true

  /prelude-ls/1.2.1:
    resolution: {integrity: sha512-vkcDPrRZo1QZLbn5RLGPpg/WmIQ65qoWWhcGKf/b5eplkkarX0m9z8ppCat4mlOqUsWpyNuYgO3VRyrYHSzX5g==}
    engines: {node: '>= 0.8.0'}
    dev: true

  /prettier-plugin-svelte/2.6.0:
    resolution: {integrity: sha512-NPSRf6Y5rufRlBleok/pqg4+1FyGsL0zYhkYP6hnueeL1J/uCm3OfOZPsLX4zqD9VAdcXfyEL2PYqGv8ZoOSfA==}
    dependencies:
      prettier: 2.5.1
      svelte: 3.46.4
    dev: true

  /prettier/2.5.1:
    resolution: {integrity: sha512-vBZcPRUR5MZJwoyi3ZoyQlc1rXeEck8KgeC9AwwOn+exuxLxq5toTRDTSaVrXHxelDMHy9zlicw8u66yxoSUFg==}
    engines: {node: '>=10.13.0'}
    dev: true

  /pretty-format/26.6.2:
    resolution: {integrity: sha512-7AeGuCYNGmycyQbCqd/3PWH4eOoX/OiCa0uphp57NVTeAGdJGaAliecxwBDHYQCIvrW7aDBZCYeNTP/WX69mkg==}
    engines: {node: '>= 10'}
    dependencies:
      '@jest/types': 26.6.2
      ansi-regex: 5.0.1
      ansi-styles: 4.3.0
      react-is: 17.0.2
    dev: true

  /pretty-format/27.5.1:
    resolution: {integrity: sha512-Qb1gy5OrP5+zDf2Bvnzdl3jsTf1qXVMazbvCoKhtKqVs4/YK4ozX4gKQJJVyNe+cajNPn0KoC0MC3FUmaHWEmQ==}
    engines: {node: ^10.13.0 || ^12.13.0 || ^14.15.0 || >=15.0.0}
    dependencies:
      ansi-regex: 5.0.1
      ansi-styles: 5.2.0
      react-is: 17.0.2
    dev: true

  /progress/2.0.3:
    resolution: {integrity: sha512-7PiHtLll5LdnKIMw100I+8xJXR5gW2QwWYkT6iJva0bXitZKa/XMrSbdmg3r2Xnaidz9Qumd0VPaMrZlF9V9sA==}
    engines: {node: '>=0.4.0'}
    dev: true

  /prompts/2.4.2:
    resolution: {integrity: sha512-NxNv/kLguCA7p3jE8oL2aEBsrJWgAakBpgmgK6lpPWV+WuOmY6r2/zbAVnP+T8bQlA0nzHXSJSJW0Hq7ylaD2Q==}
    engines: {node: '>= 6'}
    dependencies:
      kleur: 3.0.3
      sisteransi: 1.0.5
    dev: true

  /protobufjs/6.11.2:
    resolution: {integrity: sha512-4BQJoPooKJl2G9j3XftkIXjoC9C0Av2NOrWmbLWT1vH32GcSUHjM0Arra6UfTsVyfMAuFzaLucXn1sadxJydAw==}
    hasBin: true
    requiresBuild: true
    dependencies:
      '@protobufjs/aspromise': 1.1.2
      '@protobufjs/base64': 1.1.2
      '@protobufjs/codegen': 2.0.4
      '@protobufjs/eventemitter': 1.1.0
      '@protobufjs/fetch': 1.1.0
      '@protobufjs/float': 1.0.2
      '@protobufjs/inquire': 1.1.0
      '@protobufjs/path': 1.1.2
      '@protobufjs/pool': 1.1.0
      '@protobufjs/utf8': 1.1.0
      '@types/long': 4.0.1
      '@types/node': 17.0.21
      long: 4.0.0

  /proxy-from-env/1.1.0:
    resolution: {integrity: sha512-D+zkORCbA9f1tdWRK0RaCR3GPv50cMxcrz4X8k5LTSUD1Dkw47mKJEZQNunItRTkWwgtaUSo1RVFRIG9ZXiFYg==}
    dev: true

  /psl/1.8.0:
    resolution: {integrity: sha512-RIdOzyoavK+hA18OGGWDqUTsCLhtA7IcZ/6NCs4fFJaHBDab+pDDmDIByWFRQJq2Cd7r1OoQxBGKOaztq+hjIQ==}
    dev: true

  /pump/3.0.0:
    resolution: {integrity: sha512-LwZy+p3SFs1Pytd/jYct4wpv49HiYCqd9Rlc5ZVdk0V+8Yzv6jR5Blk3TRmPL1ft69TxP0IMZGJ+WPFU2BFhww==}
    dependencies:
      end-of-stream: 1.4.4
      once: 1.4.0
    dev: true

  /punycode/2.1.1:
    resolution: {integrity: sha512-XRsRjdf+j5ml+y/6GKHPZbrF/8p2Yga0JPtdqTIY2Xe5ohJPD9saDJJLPvp9+NSBprVvevdXZybnj2cv8OEd0A==}
    engines: {node: '>=6'}
    dev: true

  /puppeteer/13.4.1:
    resolution: {integrity: sha512-2arcYPEGvLV9HvOw01Zv1b1IAXrMWHqsFJn0Hn00qe9HtCmaF0b8FlrbdLjCIbkaFc6icH5+GqcG8R5KxlJSRg==}
    engines: {node: '>=10.18.1'}
    requiresBuild: true
    dependencies:
      cross-fetch: 3.1.5
      debug: 4.3.3
      devtools-protocol: 0.0.960912
      extract-zip: 2.0.1
      https-proxy-agent: 5.0.0
      pkg-dir: 4.2.0
      progress: 2.0.3
      proxy-from-env: 1.1.0
      rimraf: 3.0.2
      tar-fs: 2.1.1
      unbzip2-stream: 1.4.3
      ws: 8.5.0
    transitivePeerDependencies:
      - bufferutil
      - encoding
      - supports-color
      - utf-8-validate
    dev: true

  /queue-microtask/1.2.3:
    resolution: {integrity: sha512-NuaNSa6flKT5JaSYQzJok04JzTL1CA6aGhv5rfLW3PgqA+M2ChpZQnAC8h8i4ZFkBS8X5RqkDBHA7r4hej3K9A==}
    dev: true

  /quick-lru/5.1.1:
    resolution: {integrity: sha512-WuyALRjWPDGtt/wzJiadO5AXY+8hZ80hVpe6MyivgraREW751X3SbhRvG3eLKOYN+8VEvqLcf3wdnt44Z4S4SA==}
    engines: {node: '>=10'}
    dev: true

  /react-is/17.0.2:
    resolution: {integrity: sha512-w2GsyukL62IJnlaff/nRegPQR94C/XXamvMWmSHRJ4y7Ts/4ocGRmTHvOs8PSE6pB3dWOrD/nueuU5sduBsQ4w==}
    dev: true

  /readable-stream/3.6.0:
    resolution: {integrity: sha512-BViHy7LKeTz4oNnkcLJ+lVSL6vpiFeX6/d3oSH8zCW7UxP2onchk+vTGB143xuFjHS3deTgkKoXXymXqymiIdA==}
    engines: {node: '>= 6'}
    dependencies:
      inherits: 2.0.4
      string_decoder: 1.3.0
      util-deprecate: 1.0.2
    dev: true

  /readdirp/3.6.0:
    resolution: {integrity: sha512-hOS089on8RduqdbhvQ5Z37A0ESjsqz6qnRcffsMU3495FuTdqSm+7bhJ29JvIOsBDEEnan5DPu9t3To9VRlMzA==}
    engines: {node: '>=8.10.0'}
    dependencies:
      picomatch: 2.3.1
    dev: true

  /recrawl-sync/2.2.1:
    resolution: {integrity: sha512-A2yLDgeXNaduJJMlqyUdIN7fewopnNm/mVeeGytS1d2HLXKpS5EthQ0j8tWeX+as9UXiiwQRwfoslKC+/gjqxg==}
    dependencies:
      '@cush/relative': 1.0.0
      glob-regex: 0.3.2
      slash: 3.0.0
      tslib: 1.14.1
    dev: true

  /redent/3.0.0:
    resolution: {integrity: sha512-6tDA8g98We0zd0GvVeMT9arEOnTw9qM03L9cJXaCjrip1OO764RDBLBfrB4cwzNGDj5OA5ioymC9GkizgWJDUg==}
    engines: {node: '>=8'}
    dependencies:
      indent-string: 4.0.0
      strip-indent: 3.0.0
    dev: true

  /regenerator-runtime/0.13.9:
    resolution: {integrity: sha512-p3VT+cOEgxFsRRA9X4lkI1E+k2/CtnKtU4gcxyaCUreilL/vqI6CdZ3wxVUx3UOUg+gnUOQQcRI7BmSI656MYA==}
    dev: true

  /regexpp/3.2.0:
    resolution: {integrity: sha512-pq2bWo9mVD43nbts2wGv17XLiNLya+GklZ8kaDLV2Z08gDCsGpnKn9BFMepvWuHCbyVvY7J5o5+BVvoQbmlJLg==}
    engines: {node: '>=8'}
    dev: true

  /require-directory/2.1.1:
    resolution: {integrity: sha1-jGStX9MNqxyXbiNE/+f3kqam30I=}
    engines: {node: '>=0.10.0'}
    dev: true

  /resolve-cwd/3.0.0:
    resolution: {integrity: sha512-OrZaX2Mb+rJCpH/6CpSqt9xFVpN++x01XnN2ie9g6P5/3xelLAkXWVADpdz1IHD/KFfEXyE6V0U01OQ3UO2rEg==}
    engines: {node: '>=8'}
    dependencies:
      resolve-from: 5.0.0
    dev: true

  /resolve-from/4.0.0:
    resolution: {integrity: sha512-pb/MYmXstAkysRFx8piNI1tGFNQIFA3vkE3Gq4EuA1dF6gHp/+vgZqsCGJapvy8N3Q+4o7FwvquPJcnZ7RYy4g==}
    engines: {node: '>=4'}
    dev: true

  /resolve-from/5.0.0:
    resolution: {integrity: sha512-qYg9KP24dD5qka9J47d0aVky0N+b4fTU89LN9iDnjB5waksiC49rvMB0PrUJQGoTmH50XPiqOvAjDfaijGxYZw==}
    engines: {node: '>=8'}
    dev: true

  /resolve.exports/1.1.0:
    resolution: {integrity: sha512-J1l+Zxxp4XK3LUDZ9m60LRJF/mAe4z6a4xyabPHk7pvK5t35dACV32iIjJDFeWZFfZlO29w6SZ67knR0tHzJtQ==}
    engines: {node: '>=10'}
    dev: true

  /resolve/1.22.0:
    resolution: {integrity: sha512-Hhtrw0nLeSrFQ7phPp4OOcVjLPIeMnRlr5mcnVuMe7M/7eBn98A3hmFRLoFo3DLZkivSYwhRUJTyPyWAk56WLw==}
    dependencies:
      is-core-module: 2.8.1
      path-parse: 1.0.7
      supports-preserve-symlinks-flag: 1.0.0
    dev: true

  /reusify/1.0.4:
    resolution: {integrity: sha512-U9nH88a3fc/ekCF1l0/UP1IosiuIjyTh7hBvXVMHYgVcfGvt897Xguj2UOLDeI5BG2m7/uwyaLVT6fbtCwTyzw==}
    engines: {iojs: '>=1.0.0', node: '>=0.10.0'}
    dev: true

  /rimraf/2.7.1:
    resolution: {integrity: sha512-uWjbaKIK3T1OSVptzX7Nl6PvQ3qAGtKEtVRjRuazjfL3Bx5eI409VZSqgND+4UNnmzLVdPj9FqFJNPqBZFve4w==}
    hasBin: true
    dependencies:
      glob: 7.2.0
    dev: true

  /rimraf/3.0.2:
    resolution: {integrity: sha512-JZkJMZkAGFFPP2YqXZXPbMlMBgsxzE8ILs4lMIX/2o0L9UBw9O/Y3o6wFw/i9YLapcUJWwqbi3kdxIPdC62TIA==}
    hasBin: true
    dependencies:
      glob: 7.2.0
    dev: true

  /robust-predicates/3.0.1:
    resolution: {integrity: sha512-ndEIpszUHiG4HtDsQLeIuMvRsDnn8c8rYStabochtUeCvfuvNptb5TUbVD68LRAILPX7p9nqQGh4xJgn3EHS/g==}
    dev: false

  /rollup/2.69.0:
    resolution: {integrity: sha512-kjER91tHyek8gAkuz7+558vSnTQ+pITEok1P0aNOS45ZXyngaqPsXJmSel4QPQnJo7EJMjXUU1/GErWkWiKORg==}
    engines: {node: '>=10.0.0'}
    hasBin: true
    optionalDependencies:
      fsevents: 2.3.2
    dev: true

  /run-parallel/1.2.0:
    resolution: {integrity: sha512-5l4VyZR86LZ/lDxZTR6jqL8AFE2S0IFLMP26AbjsLVADxHdhB/c0GUsH+y39UfCi3dzz8OlQuPmnaJOMoDHQBA==}
    dependencies:
      queue-microtask: 1.2.3
    dev: true

  /rw/1.3.3:
    resolution: {integrity: sha1-P4Yt+pGrdmsUiF700BEkv9oHT7Q=}
    dev: false

  /rxjs/6.6.7:
    resolution: {integrity: sha512-hTdwr+7yYNIT5n4AMYp85KA6yw2Va0FLa3Rguvbpa4W3I5xynaBZo41cM3XM+4Q6fRMj3sBYIR1VAmZMXYJvRQ==}
    engines: {npm: '>=2.0.0'}
    dependencies:
      tslib: 1.14.1
    dev: false

  /sade/1.8.1:
    resolution: {integrity: sha512-xal3CZX1Xlo/k4ApwCFrHVACi9fBqJ7V+mwhBsuf/1IOKbBy098Fex+Wa/5QMubw09pSZ/u8EY8PWgevJsXp1A==}
    engines: {node: '>=6'}
    dependencies:
      mri: 1.2.0
    dev: true

  /safe-buffer/5.1.2:
    resolution: {integrity: sha512-Gd2UZBJDkXlY7GbJxfsE8/nvKkUEU1G38c1siN6QP6a9PT9MmHB8GnpscSmMJSoF8LOIrt8ud/wPtojys4G6+g==}
    dev: true

  /safe-buffer/5.2.1:
    resolution: {integrity: sha512-rp3So07KcdmmKbGvgaNxQSJr7bGVSVk5S9Eq1F+ppbRo70+YeaDxkw5Dd8NPN+GD6bjnYm2VuPuCXmpuYvmCXQ==}
    dev: true

  /safer-buffer/2.1.2:
    resolution: {integrity: sha512-YZo3K82SD7Riyi0E1EQPojLz7kpepnSQI9IyPbHHg1XXXevb5dJI7tpyN2ADxGcQbHG7vcyRHk0cbwqcQriUtg==}

  /sander/0.5.1:
    resolution: {integrity: sha1-dB4kXiMfB8r7b98PEzrfohalAq0=}
    dependencies:
      es6-promise: 3.3.1
      graceful-fs: 4.2.9
      mkdirp: 0.5.5
      rimraf: 2.7.1
    dev: true

  /saxes/5.0.1:
    resolution: {integrity: sha512-5LBh1Tls8c9xgGjw3QrMwETmTMVk0oFgvrFSvWx62llR2hcEInrKNZ2GZCCuuy2lvWrdl5jhbpeqc5hRYKFOcw==}
    engines: {node: '>=10'}
    dependencies:
      xmlchars: 2.2.0
    dev: true

  /semaphore-async-await/1.5.1:
    resolution: {integrity: sha1-hXvvXjZEYBykuVcLh+nfXKEpdPo=}
    engines: {node: '>=4.1'}
    dev: false

  /semver/6.3.0:
    resolution: {integrity: sha512-b39TBaTSfV6yBrapU89p5fKekE2m/NwnDocOVruQFS1/veMgdzuPcnOM34M6CwxW8jH/lxEa5rBoDeUwu5HHTw==}
    hasBin: true
    dev: true

  /semver/7.3.5:
    resolution: {integrity: sha512-PoeGJYh8HK4BTO/a9Tf6ZG3veo/A7ZVsYrSA6J8ny9nb3B1VrpkuN+z9OE5wfE5p6H4LchYZsegiQgbJD94ZFQ==}
    engines: {node: '>=10'}
    dependencies:
      lru-cache: 6.0.0
    dev: true

  /shebang-command/2.0.0:
    resolution: {integrity: sha512-kHxr2zZpYtdmrN1qDjrrX/Z1rR1kG8Dx+gkpK1G4eXmvXswmcE1hTWBWYUzlraYw1/yZp6YuDY77YtvbN0dmDA==}
    engines: {node: '>=8'}
    dependencies:
      shebang-regex: 3.0.0
    dev: true

  /shebang-regex/3.0.0:
    resolution: {integrity: sha512-7++dFhtcx3353uBaq8DDR4NuxBetBzC7ZQOhmTQInHEd6bSrXdiEyzCvG07Z44UYdLShWUyXt5M/yhz8ekcb1A==}
    engines: {node: '>=8'}
    dev: true

  /signal-exit/3.0.7:
    resolution: {integrity: sha512-wnD2ZE+l+SPC/uoS0vXeE9L1+0wuaMqKlfz9AMUo38JsyLSBWSFcHR1Rri62LZc12vLr1gb3jl7iwQhgwpAbGQ==}
    dev: true

  /sisteransi/1.0.5:
    resolution: {integrity: sha512-bLGGlR1QxBcynn2d5YmDX4MGjlZvy2MRBDRNHLJ8VI6l6+9FUiyTFNJ0IveOSP0bcXgVDPRcfGqA0pjaqUpfVg==}
    dev: true

  /slash/3.0.0:
    resolution: {integrity: sha512-g9Q1haeby36OSStwb4ntCGGGaKsaVSjQ68fBxoQcutl5fS1vuY18H3wSt3jFyFtrkx+Kz0V1G85A4MyAdDMi2Q==}
    engines: {node: '>=8'}
    dev: true

  /sorcery/0.10.0:
    resolution: {integrity: sha1-iukK19fLBfxZ8asMY3hF1cFaUrc=}
    hasBin: true
    dependencies:
      buffer-crc32: 0.2.13
      minimist: 1.2.5
      sander: 0.5.1
      sourcemap-codec: 1.4.8
    dev: true

  /source-map-js/1.0.2:
    resolution: {integrity: sha512-R0XvVJ9WusLiqTCEiGCmICCMplcCkIwwR11mOSD9CR5u+IXYdiseeEuXCVAjS54zqwkLcPNnmU4OeJ6tUrWhDw==}
    engines: {node: '>=0.10.0'}
    dev: true

  /source-map-resolve/0.6.0:
    resolution: {integrity: sha512-KXBr9d/fO/bWo97NXsPIAW1bFSBOuCnjbNTBMO7N59hsv5i9yzRDfcYwwt0l04+VqnKC+EwzvJZIP/qkuMgR/w==}
    deprecated: See https://github.com/lydell/source-map-resolve#deprecated
    dependencies:
      atob: 2.1.2
      decode-uri-component: 0.2.0
    dev: true

  /source-map-support/0.5.21:
    resolution: {integrity: sha512-uBHU3L3czsIyYXKX88fdrGovxdSCoTGDRZ6SYXtSRxLZUzHg5P/66Ht6uoUlHu9EZod+inXhKo3qQgwXUT/y1w==}
    dependencies:
      buffer-from: 1.1.2
      source-map: 0.6.1
    dev: true

  /source-map/0.5.7:
    resolution: {integrity: sha1-igOdLRAh0i0eoUyA2OpGi6LvP8w=}
    engines: {node: '>=0.10.0'}
    dev: true

  /source-map/0.6.1:
    resolution: {integrity: sha512-UjgapumWlbMhkBgzT7Ykc5YXUT46F0iKu8SGXq0bcwP5dz/h0Plj6enJqjz1Zbq2l5WaqYnrVbwWOWMyF3F47g==}
    engines: {node: '>=0.10.0'}
    dev: true

  /source-map/0.7.3:
    resolution: {integrity: sha512-CkCj6giN3S+n9qrYiBTX5gystlENnRW5jZeNLHpe6aue+SrHcG5VYwujhW9s4dY31mEGsxBDrHR6oI69fTXsaQ==}
    engines: {node: '>= 8'}
    dev: true

  /sourcemap-codec/1.4.8:
    resolution: {integrity: sha512-9NykojV5Uih4lgo5So5dtw+f0JgJX30KCNI8gwhz2J9A15wD0Ml6tjHKwf6fTSa6fAdVBdZeNOs9eJ71qCk8vA==}
    dev: true

  /sprintf-js/1.0.3:
    resolution: {integrity: sha1-BOaSb2YolTVPPdAVIDYzuFcpfiw=}
    dev: true

  /stack-utils/2.0.5:
    resolution: {integrity: sha512-xrQcmYhOsn/1kX+Vraq+7j4oE2j/6BFscZ0etmYg81xuM8Gq0022Pxb8+IqgOFUIaxHs0KaSb7T1+OegiNrNFA==}
    engines: {node: '>=10'}
    dependencies:
      escape-string-regexp: 2.0.0
    dev: true

  /string-length/4.0.2:
    resolution: {integrity: sha512-+l6rNN5fYHNhZZy41RXsYptCjA2Igmq4EG7kZAYFQI1E1VTXarr6ZPXBg6eq7Y6eK4FEhY6AJlyuFIb/v/S0VQ==}
    engines: {node: '>=10'}
    dependencies:
      char-regex: 1.0.2
      strip-ansi: 6.0.1
    dev: true

  /string-width/4.2.3:
    resolution: {integrity: sha512-wKyQRQpjJ0sIp62ErSZdGsjMJWsap5oRNihHhu6G7JVO/9jIB6UyevL+tXuOqrng8j/cxKTWyWUwvSTriiZz/g==}
    engines: {node: '>=8'}
    dependencies:
      emoji-regex: 8.0.0
      is-fullwidth-code-point: 3.0.0
      strip-ansi: 6.0.1
    dev: true

  /string_decoder/1.3.0:
    resolution: {integrity: sha512-hkRX8U1WjJFd8LsDJ2yQ/wWWxaopEsABU1XfkM8A+j0+85JAGppt16cr1Whg6KIbb4okU6Mql6BOj+uup/wKeA==}
    dependencies:
      safe-buffer: 5.2.1
    dev: true

  /strip-ansi/6.0.1:
    resolution: {integrity: sha512-Y38VPSHcqkFrCpFnQ9vuSXmquuv5oXOKpGeT6aGrr3o3Gc9AlVa6JBfUSOCnbxGGZF+/0ooI7KrPuUSztUdU5A==}
    engines: {node: '>=8'}
    dependencies:
      ansi-regex: 5.0.1
    dev: true

  /strip-bom/3.0.0:
    resolution: {integrity: sha1-IzTBjpx1n3vdVv3vfprj1YjmjtM=}
    engines: {node: '>=4'}
    dev: true

  /strip-bom/4.0.0:
    resolution: {integrity: sha512-3xurFv5tEgii33Zi8Jtp55wEIILR9eh34FAW00PZf+JnSsTmV/ioewSgQl97JHvgjoRGwPShsWm+IdrxB35d0w==}
    engines: {node: '>=8'}
    dev: true

  /strip-final-newline/2.0.0:
    resolution: {integrity: sha512-BrpvfNAE3dcvq7ll3xVumzjKjZQ5tI1sEUIKr3Uoks0XUl45St3FlatVqef9prk4jRDzhW6WZg+3bk93y6pLjA==}
    engines: {node: '>=6'}
    dev: true

  /strip-indent/3.0.0:
    resolution: {integrity: sha512-laJTa3Jb+VQpaC6DseHhF7dXVqHTfJPCRDaEbid/drOhgitgYku/letMUqOXFoWV0zIIUbjpdH2t+tYj4bQMRQ==}
    engines: {node: '>=8'}
    dependencies:
      min-indent: 1.0.1
    dev: true

  /strip-json-comments/3.1.1:
    resolution: {integrity: sha512-6fPc+R4ihwqP6N/aIv2f1gMH8lOVtWQHoqC4yK6oSDVVocumAsfCqjkXnqiYMhmMwS/mEHLp7Vehlt3ql6lEig==}
    engines: {node: '>=8'}
    dev: true

  /supports-color/5.5.0:
    resolution: {integrity: sha512-QjVjwdXIt408MIiAqCX4oUKsgU2EqAGzs2Ppkm4aQYbjm+ZEWEcW4SfFNTr4uMNZma0ey4f5lgLrkB0aX0QMow==}
    engines: {node: '>=4'}
    dependencies:
      has-flag: 3.0.0
    dev: true

  /supports-color/7.2.0:
    resolution: {integrity: sha512-qpCAvRl9stuOHveKsn7HncJRvv501qIacKzQlO/+Lwxc9+0q2wLyv4Dfvt80/DPn2pqOBsJdDiogXGR9+OvwRw==}
    engines: {node: '>=8'}
    dependencies:
      has-flag: 4.0.0
    dev: true

  /supports-color/8.1.1:
    resolution: {integrity: sha512-MpUEN2OodtUzxvKQl72cUF7RQ5EiHsGvSsVG0ia9c5RbWGL2CI4C7EpPS8UTBIplnlzZiNuV56w+FuNxy3ty2Q==}
    engines: {node: '>=10'}
    dependencies:
      has-flag: 4.0.0
    dev: true

  /supports-hyperlinks/2.2.0:
    resolution: {integrity: sha512-6sXEzV5+I5j8Bmq9/vUphGRM/RJNT9SCURJLjwfOg51heRtguGWDzcaBlgAzKhQa0EVNpPEKzQuBwZ8S8WaCeQ==}
    engines: {node: '>=8'}
    dependencies:
      has-flag: 4.0.0
      supports-color: 7.2.0
    dev: true

  /supports-preserve-symlinks-flag/1.0.0:
    resolution: {integrity: sha512-ot0WnXS9fgdkgIcePe6RHNk1WA8+muPa6cSjeR3V8K27q9BB1rTE3R1p7Hv0z1ZyAc8s6Vvv8DIyWf681MAt0w==}
    engines: {node: '>= 0.4'}
    dev: true

  /svelte-check/2.4.5_267bdea6a4c44ec9b77b315a8750f243:
    resolution: {integrity: sha512-nRft8BbG2wcxyCdHDZ7X43xLcvDzua3xLwq6wzHGcAF3ka3Jyhv2rvgq0+SF9NwHLMefp9C2XkM6etzsxK/cMQ==}
    hasBin: true
    peerDependencies:
      svelte: ^3.24.0
    dependencies:
      chokidar: 3.5.3
      fast-glob: 3.2.11
      import-fresh: 3.3.0
      minimist: 1.2.5
      picocolors: 1.0.0
      sade: 1.8.1
      source-map: 0.7.3
      svelte: 3.46.4
      svelte-preprocess: 4.10.4_8406790e2dd5d7d978d865e722004497
      typescript: 4.6.2
    transitivePeerDependencies:
      - '@babel/core'
      - coffeescript
      - less
      - node-sass
      - postcss
      - postcss-load-config
      - pug
      - sass
      - stylus
      - sugarss
    dev: true

  /svelte-forms/2.2.1:
    resolution: {integrity: sha512-rZLD5lvBhx2bwMLhNFfhxZ1b8Bqrud8UPvH6RACvCE/5ErJT4Vgq1pGi8mW3+XN/pWLSo1Z2PhPxhLw1NQLABg==}
    dependencies:
      is-promise: 4.0.0
    dev: false

  /svelte-hmr/0.14.9_svelte@3.46.4:
    resolution: {integrity: sha512-bKE9+4qb4sAnA+TKHiYurUl970rjA0XmlP9TEP7K/ncyWz3m81kA4HOgmlZK/7irGK7gzZlaPDI3cmf8fp/+tg==}
    peerDependencies:
      svelte: '>=3.19.0'
    dependencies:
      svelte: 3.46.4
    dev: true

  /svelte-jester/2.3.2:
    resolution: {integrity: sha512-JtxSz4FWAaCRBXbPsh4LcDs4Ua7zdXgLC0TZvT1R56hRV0dymmNP+abw67DTPF7sQPyNxWsOKd0Sl7Q8SnP8kg==}
    engines: {node: '>=14'}
    dependencies:
      jest: 27.5.1
      svelte: 3.46.4
    transitivePeerDependencies:
      - bufferutil
      - canvas
      - node-notifier
      - supports-color
      - ts-node
      - utf-8-validate
    dev: true

<<<<<<< HEAD
  /svelte-loading-spinners/0.1.7:
    resolution: {integrity: sha512-EKCId1DjVL2RSUVJJsvtNcqQHox03XIgh4xh/4p7r6ST7d8mut6INY9/LqK4A17PFU64+3quZmqiSfOlf480CA==}
    dev: false

  /svelte-navigator/3.1.5_svelte@3.46.4+typescript@4.5.5:
=======
  /svelte-navigator/3.1.5_svelte@3.46.4+typescript@4.6.2:
>>>>>>> b0956b80
    resolution: {integrity: sha512-CGTaexasSLpUaTSN2AlYqii0JeisIgg7uZbm8XCLKlpM9Qv3IltlJ7Nvh90Xw9ND97KqtGOjNJ3LNwMN1ABV0w==}
    peerDependencies:
      svelte: 3.x
    dependencies:
      svelte: 3.46.4
      svelte2tsx: 0.1.193_svelte@3.46.4+typescript@4.6.2
    transitivePeerDependencies:
      - typescript
    dev: false

  /svelte-preprocess/4.10.4_8406790e2dd5d7d978d865e722004497:
    resolution: {integrity: sha512-fuwol0N4UoHsNQolLFbMqWivqcJ9N0vfWO9IuPAiX/5okfoGXURyJ6nECbuEIv0nU3M8Xe2I1ONNje2buk7l6A==}
    engines: {node: '>= 9.11.2'}
    requiresBuild: true
    peerDependencies:
      '@babel/core': ^7.10.2
      coffeescript: ^2.5.1
      less: ^3.11.3 || ^4.0.0
      node-sass: '*'
      postcss: ^7 || ^8
      postcss-load-config: ^2.1.0 || ^3.0.0
      pug: ^3.0.0
      sass: ^1.26.8
      stylus: ^0.55.0
      sugarss: ^2.0.0
      svelte: ^3.23.0
      typescript: ^3.9.5 || ^4.0.0
    peerDependenciesMeta:
      '@babel/core':
        optional: true
      coffeescript:
        optional: true
      less:
        optional: true
      node-sass:
        optional: true
      postcss:
        optional: true
      postcss-load-config:
        optional: true
      pug:
        optional: true
      sass:
        optional: true
      stylus:
        optional: true
      sugarss:
        optional: true
      typescript:
        optional: true
    dependencies:
      '@types/pug': 2.0.6
      '@types/sass': 1.43.1
      detect-indent: 6.1.0
      magic-string: 0.25.8
      postcss: 8.4.7
      postcss-load-config: 3.1.3
      sorcery: 0.10.0
      strip-indent: 3.0.0
      svelte: 3.46.4
      typescript: 4.6.2
    dev: true

  /svelte/3.46.4:
    resolution: {integrity: sha512-qKJzw6DpA33CIa+C/rGp4AUdSfii0DOTCzj/2YpSKKayw5WGSS624Et9L1nU1k2OVRS9vaENQXp2CVZNU+xvIg==}
    engines: {node: '>= 8'}
    dev: true

  /svelte2tsx/0.1.193_svelte@3.46.4+typescript@4.6.2:
    resolution: {integrity: sha512-vzy4YQNYDnoqp2iZPnJy7kpPAY6y121L0HKrSBjU/IWW7DQ6T7RMJed2VVHFmVYm0zAGYMDl9urPc6R4DDUyhg==}
    peerDependencies:
      svelte: ^3.24
      typescript: ^4.1.2
    dependencies:
      dedent-js: 1.0.1
      pascal-case: 3.1.2
      svelte: 3.46.4
      typescript: 4.6.2
    dev: false

  /symbol-tree/3.2.4:
    resolution: {integrity: sha512-9QNk5KwDF+Bvz+PyObkmSYjI5ksVUYtjW7AU22r2NKcfLJcXp96hkDWU3+XndOsUb+AQ9QhfzfCT2O+CNWT5Tw==}
    dev: true

  /tailwindcss/3.0.23_autoprefixer@10.4.2:
    resolution: {integrity: sha512-+OZOV9ubyQ6oI2BXEhzw4HrqvgcARY38xv3zKcjnWtMIZstEsXdI9xftd1iB7+RbOnj2HOEzkA0OyB5BaSxPQA==}
    engines: {node: '>=12.13.0'}
    hasBin: true
    peerDependencies:
      autoprefixer: ^10.0.2
    dependencies:
      arg: 5.0.1
      autoprefixer: 10.4.2_postcss@8.4.7
      chalk: 4.1.2
      chokidar: 3.5.3
      color-name: 1.1.4
      cosmiconfig: 7.0.1
      detective: 5.2.0
      didyoumean: 1.2.2
      dlv: 1.1.3
      fast-glob: 3.2.11
      glob-parent: 6.0.2
      is-glob: 4.0.3
      normalize-path: 3.0.0
      object-hash: 2.2.0
      postcss: 8.4.7
      postcss-js: 4.0.0_postcss@8.4.7
      postcss-load-config: 3.1.3
      postcss-nested: 5.0.6_postcss@8.4.7
      postcss-selector-parser: 6.0.9
      postcss-value-parser: 4.2.0
      quick-lru: 5.1.1
      resolve: 1.22.0
    transitivePeerDependencies:
      - ts-node
    dev: true

  /tar-fs/2.1.1:
    resolution: {integrity: sha512-V0r2Y9scmbDRLCNex/+hYzvp/zyYjvFbHPNgVTKfQvVrb6guiE/fxP+XblDNR011utopbkex2nM4dHNV6GDsng==}
    dependencies:
      chownr: 1.1.4
      mkdirp-classic: 0.5.3
      pump: 3.0.0
      tar-stream: 2.2.0
    dev: true

  /tar-stream/2.2.0:
    resolution: {integrity: sha512-ujeqbceABgwMZxEJnk2HDY2DlnUZ+9oEcb1KzTVfYHio0UE6dG71n60d8D2I4qNvleWrrXpmjpt7vZeF1LnMZQ==}
    engines: {node: '>=6'}
    dependencies:
      bl: 4.1.0
      end-of-stream: 1.4.4
      fs-constants: 1.0.0
      inherits: 2.0.4
      readable-stream: 3.6.0
    dev: true

  /tar/6.1.11:
    resolution: {integrity: sha512-an/KZQzQUkZCkuoAA64hM92X0Urb6VpRhAFllDzz44U2mcD5scmT3zBc4VgVpkugF580+DQn8eAFSyoQt0tznA==}
    engines: {node: '>= 10'}
    dependencies:
      chownr: 2.0.0
      fs-minipass: 2.1.0
      minipass: 3.1.6
      minizlib: 2.1.2
      mkdirp: 1.0.4
      yallist: 4.0.0
    dev: true

  /terminal-link/2.1.1:
    resolution: {integrity: sha512-un0FmiRUQNr5PJqy9kP7c40F5BOfpGlYTrxonDChEZB7pzZxRNp/bt+ymiy9/npwXya9KH99nJ/GXFIiUkYGFQ==}
    engines: {node: '>=8'}
    dependencies:
      ansi-escapes: 4.3.2
      supports-hyperlinks: 2.2.0
    dev: true

  /test-exclude/6.0.0:
    resolution: {integrity: sha512-cAGWPIyOHU6zlmg88jwm7VRyXnMN7iV68OGAbYDk/Mh/xC/pzVPlQtY6ngoIH/5/tciuhGfvESU8GrHrcxD56w==}
    engines: {node: '>=8'}
    dependencies:
      '@istanbuljs/schema': 0.1.3
      glob: 7.2.0
      minimatch: 3.1.2
    dev: true

  /text-table/0.2.0:
    resolution: {integrity: sha1-f17oI66AUgfACvLfSoTsP8+lcLQ=}
    dev: true

  /throat/6.0.1:
    resolution: {integrity: sha512-8hmiGIJMDlwjg7dlJ4yKGLK8EsYqKgPWbG3b4wjJddKNwc7N7Dpn08Df4szr/sZdMVeOstrdYSsqzX6BYbcB+w==}
    dev: true

  /through/2.3.8:
    resolution: {integrity: sha1-DdTJ/6q8NXlgsbckEV1+Doai4fU=}
    dev: true

  /tinypool/0.1.2:
    resolution: {integrity: sha512-fvtYGXoui2RpeMILfkvGIgOVkzJEGediv8UJt7TxdAOY8pnvUkFg/fkvqTfXG9Acc9S17Cnn1S4osDc2164guA==}
    engines: {node: '>=14.0.0'}
    dev: true

  /tinyspy/0.3.0:
    resolution: {integrity: sha512-c5uFHqtUp74R2DJE3/Efg0mH5xicmgziaQXMm/LvuuZn3RdpADH32aEGDRyCzObXT1DNfwDMqRQ/Drh1MlO12g==}
    engines: {node: '>=14.0.0'}
    dev: true

  /tmpl/1.0.5:
    resolution: {integrity: sha512-3f0uOEAQwIqGuWW2MVzYg8fV/QNnc/IpuJNG837rLuczAaLVHslWHZQj4IGiEl5Hs3kkbhwL9Ab7Hrsmuj+Smw==}
    dev: true

  /to-fast-properties/2.0.0:
    resolution: {integrity: sha1-3F5pjL0HkmW8c+A3doGk5Og/YW4=}
    engines: {node: '>=4'}
    dev: true

  /to-regex-range/5.0.1:
    resolution: {integrity: sha512-65P7iz6X5yEr1cwcgvQxbbIw7Uk3gOy5dIdtZ4rDveLqhrdJP+Li/Hx6tyK0NEb+2GCyneCMJiGqrADCSNk8sQ==}
    engines: {node: '>=8.0'}
    dependencies:
      is-number: 7.0.0
    dev: true

  /tough-cookie/4.0.0:
    resolution: {integrity: sha512-tHdtEpQCMrc1YLrMaqXXcj6AxhYi/xgit6mZu1+EDWUn+qhUf8wMQoFIy9NXuq23zAwtcB0t/MjACGR18pcRbg==}
    engines: {node: '>=6'}
    dependencies:
      psl: 1.8.0
      punycode: 2.1.1
      universalify: 0.1.2
    dev: true

  /tr46/0.0.3:
    resolution: {integrity: sha1-gYT9NH2snNwYWZLzpmIuFLnZq2o=}

  /tr46/2.1.0:
    resolution: {integrity: sha512-15Ih7phfcdP5YxqiB+iDtLoaTz4Nd35+IiAv0kQ5FNKHzXgdWqPoTIqEDDJmXceQt4JZk6lVPT8lnDlPpGDppw==}
    engines: {node: '>=8'}
    dependencies:
      punycode: 2.1.1
    dev: true

  /ts-poet/4.10.0:
    resolution: {integrity: sha512-V5xzt+LDMVtxWvK12WVwHhGHTA//CeoPdWOqka0mMjlRqq7RPKYSfWEnzJdMmhNbd34BwZuZpip4mm+nqEcbQA==}
    dependencies:
      lodash: 4.17.21
      prettier: 2.5.1
    dev: true

  /ts-proto-descriptors/1.6.0:
    resolution: {integrity: sha512-Vrhue2Ti99us/o76mGy28nF3W/Uanl1/8detyJw2yyRwiBC5yxy+hEZqQ/ZX2PbZ1vyCpJ51A9L4PnCCnkBMTQ==}
    dependencies:
      long: 4.0.0
      protobufjs: 6.11.2
    dev: true

  /ts-proto/1.106.2:
    resolution: {integrity: sha512-z/vjCqxvtxzX1tiV4vsxp9msr1CWlE2qB1Qc/KyyoA2DA6nA2D8IIELrWeurx6+bM5S1GPqMgzYx2ZkAKq6ulw==}
    hasBin: true
    dependencies:
      '@types/object-hash': 1.3.4
      dataloader: 1.4.0
      object-hash: 1.3.1
      protobufjs: 6.11.2
      ts-poet: 4.10.0
      ts-proto-descriptors: 1.6.0
    dev: true

  /tsconfig-paths/3.12.0:
    resolution: {integrity: sha512-e5adrnOYT6zqVnWqZu7i/BQ3BnhzvGbjEjejFXO20lKIKpwTaupkCPgEfv4GZK1IBciJUEhYs3J3p75FdaTFVg==}
    dependencies:
      '@types/json5': 0.0.29
      json5: 1.0.1
      minimist: 1.2.5
      strip-bom: 3.0.0
    dev: true

  /tslib/1.14.1:
    resolution: {integrity: sha512-Xni35NKzjgMrwevysHTCArtLDpPvye8zV/0E4EyYn43P7/7qvQwPh9BGkHewbMulVntbigmcT7rdX3BNo9wRJg==}

  /tslib/2.3.1:
    resolution: {integrity: sha512-77EbyPPpMz+FRFRuAFlWMtmgUWGe9UOG2Z25NqCwiIjRhOf5iKGuzSe5P2w1laq+FkRy4p+PCuVkJSGkzTEKVw==}
    dev: false

  /tsutils/3.21.0_typescript@4.6.2:
    resolution: {integrity: sha512-mHKK3iUXL+3UF6xL5k0PEhKRUBKPBCv/+RkEOpjRWxxx27KKRBmmA60A9pgOUvMi8GKhRMPEmjBRPzs2W7O1OA==}
    engines: {node: '>= 6'}
    peerDependencies:
      typescript: '>=2.8.0 || >= 3.2.0-dev || >= 3.3.0-dev || >= 3.4.0-dev || >= 3.5.0-dev || >= 3.6.0-dev || >= 3.6.0-beta || >= 3.7.0-dev || >= 3.7.0-beta'
    dependencies:
      tslib: 1.14.1
      typescript: 4.6.2
    dev: true

  /type-check/0.3.2:
    resolution: {integrity: sha1-WITKtRLPHTVeP7eE8wgEsrUg23I=}
    engines: {node: '>= 0.8.0'}
    dependencies:
      prelude-ls: 1.1.2
    dev: true

  /type-check/0.4.0:
    resolution: {integrity: sha512-XleUoc9uwGXqjWwXaUTZAmzMcFZ5858QA2vvx1Ur5xIcixXIP+8LnFDgRplU30us6teqdlskFfu+ae4K79Ooew==}
    engines: {node: '>= 0.8.0'}
    dependencies:
      prelude-ls: 1.2.1
    dev: true

  /type-detect/4.0.8:
    resolution: {integrity: sha512-0fr/mIH1dlO+x7TlcMy+bIDqKPsw/70tVyeHW787goQjhmqaZe10uwLujubK9q9Lg6Fiho1KUKDYz0Z7k7g5/g==}
    engines: {node: '>=4'}
    dev: true

  /type-fest/0.20.2:
    resolution: {integrity: sha512-Ne+eE4r0/iWnpAxD852z3A+N0Bt5RN//NjJwRd2VFHEmrywxf5vsZlh4R6lixl6B+wz/8d+maTSAkN1FIkI3LQ==}
    engines: {node: '>=10'}
    dev: true

  /type-fest/0.21.3:
    resolution: {integrity: sha512-t0rzBq87m3fVcduHDUFhKmyyX+9eo6WQjZvf51Ea/M0Q7+T374Jp1aUiyUl0GKxp8M/OETVHSDvmkyPgvX+X2w==}
    engines: {node: '>=10'}
    dev: true

  /type-fest/2.11.2:
    resolution: {integrity: sha512-reW2Y2Mpn0QNA/5fvtm5doROLwDPu2zOm5RtY7xQQS05Q7xgC8MOZ3yPNaP9m/s/sNjjFQtHo7VCNqYW2iI+Ig==}
    engines: {node: '>=12.20'}
    dev: false

  /typedarray-to-buffer/3.1.5:
    resolution: {integrity: sha512-zdu8XMNEDepKKR+XYOXAVPtWui0ly0NtohUscw+UmaHiAWT8hrV1rr//H6V+0DvJ3OQ19S979M0laLfX8rm82Q==}
    dependencies:
      is-typedarray: 1.0.0
    dev: true

  /typescript/4.6.2:
    resolution: {integrity: sha512-HM/hFigTBHZhLXshn9sN37H085+hQGeJHJ/X7LpBWLID/fbc2acUMfU+lGD98X81sKP+pFa9f0DZmCwB9GnbAg==}
    engines: {node: '>=4.2.0'}
    hasBin: true
    dev: true

  /unbzip2-stream/1.4.3:
    resolution: {integrity: sha512-mlExGW4w71ebDJviH16lQLtZS32VKqsSfk80GCfUlwT/4/hNRFsoscrF/c++9xinkMzECL1uL9DDwXqFWkruPg==}
    dependencies:
      buffer: 5.7.1
      through: 2.3.8
    dev: true

  /universalify/0.1.2:
    resolution: {integrity: sha512-rBJeI5CXAlmy1pV+617WB9J63U6XcazHHF2f2dbJix4XzpUF0RS3Zbj0FGIOCAva5P/d/GBOYaACQ1w+0azUkg==}
    engines: {node: '>= 4.0.0'}
    dev: true

  /uri-js/4.4.1:
    resolution: {integrity: sha512-7rKUyy33Q1yc98pQ1DAmLtwX109F7TIfWlW1Ydo8Wl1ii1SeHieeh0HHfPeL2fMXK6z0s8ecKs9frCuLJvndBg==}
    dependencies:
      punycode: 2.1.1
    dev: true

  /util-deprecate/1.0.2:
    resolution: {integrity: sha1-RQ1Nyfpw3nMnYvvS1KKJgUGaDM8=}
    dev: true

  /uuid-random/1.3.2:
    resolution: {integrity: sha512-UOzej0Le/UgkbWEO8flm+0y+G+ljUon1QWTEZOq1rnMAsxo2+SckbiZdKzAHHlVh6gJqI1TjC/xwgR50MuCrBQ==}
    dev: false

  /uuid/8.3.2:
    resolution: {integrity: sha512-+NYs2QeMWy+GWFOEm9xnn6HCDp0l7QBD7ml8zLUmJ+93Q5NF0NocErnwkTkXVFNiX3/fpC6afS8Dhb/gz7R7eg==}
    hasBin: true
    dev: false

  /v8-compile-cache/2.3.0:
    resolution: {integrity: sha512-l8lCEmLcLYZh4nbunNZvQCJc5pv7+RCwa8q/LdUx8u7lsWvPDKmpodJAJNwkAhJC//dFY48KuIEmjtd4RViDrA==}
    dev: true

  /v8-to-istanbul/8.1.1:
    resolution: {integrity: sha512-FGtKtv3xIpR6BYhvgH8MI/y78oT7d8Au3ww4QIxymrCtZEh5b8gCw2siywE+puhEmuWKDtmfrvF5UlB298ut3w==}
    engines: {node: '>=10.12.0'}
    dependencies:
      '@types/istanbul-lib-coverage': 2.0.4
      convert-source-map: 1.8.0
      source-map: 0.7.3
    dev: true

  /vite-tsconfig-paths/3.4.1_vite@2.8.6:
    resolution: {integrity: sha512-SgK3/pnTuJ3i+gMSAWLR6VCPSw26bnxawrmXGvCDjJgk8MAQgmbCrFrAzfwbwZBXSqSuvWEuX04Wt73qJKx8fQ==}
    peerDependencies:
      vite: '>2.0.0-0'
    dependencies:
      debug: 4.3.3
      globrex: 0.1.2
      recrawl-sync: 2.2.1
      tsconfig-paths: 3.12.0
      vite: 2.8.6
    transitivePeerDependencies:
      - supports-color
    dev: true

  /vite/2.8.6:
    resolution: {integrity: sha512-e4H0QpludOVKkmOsRyqQ7LTcMUDF3mcgyNU4lmi0B5JUbe0ZxeBBl8VoZ8Y6Rfn9eFKYtdXNPcYK97ZwH+K2ug==}
    engines: {node: '>=12.2.0'}
    hasBin: true
    peerDependencies:
      less: '*'
      sass: '*'
      stylus: '*'
    peerDependenciesMeta:
      less:
        optional: true
      sass:
        optional: true
      stylus:
        optional: true
    dependencies:
      esbuild: 0.14.23
      postcss: 8.4.7
      resolve: 1.22.0
      rollup: 2.69.0
    optionalDependencies:
      fsevents: 2.3.2
    dev: true

  /vitest/0.5.9_c8@7.11.0:
    resolution: {integrity: sha512-R8lRP9Q1yIbwr8pDf2gvw4PFe8H5YMyHhBcdyfnUh6toLfCR10jrdI/WkNxdo5I4H/9XrMX9t+SAavdJExNdKg==}
    engines: {node: '>=14.14.0'}
    hasBin: true
    peerDependencies:
      '@vitest/ui': '*'
      c8: '*'
      happy-dom: '*'
      jsdom: '*'
    peerDependenciesMeta:
      '@vitest/ui':
        optional: true
      c8:
        optional: true
      happy-dom:
        optional: true
      jsdom:
        optional: true
    dependencies:
      '@types/chai': 4.3.0
      '@types/chai-subset': 1.3.3
      c8: 7.11.0
      chai: 4.3.6
      local-pkg: 0.4.1
      tinypool: 0.1.2
      tinyspy: 0.3.0
      vite: 2.8.6
    transitivePeerDependencies:
      - less
      - sass
      - stylus
    dev: true

  /w3c-hr-time/1.0.2:
    resolution: {integrity: sha512-z8P5DvDNjKDoFIHK7q8r8lackT6l+jo/Ye3HOle7l9nICP9lf1Ci25fy9vHd0JOWewkIFzXIEig3TdKT7JQ5fQ==}
    dependencies:
      browser-process-hrtime: 1.0.0
    dev: true

  /w3c-xmlserializer/2.0.0:
    resolution: {integrity: sha512-4tzD0mF8iSiMiNs30BiLO3EpfGLZUT2MSX/G+o7ZywDzliWQ3OPtTZ0PTC3B3ca1UAf4cJMHB+2Bf56EriJuRA==}
    engines: {node: '>=10'}
    dependencies:
      xml-name-validator: 3.0.0
    dev: true

  /walker/1.0.8:
    resolution: {integrity: sha512-ts/8E8l5b7kY0vlWLewOkDXMmPdLcVV4GmOQLyxuSswIJsweeFZtAsMF7k1Nszz+TYBQrlYRmzOnr398y1JemQ==}
    dependencies:
      makeerror: 1.0.12
    dev: true

  /wasm-pack/0.10.2:
    resolution: {integrity: sha512-Kuh8XAArQNVoikMUenjDs4+g6LpktgfXgqlp03G2dJKDBokA7Y8Cx6MDCnvREzNnmprk9IohHytwycVSemwe/w==}
    hasBin: true
    requiresBuild: true
    dependencies:
      binary-install: 0.1.1
    transitivePeerDependencies:
      - debug
    dev: true

  /webidl-conversions/3.0.1:
    resolution: {integrity: sha1-JFNCdeKnvGvnvIZhHMFq4KVlSHE=}

  /webidl-conversions/5.0.0:
    resolution: {integrity: sha512-VlZwKPCkYKxQgeSbH5EyngOmRp7Ww7I9rQLERETtf5ofd9pGeswWiOtogpEO850jziPRarreGxn5QIiTqpb2wA==}
    engines: {node: '>=8'}
    dev: true

  /webidl-conversions/6.1.0:
    resolution: {integrity: sha512-qBIvFLGiBpLjfwmYAaHPXsn+ho5xZnGvyGvsarywGNc8VyQJUMHJ8OBKGGrPER0okBeMDaan4mNBlgBROxuI8w==}
    engines: {node: '>=10.4'}
    dev: true

  /whatwg-encoding/1.0.5:
    resolution: {integrity: sha512-b5lim54JOPN9HtzvK9HFXvBma/rnfFeqsic0hSpjtDbVxR3dJKLc+KB4V6GgiGOvl7CY/KNh8rxSo9DKQrnUEw==}
    dependencies:
      iconv-lite: 0.4.24
    dev: true

  /whatwg-mimetype/2.3.0:
    resolution: {integrity: sha512-M4yMwr6mAnQz76TbJm914+gPpB/nCwvZbJU28cUD6dR004SAxDLOOSUaB1JDRqLtaOV/vi0IC5lEAGFgrjGv/g==}
    dev: true

  /whatwg-url/5.0.0:
    resolution: {integrity: sha1-lmRU6HZUYuN2RNNib2dCzotwll0=}
    dependencies:
      tr46: 0.0.3
      webidl-conversions: 3.0.1

  /whatwg-url/8.7.0:
    resolution: {integrity: sha512-gAojqb/m9Q8a5IV96E3fHJM70AzCkgt4uXYX2O7EmuyOnLrViCQlsEBmF9UQIu3/aeAIp2U17rtbpZWNntQqdg==}
    engines: {node: '>=10'}
    dependencies:
      lodash: 4.17.21
      tr46: 2.1.0
      webidl-conversions: 6.1.0
    dev: true

  /which/2.0.2:
    resolution: {integrity: sha512-BLI3Tl1TW3Pvl70l3yq3Y64i+awpwXqsGBYWkkqMtnbXgrMD+yj7rhW0kuEDxzJaYXGjEW5ogapKNMEKNMjibA==}
    engines: {node: '>= 8'}
    hasBin: true
    dependencies:
      isexe: 2.0.0
    dev: true

  /word-wrap/1.2.3:
    resolution: {integrity: sha512-Hz/mrNwitNRh/HUAtM/VT/5VH+ygD6DV7mYKZAtHOrbs8U7lvPS6xf7EJKMF0uW1KJCl0H701g3ZGus+muE5vQ==}
    engines: {node: '>=0.10.0'}
    dev: true

  /wrap-ansi/7.0.0:
    resolution: {integrity: sha512-YVGIj2kamLSTxw6NsZjoBxfSwsn0ycdesmc4p+Q21c5zPuZ1pl+NfxVdxPtdHvmNVOQ6XSYG4AUtyt/Fi7D16Q==}
    engines: {node: '>=10'}
    dependencies:
      ansi-styles: 4.3.0
      string-width: 4.2.3
      strip-ansi: 6.0.1
    dev: true

  /wrappy/1.0.2:
    resolution: {integrity: sha1-tSQ9jz7BqjXxNkYFvA0QNuMKtp8=}
    dev: true

  /write-file-atomic/3.0.3:
    resolution: {integrity: sha512-AvHcyZ5JnSfq3ioSyjrBkH9yW4m7Ayk8/9My/DD9onKeu/94fwrMocemO2QAJFAlnnDN+ZDS+ZjAR5ua1/PV/Q==}
    dependencies:
      imurmurhash: 0.1.4
      is-typedarray: 1.0.0
      signal-exit: 3.0.7
      typedarray-to-buffer: 3.1.5
    dev: true

  /ws/7.5.7:
    resolution: {integrity: sha512-KMvVuFzpKBuiIXW3E4u3mySRO2/mCHSyZDJQM5NQ9Q9KHWHWh0NHgfbRMLLrceUK5qAL4ytALJbpRMjixFZh8A==}
    engines: {node: '>=8.3.0'}
    peerDependencies:
      bufferutil: ^4.0.1
      utf-8-validate: ^5.0.2
    peerDependenciesMeta:
      bufferutil:
        optional: true
      utf-8-validate:
        optional: true
    dev: true

  /ws/8.5.0:
    resolution: {integrity: sha512-BWX0SWVgLPzYwF8lTzEy1egjhS4S4OEAHfsO8o65WOVsrnSRGaSiUaa9e0ggGlkMTtBlmOpEXiie9RUcBO86qg==}
    engines: {node: '>=10.0.0'}
    peerDependencies:
      bufferutil: ^4.0.1
      utf-8-validate: ^5.0.2
    peerDependenciesMeta:
      bufferutil:
        optional: true
      utf-8-validate:
        optional: true
    dev: true

  /xml-name-validator/3.0.0:
    resolution: {integrity: sha512-A5CUptxDsvxKJEU3yO6DuWBSJz/qizqzJKOMIfUJHETbBw/sFaDxgd6fxm1ewUaM0jZ444Fc5vC5ROYurg/4Pw==}
    dev: true

  /xmlchars/2.2.0:
    resolution: {integrity: sha512-JZnDKK8B0RCDw84FNdDAIpZK+JuJw+s7Lz8nksI7SIuU3UXJJslUthsi+uWBUYOwPFwW7W7PRLRfUKpxjtjFCw==}
    dev: true

  /xtend/4.0.2:
    resolution: {integrity: sha512-LKYU1iAXJXUgAXn9URjiu+MWhyUXHsvfp7mcuYm9dSUKK0/CjtrUwFAxD82/mCWbtLsGjFIad0wIsod4zrTAEQ==}
    engines: {node: '>=0.4'}
    dev: true

  /y18n/5.0.8:
    resolution: {integrity: sha512-0pfFzegeDWJHJIAmTLRP2DwHjdF5s7jo9tuztdQxAhINCdvS+3nGINqPd00AphqJR/0LhANUS6/+7SCb98YOfA==}
    engines: {node: '>=10'}
    dev: true

  /yallist/4.0.0:
    resolution: {integrity: sha512-3wdGidZyq5PB084XLES5TpOSRA3wjXAlIWMhum2kRcv/41Sn2emQ0dycQW4uZXLejwKvg6EsvbdlVL+FYEct7A==}
    dev: true

  /yaml/1.10.2:
    resolution: {integrity: sha512-r3vXyErRCYJ7wg28yvBY5VSoAF8ZvlcW9/BwUzEtUsjvX/DKs24dIkuwjtuprwJJHsbyUbLApepYTR1BN4uHrg==}
    engines: {node: '>= 6'}
    dev: true

  /yargs-parser/20.2.9:
    resolution: {integrity: sha512-y11nGElTIV+CT3Zv9t7VKl+Q3hTQoT9a1Qzezhhl6Rp21gJ/IVTW7Z3y9EWXhuUBC2Shnf+DX0antecpAwSP8w==}
    engines: {node: '>=10'}
    dev: true

  /yargs/16.2.0:
    resolution: {integrity: sha512-D1mvvtDG0L5ft/jGWkLpG1+m0eQxOfaBvTNELraWj22wSVUMWxZUvYgJYcKh6jGGIkJFhH4IZPQhR4TKpc8mBw==}
    engines: {node: '>=10'}
    dependencies:
      cliui: 7.0.4
      escalade: 3.1.1
      get-caller-file: 2.0.5
      require-directory: 2.1.1
      string-width: 4.2.3
      y18n: 5.0.8
      yargs-parser: 20.2.9
    dev: true

  /yauzl/2.10.0:
    resolution: {integrity: sha1-x+sXyT4RLLEIb6bY5R+wZnt5pfk=}
    dependencies:
      buffer-crc32: 0.2.13
      fd-slicer: 1.1.0
    dev: true

  /yocto-queue/0.1.0:
    resolution: {integrity: sha512-rVksvsnNCdJ/ohGc6xgPwyN8eheCxsiLM8mxuE/t/mOVqJewPuO1miLpTHQiRgTKCLexL4MeAFVagts7HmNZ2Q==}
    engines: {node: '>=10'}
    dev: true<|MERGE_RESOLUTION|>--- conflicted
+++ resolved
@@ -70,12 +70,8 @@
       long: 5.2.0
       protobufjs: 6.11.2
       semaphore-async-await: 1.5.1
-<<<<<<< HEAD
       svelte-loading-spinners: 0.1.7
-      svelte-navigator: 3.1.5_svelte@3.46.4+typescript@4.5.5
-=======
       svelte-navigator: 3.1.5_svelte@3.46.4+typescript@4.6.2
->>>>>>> b0956b80
       uuid-random: 1.3.2
     devDependencies:
       '@lgn/vite-plugin-ts-proto': link:../../../npm-pkgs/vite-plugin-ts-proto
@@ -5458,15 +5454,11 @@
       - utf-8-validate
     dev: true
 
-<<<<<<< HEAD
   /svelte-loading-spinners/0.1.7:
     resolution: {integrity: sha512-EKCId1DjVL2RSUVJJsvtNcqQHox03XIgh4xh/4p7r6ST7d8mut6INY9/LqK4A17PFU64+3quZmqiSfOlf480CA==}
     dev: false
 
-  /svelte-navigator/3.1.5_svelte@3.46.4+typescript@4.5.5:
-=======
   /svelte-navigator/3.1.5_svelte@3.46.4+typescript@4.6.2:
->>>>>>> b0956b80
     resolution: {integrity: sha512-CGTaexasSLpUaTSN2AlYqii0JeisIgg7uZbm8XCLKlpM9Qv3IltlJ7Nvh90Xw9ND97KqtGOjNJ3LNwMN1ABV0w==}
     peerDependencies:
       svelte: 3.x
