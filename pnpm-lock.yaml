--- conflicted
+++ resolved
@@ -42,11 +42,7 @@
       '@napi-rs/cli': 2.10.0
       rimraf: 3.0.2
 
-<<<<<<< HEAD
-  crates/lgn-source-control-proto:
-=======
   crates/lgn-editor-proto:
->>>>>>> 9cfeafa7
     specifiers:
       '@improbable-eng/grpc-web': ^0.15.0
       browser-headers: ^0.4.1
@@ -55,10 +51,7 @@
       pnpm: ^7.1.7
       protobufjs: ^6.11.3
       rimraf: ^3.0.2
-<<<<<<< HEAD
-=======
       rxjs: 7.5.5
->>>>>>> 9cfeafa7
       ts-proto: ^1.115.1
       typescript: ^4.7.2
     dependencies:
@@ -68,10 +61,7 @@
       long: 5.2.0
       pnpm: 7.1.7
       protobufjs: 6.11.3
-<<<<<<< HEAD
-=======
       rxjs: 7.5.5
->>>>>>> 9cfeafa7
     devDependencies:
       rimraf: 3.0.2
       ts-proto: 1.115.4
@@ -168,7 +158,6 @@
       '@fluent/bundle': 0.17.1
       '@improbable-eng/grpc-web': 0.15.0_google-protobuf@3.20.1
       '@lgn/proto-telemetry': link:../../crates/lgn-telemetry-proto
-      '@lgn/vite-plugin-ts-proto': link:../vite-plugin-ts-proto
       '@lgn/web-client': link:../lgn-web-client
       '@types/progressbar.js': 1.1.2
       binary-search: 1.3.6
@@ -187,6 +176,7 @@
       uuid-random: 1.3.2
     devDependencies:
       '@lgn/vite-plugin-api-codegen': link:../vite-plugin-api-codegen
+      '@lgn/vite-plugin-ts-proto': link:../vite-plugin-ts-proto
       '@sveltejs/adapter-static': 1.0.0-next.34
       '@sveltejs/kit': 1.0.0-next.347_svelte@3.48.0
       '@sveltejs/vite-plugin-svelte': 1.0.0-next.47_svelte@3.48.0+vite@2.9.9
@@ -234,9 +224,12 @@
       '@fluent/bundle': ^0.17.1
       '@fluent/langneg': ^0.6.2
       '@iconify/svelte': ^2.2.1
+      '@improbable-eng/grpc-web': ^0.15.0
       '@lgn/auth': ^0.1.0
       '@lgn/config': ^0.1.0
+      '@lgn/proto-editor': ^0.1.0
       '@lgn/vite-plugin-api-codegen': workspace:^0.1.0
+      '@lgn/vite-plugin-ts-proto': workspace:^0.1.0
       '@lgn/vite-plugin-wasm': workspace:^0.1.0
       '@lgn/web-client': ^0.1.0
       '@sveltejs/adapter-static': 1.0.0-next.34
@@ -266,6 +259,7 @@
       eslint-config-prettier: ^8.5.0
       eslint-plugin-svelte3: ^4.0.0
       golden-layout: ^2.5.0
+      google-protobuf: ^3.20.1
       grpc-web: ^1.3.1
       jsdom: ^19.0.0
       long: ^5.2.0
@@ -276,14 +270,17 @@
       postcss-load-config: ^4.0.1
       prettier: ^2.6.2
       prettier-plugin-svelte: ^2.7.0
+      protobufjs: ^6.11.3
       qs: ^6.10.5
       rimraf: ^3.0.2
+      rxjs: 7.5.5
       svelte: ^3.48.0
       svelte-check: ^2.7.2
       svelte-forms: ^2.3.0
       svelte-preprocess: ^4.10.6
       svelte-window: ^1.2.3
       tailwindcss: ^3.0.24
+      ts-proto: ^1.115.1
       typescript: ^4.7.2
       uuid: ^8.3.2
       uuid-random: ^1.3.2
@@ -294,15 +291,20 @@
       '@fluent/bundle': 0.17.1
       '@fluent/langneg': 0.6.2
       '@iconify/svelte': 2.2.1
+      '@improbable-eng/grpc-web': 0.15.0_google-protobuf@3.20.1
       '@lgn/auth': link:../../crates/lgn-auth-node
+      '@lgn/proto-editor': link:../../crates/lgn-editor-proto
       '@lgn/web-client': link:../lgn-web-client
       browser-headers: 0.4.1
       color-convert: 2.0.1
       golden-layout: 2.5.0
+      google-protobuf: 3.20.1
       grpc-web: 1.3.1
       long: 5.2.0
       monaco-editor: 0.33.0
       pnpm: 7.1.7
+      protobufjs: 6.11.3
+      rxjs: 7.5.5
       svelte-forms: 2.3.1
       svelte-window: 1.2.3
       uuid: 8.3.2
@@ -310,6 +312,7 @@
     devDependencies:
       '@lgn/config': link:../../crates/lgn-config-node
       '@lgn/vite-plugin-api-codegen': link:../vite-plugin-api-codegen
+      '@lgn/vite-plugin-ts-proto': link:../vite-plugin-ts-proto
       '@lgn/vite-plugin-wasm': link:../vite-plugin-wasm
       '@sveltejs/adapter-static': 1.0.0-next.34
       '@sveltejs/kit': 1.0.0-next.347_svelte@3.48.0
@@ -347,6 +350,7 @@
       svelte-check: 2.7.2_x4nqt44wnukty73um2kz4qdzya
       svelte-preprocess: 4.10.6_mzsheb5iucdxpz63weqo4c6ruu
       tailwindcss: 3.0.24
+      ts-proto: 1.115.4
       typescript: 4.7.2
       vite: 2.9.9
       vite-tsconfig-paths: 3.5.0_vite@2.9.9
@@ -456,6 +460,7 @@
       '@iconify/svelte': ^2.2.1
       '@improbable-eng/grpc-web': ^0.15.0
       '@lgn/auth': workspace:^0.1.0
+      '@lgn/proto-editor': ^0.1.0
       '@lgn/vite-plugin-api-codegen': workspace:^0.1.0
       '@sveltejs/kit': 1.0.0-next.347
       '@sveltejs/vite-plugin-svelte': 1.0.0-next.47
@@ -492,6 +497,7 @@
       protobufjs: ^6.11.3
       qs: ^6.10.5
       rimraf: ^3.0.2
+      rxjs: 7.5.5
       svelte: ^3.48.0
       svelte-check: ^2.7.2
       svelte-preprocess: ^4.10.6
@@ -507,6 +513,7 @@
       '@iconify/svelte': 2.2.1
       '@improbable-eng/grpc-web': 0.15.0_google-protobuf@3.20.1
       '@lgn/auth': link:../../crates/lgn-auth-node
+      '@lgn/proto-editor': link:../../crates/lgn-editor-proto
       browser-headers: 0.4.1
       golden-layout: 2.5.0
       google-protobuf: 3.20.1
@@ -516,6 +523,7 @@
       oauth-pkce: 0.0.6
       pnpm: 7.1.7
       protobufjs: 6.11.3
+      rxjs: 7.5.5
       svelte-window: 1.2.3
     devDependencies:
       '@lgn/vite-plugin-api-codegen': link:../vite-plugin-api-codegen
@@ -4576,6 +4584,12 @@
     dependencies:
       tslib: 1.14.1
     dev: true
+
+  /rxjs/7.5.5:
+    resolution: {integrity: sha512-sy+H0pQofO95VDmFLzyaw9xNJU4KTRSwQIGM6+iG3SypAtCiLDzpeG8sJrNCWn2Up9km+KhkvTdbkrdy+yzZdw==}
+    dependencies:
+      tslib: 2.4.0
+    dev: false
 
   /sade/1.8.1:
     resolution: {integrity: sha512-xal3CZX1Xlo/k4ApwCFrHVACi9fBqJ7V+mwhBsuf/1IOKbBy098Fex+Wa/5QMubw09pSZ/u8EY8PWgevJsXp1A==}
@@ -5050,8 +5064,8 @@
     hasBin: true
     dev: true
 
-  /ts-poet/4.13.0:
-    resolution: {integrity: sha512-8BUxvsSdLaygDFhhamjfR+/bZ72eVJQHPhv4ADr8HmG3BbNbDORV63JxDcB3oNVMm1KeuQj+T0UrcKDqoPtc+w==}
+  /ts-poet/4.11.0:
+    resolution: {integrity: sha512-OaXnCKsRs0yrc0O7LFhnq/US2DB4Wd313cS+qjG2XMksZ74pF/jvMHkJdURXJiAo4kSahL2N4e8JOdwUjOMNdw==}
     dependencies:
       lodash: 4.17.21
       prettier: 2.6.2
@@ -5072,7 +5086,7 @@
       dataloader: 1.4.0
       object-hash: 1.3.1
       protobufjs: 6.11.3
-      ts-poet: 4.13.0
+      ts-poet: 4.11.0
       ts-proto-descriptors: 1.6.0
     dev: true
 
@@ -5087,6 +5101,10 @@
   /tslib/1.14.1:
     resolution: {integrity: sha512-Xni35NKzjgMrwevysHTCArtLDpPvye8zV/0E4EyYn43P7/7qvQwPh9BGkHewbMulVntbigmcT7rdX3BNo9wRJg==}
     dev: true
+
+  /tslib/2.4.0:
+    resolution: {integrity: sha512-d6xOpEDfsi2CZVlPQzGeux8XMwLT9hssAsaPYExaQMuYskwb+x1x7J371tWlbBdWHroy99KnVB6qIkUbs5X3UQ==}
+    dev: false
 
   /tsutils/3.21.0_typescript@4.7.2:
     resolution: {integrity: sha512-mHKK3iUXL+3UF6xL5k0PEhKRUBKPBCv/+RkEOpjRWxxx27KKRBmmA60A9pgOUvMi8GKhRMPEmjBRPzs2W7O1OA==}
