--- conflicted
+++ resolved
@@ -393,10 +393,10 @@
     }
 }
 
-<<<<<<< HEAD
 fn tick_flush_monitor(flush_monitor: Res<'_, FlushMonitor>) {
     flush_monitor.tick();
-=======
+}
+
 fn check_keyboard_events(
     mut keyboard_input_events: EventReader<'_, '_, KeyboardInput>,
     mut window_close_requested_events: ResMut<'_, Events<WindowCloseRequested>>,
@@ -411,5 +411,4 @@
             }
         }
     }
->>>>>>> fc231c81
 }