--- conflicted
+++ resolved
@@ -1,10 +1,7 @@
 import type { Observable } from "rxjs";
 
 import { Log } from "@lgn/apis/log";
-<<<<<<< HEAD
-=======
 import { Runtime } from "@lgn/apis/runtime";
->>>>>>> 1b11510a
 import {
   EditorClientImpl,
   GrpcWebImpl as EditorImpl,
@@ -23,13 +20,6 @@
   SourceControlClientImpl,
   UploadRawFileResponse,
 } from "@lgn/proto-editor/dist/source_control";
-<<<<<<< HEAD
-import {
-  RuntimeClientImpl,
-  GrpcWebImpl as RuntimeImpl,
-} from "@lgn/proto-runtime/dist/runtime";
-=======
->>>>>>> 1b11510a
 import { addAuthToClient } from "@lgn/web-client/src/lib/client";
 import log from "@lgn/web-client/src/lib/log";
 
@@ -40,11 +30,7 @@
 } from "../components/propertyGrid/lib/propertyGrid";
 
 const defaultGrpcEditorServerURL = "http://[::1]:50051";
-<<<<<<< HEAD
-const defaultGrpcRuntimeServerURL = "http://[::1]:50052";
-=======
 // const defaultGrpcRuntimeServerURL = "http://[::1]:50052";
->>>>>>> 1b11510a
 const defaultRestEditorServerURL = "http://[::1]:5051";
 const defaultRestRuntimeServerURL = "http://[::1]:5052";
 
@@ -63,11 +49,7 @@
 
 export function initApiClient({
   grpcEditorServerUrl = defaultGrpcEditorServerURL,
-<<<<<<< HEAD
-  grpcRuntimeServerUrl = defaultGrpcRuntimeServerURL,
-=======
   // grpcRuntimeServerUrl = defaultGrpcRuntimeServerURL,
->>>>>>> 1b11510a
   restEditorServerUrl = defaultRestEditorServerURL,
   restRuntimeServerUrl = defaultRestRuntimeServerURL,
   accessTokenCookieName,
@@ -98,16 +80,9 @@
     })
   );
 
-<<<<<<< HEAD
-  runtimeClient = new RuntimeClientImpl(
-    new RuntimeImpl(grpcRuntimeServerUrl, {
-      debug: false,
-    })
-=======
   runtimeClient = addAuthToClient(
     new Runtime.Client({ baseUri: restEditorServerUrl }),
     accessTokenCookieName
->>>>>>> 1b11510a
   );
 
   editorLogStreamClient = addAuthToClient(
