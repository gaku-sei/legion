--- conflicted
+++ resolved
@@ -1,36 +1,11 @@
-<<<<<<< HEAD
 import {
   Editor,
   PropertyInspector,
   ResourceBrowser,
   SourceControl,
-} from "@lgn/apis/editor";
-import { Log } from "@lgn/apis/log";
-import { Runtime } from "@lgn/apis/runtime";
-=======
-import type { Observable } from "rxjs";
-
+} from "@lgn/api/editor";
 import { Log } from "@lgn/api/log";
 import { Runtime } from "@lgn/api/runtime";
-import {
-  EditorClientImpl,
-  GrpcWebImpl as EditorImpl,
-} from "@lgn/proto-editor/dist/editor";
-import {
-  GrpcWebImpl as EditorPropertyInspectorWebImpl,
-  PropertyInspectorClientImpl,
-} from "@lgn/proto-editor/dist/property_inspector";
-import {
-  GrpcWebImpl as EditorResourceBrowserWebImpl,
-  ResourceBrowserClientImpl,
-  ResourceDescription,
-} from "@lgn/proto-editor/dist/resource_browser";
-import {
-  GrpcWebImpl as EditorSourceControlWebImpl,
-  SourceControlClientImpl,
-  UploadRawFileResponse,
-} from "@lgn/proto-editor/dist/source_control";
->>>>>>> 8903abb3
 import { addAuthToClient } from "@lgn/web-client/src/lib/client";
 import log from "@lgn/web-client/src/lib/log";
 
