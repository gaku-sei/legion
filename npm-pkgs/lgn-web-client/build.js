--- conflicted
+++ resolved
@@ -15,31 +15,18 @@
       path: "../../crates/lgn-log/apis",
       names: ["log"],
       filename: "log",
-<<<<<<< HEAD
-    }).buildStart(),
-    apiCodegen({
+    },
+    {
       path: "../../crates/lgn-editor-srv/apis",
-      apiNames: [
+      names: [
         "editor",
         "property_inspector",
         "resource_browser",
         "source_control",
       ],
-      withPackageJson: true,
-      aliasMappings: {
-        "../../crates/lgn-governance/apis/space.yaml": "Space",
-        "../../crates/lgn-governance/apis/workspace.yaml": "Workspace",
-      },
       filename: "editor",
-    }).buildStart(),
-  ]);
-}
-
-build().catch(console.error);
-=======
     },
   ],
 })
   .buildStart()
-  .catch(console.error);
->>>>>>> 8903abb3
+  .catch(console.error);